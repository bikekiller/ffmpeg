/*
 * ISO Media common code
 * Copyright (c) 2001 Fabrice Bellard
 * Copyright (c) 2002 Francois Revol <revol@free.fr>
 * Copyright (c) 2006 Baptiste Coudurier <baptiste.coudurier@free.fr>
 *
 * This file is part of FFmpeg.
 *
 * FFmpeg is free software; you can redistribute it and/or
 * modify it under the terms of the GNU Lesser General Public
 * License as published by the Free Software Foundation; either
 * version 2.1 of the License, or (at your option) any later version.
 *
 * FFmpeg is distributed in the hope that it will be useful,
 * but WITHOUT ANY WARRANTY; without even the implied warranty of
 * MERCHANTABILITY or FITNESS FOR A PARTICULAR PURPOSE.  See the GNU
 * Lesser General Public License for more details.
 *
 * You should have received a copy of the GNU Lesser General Public
 * License along with FFmpeg; if not, write to the Free Software
 * Foundation, Inc., 51 Franklin Street, Fifth Floor, Boston, MA 02110-1301 USA
 */

//#define DEBUG

#include "avformat.h"
#include "internal.h"
#include "isom.h"
#include "libavcodec/mpeg4audio.h"
#include "libavcodec/mpegaudiodata.h"

/* http://www.mp4ra.org */
/* ordered by muxing preference */
const AVCodecTag ff_mp4_obj_type[] = {
    { AV_CODEC_ID_MOV_TEXT    , 0x08 },
    { AV_CODEC_ID_MPEG4       , 0x20 },
    { AV_CODEC_ID_H264        , 0x21 },
    { AV_CODEC_ID_AAC         , 0x40 },
    { AV_CODEC_ID_MP4ALS      , 0x40 }, /* 14496-3 ALS */
    { AV_CODEC_ID_MPEG2VIDEO  , 0x61 }, /* MPEG2 Main */
    { AV_CODEC_ID_MPEG2VIDEO  , 0x60 }, /* MPEG2 Simple */
    { AV_CODEC_ID_MPEG2VIDEO  , 0x62 }, /* MPEG2 SNR */
    { AV_CODEC_ID_MPEG2VIDEO  , 0x63 }, /* MPEG2 Spatial */
    { AV_CODEC_ID_MPEG2VIDEO  , 0x64 }, /* MPEG2 High */
    { AV_CODEC_ID_MPEG2VIDEO  , 0x65 }, /* MPEG2 422 */
    { AV_CODEC_ID_AAC         , 0x66 }, /* MPEG2 AAC Main */
    { AV_CODEC_ID_AAC         , 0x67 }, /* MPEG2 AAC Low */
    { AV_CODEC_ID_AAC         , 0x68 }, /* MPEG2 AAC SSR */
    { AV_CODEC_ID_MP3         , 0x69 }, /* 13818-3 */
    { AV_CODEC_ID_MP2         , 0x69 }, /* 11172-3 */
    { AV_CODEC_ID_MPEG1VIDEO  , 0x6A }, /* 11172-2 */
    { AV_CODEC_ID_MP3         , 0x6B }, /* 11172-3 */
    { AV_CODEC_ID_MJPEG       , 0x6C }, /* 10918-1 */
    { AV_CODEC_ID_PNG         , 0x6D },
    { AV_CODEC_ID_JPEG2000    , 0x6E }, /* 15444-1 */
    { AV_CODEC_ID_VC1         , 0xA3 },
    { AV_CODEC_ID_DIRAC       , 0xA4 },
    { AV_CODEC_ID_AC3         , 0xA5 },
    { AV_CODEC_ID_DTS         , 0xA9 }, /* mp4ra.org */
    { AV_CODEC_ID_VORBIS      , 0xDD }, /* non standard, gpac uses it */
    { AV_CODEC_ID_DVD_SUBTITLE, 0xE0 }, /* non standard, see unsupported-embedded-subs-2.mp4 */
    { AV_CODEC_ID_QCELP       , 0xE1 },
    { AV_CODEC_ID_MPEG4SYSTEMS, 0x01 },
    { AV_CODEC_ID_MPEG4SYSTEMS, 0x02 },
    { AV_CODEC_ID_NONE        ,    0 },
};

const AVCodecTag ff_codec_movvideo_tags[] = {
/*  { AV_CODEC_ID_, MKTAG('I', 'V', '5', '0') }, *//* Indeo 5.0 */

    { AV_CODEC_ID_RAWVIDEO, MKTAG('r', 'a', 'w', ' ') }, /* Uncompressed RGB */
    { AV_CODEC_ID_RAWVIDEO, MKTAG('y', 'u', 'v', '2') }, /* Uncompressed YUV422 */
    { AV_CODEC_ID_RAWVIDEO, MKTAG('2', 'v', 'u', 'y') }, /* UNCOMPRESSED 8BIT 4:2:2 */
    { AV_CODEC_ID_RAWVIDEO, MKTAG('y', 'u', 'v', 's') }, /* same as 2vuy but byte swapped */

    { AV_CODEC_ID_RAWVIDEO, MKTAG('L', '5', '5', '5') },
    { AV_CODEC_ID_RAWVIDEO, MKTAG('L', '5', '6', '5') },
    { AV_CODEC_ID_RAWVIDEO, MKTAG('B', '5', '6', '5') },
    { AV_CODEC_ID_RAWVIDEO, MKTAG('2', '4', 'B', 'G') },
    { AV_CODEC_ID_RAWVIDEO, MKTAG('B', 'G', 'R', 'A') },
    { AV_CODEC_ID_RAWVIDEO, MKTAG('R', 'G', 'B', 'A') },
    { AV_CODEC_ID_RAWVIDEO, MKTAG('A', 'B', 'G', 'R') },
    { AV_CODEC_ID_RAWVIDEO, MKTAG('b', '1', '6', 'g') },
    { AV_CODEC_ID_RAWVIDEO, MKTAG('b', '4', '8', 'r') },
    { AV_CODEC_ID_RAWVIDEO, MKTAG('b', 'x', 'b', 'g') },
    { AV_CODEC_ID_RAWVIDEO, MKTAG('b', 'x', 'r', 'g') },
    { AV_CODEC_ID_RAWVIDEO, MKTAG('b', 'x', 'y', 'v') },
    { AV_CODEC_ID_RAWVIDEO, MKTAG('N', 'O', '1', '6') },
    { AV_CODEC_ID_RAWVIDEO, MKTAG('D', 'V', 'O', 'O') }, /* Digital Voodoo SD 8 Bit */
    { AV_CODEC_ID_RAWVIDEO, MKTAG('R', '4', '2', '0') }, /* Radius DV YUV PAL */
    { AV_CODEC_ID_RAWVIDEO, MKTAG('R', '4', '1', '1') }, /* Radius DV YUV NTSC */

    { AV_CODEC_ID_R10K,   MKTAG('R', '1', '0', 'k') }, /* UNCOMPRESSED 10BIT RGB */
    { AV_CODEC_ID_R10K,   MKTAG('R', '1', '0', 'g') }, /* UNCOMPRESSED 10BIT RGB */
    { AV_CODEC_ID_R210,   MKTAG('r', '2', '1', '0') }, /* UNCOMPRESSED 10BIT RGB */
    { AV_CODEC_ID_AVUI,   MKTAG('A', 'V', 'U', 'I') }, /* AVID Uncompressed deinterleaved UYVY422 */
    { AV_CODEC_ID_AVRP,   MKTAG('A', 'V', 'r', 'p') }, /* Avid 1:1 10-bit RGB Packer */
    { AV_CODEC_ID_AVRP,   MKTAG('S', 'U', 'D', 'S') }, /* Avid DS Uncompressed */
    { AV_CODEC_ID_V210,   MKTAG('v', '2', '1', '0') }, /* UNCOMPRESSED 10BIT 4:2:2 */
    { AV_CODEC_ID_V210,   MKTAG('b', 'x', 'y', '2') }, /* BOXX 10BIT 4:2:2 */
    { AV_CODEC_ID_V308,   MKTAG('v', '3', '0', '8') }, /* UNCOMPRESSED  8BIT 4:4:4 */
    { AV_CODEC_ID_V408,   MKTAG('v', '4', '0', '8') }, /* UNCOMPRESSED  8BIT 4:4:4:4 */
    { AV_CODEC_ID_V410,   MKTAG('v', '4', '1', '0') }, /* UNCOMPRESSED 10BIT 4:4:4 */
    { AV_CODEC_ID_Y41P,   MKTAG('Y', '4', '1', 'P') }, /* UNCOMPRESSED 12BIT 4:1:1 */
    { AV_CODEC_ID_YUV4,   MKTAG('y', 'u', 'v', '4') }, /* libquicktime packed yuv420p */
    { AV_CODEC_ID_TARGA_Y216, MKTAG('Y', '2', '1', '6') },

    { AV_CODEC_ID_MJPEG,  MKTAG('j', 'p', 'e', 'g') }, /* PhotoJPEG */
    { AV_CODEC_ID_MJPEG,  MKTAG('m', 'j', 'p', 'a') }, /* Motion-JPEG (format A) */
    { AV_CODEC_ID_MJPEG,  MKTAG('A', 'V', 'D', 'J') }, /* MJPEG with alpha-channel (AVID JFIF meridien compressed) */
/*  { AV_CODEC_ID_MJPEG,  MKTAG('A', 'V', 'R', 'n') }, *//* MJPEG with alpha-channel (AVID ABVB/Truevision NuVista) */
    { AV_CODEC_ID_MJPEG,  MKTAG('d', 'm', 'b', '1') }, /* Motion JPEG OpenDML */
    { AV_CODEC_ID_MJPEGB, MKTAG('m', 'j', 'p', 'b') }, /* Motion-JPEG (format B) */

    { AV_CODEC_ID_SVQ1, MKTAG('S', 'V', 'Q', '1') }, /* Sorenson Video v1 */
    { AV_CODEC_ID_SVQ1, MKTAG('s', 'v', 'q', '1') }, /* Sorenson Video v1 */
    { AV_CODEC_ID_SVQ1, MKTAG('s', 'v', 'q', 'i') }, /* Sorenson Video v1 (from QT specs)*/
    { AV_CODEC_ID_SVQ3, MKTAG('S', 'V', 'Q', '3') }, /* Sorenson Video v3 */

    { AV_CODEC_ID_MPEG4, MKTAG('m', 'p', '4', 'v') },
    { AV_CODEC_ID_MPEG4, MKTAG('D', 'I', 'V', 'X') }, /* OpenDiVX *//* sample files at http://heroinewarrior.com/xmovie.php3 use this tag */
    { AV_CODEC_ID_MPEG4, MKTAG('X', 'V', 'I', 'D') },
    { AV_CODEC_ID_MPEG4, MKTAG('3', 'I', 'V', '2') }, /* experimental: 3IVX files before ivx D4 4.5.1 */

    { AV_CODEC_ID_H263, MKTAG('h', '2', '6', '3') }, /* H263 */
    { AV_CODEC_ID_H263, MKTAG('s', '2', '6', '3') }, /* H263 ?? works */

    { AV_CODEC_ID_DVVIDEO, MKTAG('d', 'v', 'c', 'p') }, /* DV PAL */
    { AV_CODEC_ID_DVVIDEO, MKTAG('d', 'v', 'c', ' ') }, /* DV NTSC */
    { AV_CODEC_ID_DVVIDEO, MKTAG('d', 'v', 'p', 'p') }, /* DVCPRO PAL produced by FCP */
    { AV_CODEC_ID_DVVIDEO, MKTAG('d', 'v', '5', 'p') }, /* DVCPRO50 PAL produced by FCP */
    { AV_CODEC_ID_DVVIDEO, MKTAG('d', 'v', '5', 'n') }, /* DVCPRO50 NTSC produced by FCP */
    { AV_CODEC_ID_DVVIDEO, MKTAG('A', 'V', 'd', 'v') }, /* AVID DV */
    { AV_CODEC_ID_DVVIDEO, MKTAG('A', 'V', 'd', '1') }, /* AVID DV100 */
    { AV_CODEC_ID_DVVIDEO, MKTAG('d', 'v', 'h', 'q') }, /* DVCPRO HD 720p50 */
    { AV_CODEC_ID_DVVIDEO, MKTAG('d', 'v', 'h', 'p') }, /* DVCPRO HD 720p60 */
    { AV_CODEC_ID_DVVIDEO, MKTAG('d', 'v', 'h', '1') },
    { AV_CODEC_ID_DVVIDEO, MKTAG('d', 'v', 'h', '2') },
    { AV_CODEC_ID_DVVIDEO, MKTAG('d', 'v', 'h', '4') },
    { AV_CODEC_ID_DVVIDEO, MKTAG('d', 'v', 'h', '5') }, /* DVCPRO HD 50i produced by FCP */
    { AV_CODEC_ID_DVVIDEO, MKTAG('d', 'v', 'h', '6') }, /* DVCPRO HD 60i produced by FCP */
    { AV_CODEC_ID_DVVIDEO, MKTAG('d', 'v', 'h', '3') }, /* DVCPRO HD 30p produced by FCP */

    { AV_CODEC_ID_VP3,     MKTAG('V', 'P', '3', '1') }, /* On2 VP3 */
    { AV_CODEC_ID_RPZA,    MKTAG('r', 'p', 'z', 'a') }, /* Apple Video (RPZA) */
    { AV_CODEC_ID_CINEPAK, MKTAG('c', 'v', 'i', 'd') }, /* Cinepak */
    { AV_CODEC_ID_8BPS,    MKTAG('8', 'B', 'P', 'S') }, /* Planar RGB (8BPS) */
    { AV_CODEC_ID_SMC,     MKTAG('s', 'm', 'c', ' ') }, /* Apple Graphics (SMC) */
    { AV_CODEC_ID_QTRLE,   MKTAG('r', 'l', 'e', ' ') }, /* Apple Animation (RLE) */
    { AV_CODEC_ID_SGIRLE,  MKTAG('r', 'l', 'e', '1') }, /* SGI RLE 8-bit */
    { AV_CODEC_ID_MSRLE,   MKTAG('W', 'R', 'L', 'E') },
    { AV_CODEC_ID_QDRAW,   MKTAG('q', 'd', 'r', 'w') }, /* QuickDraw */

    { AV_CODEC_ID_RAWVIDEO, MKTAG('W', 'R', 'A', 'W') },

    { AV_CODEC_ID_H264, MKTAG('a', 'v', 'c', '1') }, /* AVC-1/H.264 */
    { AV_CODEC_ID_H264, MKTAG('a', 'i', '5', 'p') }, /* AVC-Intra  50M 720p24/30/60 */
    { AV_CODEC_ID_H264, MKTAG('a', 'i', '5', 'q') }, /* AVC-Intra  50M 720p25/50 */
    { AV_CODEC_ID_H264, MKTAG('a', 'i', '5', '2') }, /* AVC-Intra  50M 1080p25/50 */
    { AV_CODEC_ID_H264, MKTAG('a', 'i', '5', '3') }, /* AVC-Intra  50M 1080p24/30/60 */
    { AV_CODEC_ID_H264, MKTAG('a', 'i', '5', '5') }, /* AVC-Intra  50M 1080i50 */
    { AV_CODEC_ID_H264, MKTAG('a', 'i', '5', '6') }, /* AVC-Intra  50M 1080i60 */
    { AV_CODEC_ID_H264, MKTAG('a', 'i', '1', 'p') }, /* AVC-Intra 100M 720p24/30/60 */
    { AV_CODEC_ID_H264, MKTAG('a', 'i', '1', 'q') }, /* AVC-Intra 100M 720p25/50 */
    { AV_CODEC_ID_H264, MKTAG('a', 'i', '1', '2') }, /* AVC-Intra 100M 1080p25/50 */
    { AV_CODEC_ID_H264, MKTAG('a', 'i', '1', '3') }, /* AVC-Intra 100M 1080p24/30/60 */
    { AV_CODEC_ID_H264, MKTAG('a', 'i', '1', '5') }, /* AVC-Intra 100M 1080i50 */
    { AV_CODEC_ID_H264, MKTAG('a', 'i', '1', '6') }, /* AVC-Intra 100M 1080i60 */

    { AV_CODEC_ID_MPEG1VIDEO, MKTAG('m', '1', 'v', '1') }, /* Apple MPEG-1 Camcorder */
    { AV_CODEC_ID_MPEG1VIDEO, MKTAG('m', 'p', 'e', 'g') }, /* MPEG */
    { AV_CODEC_ID_MPEG1VIDEO, MKTAG('m', '1', 'v', ' ') },
    { AV_CODEC_ID_MPEG2VIDEO, MKTAG('m', '2', 'v', '1') }, /* Apple MPEG-2 Camcorder */
    { AV_CODEC_ID_MPEG2VIDEO, MKTAG('h', 'd', 'v', '1') }, /* MPEG2 HDV 720p30 */
    { AV_CODEC_ID_MPEG2VIDEO, MKTAG('h', 'd', 'v', '2') }, /* MPEG2 HDV 1080i60 */
    { AV_CODEC_ID_MPEG2VIDEO, MKTAG('h', 'd', 'v', '3') }, /* MPEG2 HDV 1080i50 */
    { AV_CODEC_ID_MPEG2VIDEO, MKTAG('h', 'd', 'v', '4') }, /* MPEG2 HDV 720p24 */
    { AV_CODEC_ID_MPEG2VIDEO, MKTAG('h', 'd', 'v', '5') }, /* MPEG2 HDV 720p25 */
    { AV_CODEC_ID_MPEG2VIDEO, MKTAG('h', 'd', 'v', '6') }, /* MPEG2 HDV 1080p24 */
    { AV_CODEC_ID_MPEG2VIDEO, MKTAG('h', 'd', 'v', '7') }, /* MPEG2 HDV 1080p25 */
    { AV_CODEC_ID_MPEG2VIDEO, MKTAG('h', 'd', 'v', '8') }, /* MPEG2 HDV 1080p30 */
    { AV_CODEC_ID_MPEG2VIDEO, MKTAG('h', 'd', 'v', '9') }, /* MPEG2 HDV 720p60 JVC */
    { AV_CODEC_ID_MPEG2VIDEO, MKTAG('h', 'd', 'v', 'a') }, /* MPEG2 HDV 720p50 */
    { AV_CODEC_ID_MPEG2VIDEO, MKTAG('m', 'x', '5', 'n') }, /* MPEG2 IMX NTSC 525/60 50mb/s produced by FCP */
    { AV_CODEC_ID_MPEG2VIDEO, MKTAG('m', 'x', '5', 'p') }, /* MPEG2 IMX PAL 625/50 50mb/s produced by FCP */
    { AV_CODEC_ID_MPEG2VIDEO, MKTAG('m', 'x', '4', 'n') }, /* MPEG2 IMX NTSC 525/60 40mb/s produced by FCP */
    { AV_CODEC_ID_MPEG2VIDEO, MKTAG('m', 'x', '4', 'p') }, /* MPEG2 IMX PAL 625/50 40mb/s produced by FCP */
    { AV_CODEC_ID_MPEG2VIDEO, MKTAG('m', 'x', '3', 'n') }, /* MPEG2 IMX NTSC 525/60 30mb/s produced by FCP */
    { AV_CODEC_ID_MPEG2VIDEO, MKTAG('m', 'x', '3', 'p') }, /* MPEG2 IMX PAL 625/50 30mb/s produced by FCP */
    { AV_CODEC_ID_MPEG2VIDEO, MKTAG('x', 'd', '5', '4') }, /* XDCAM HD422 720p24 CBR */
    { AV_CODEC_ID_MPEG2VIDEO, MKTAG('x', 'd', '5', '5') }, /* XDCAM HD422 720p25 CBR */
    { AV_CODEC_ID_MPEG2VIDEO, MKTAG('x', 'd', '5', '9') }, /* XDCAM HD422 720p60 CBR */
    { AV_CODEC_ID_MPEG2VIDEO, MKTAG('x', 'd', '5', 'a') }, /* XDCAM HD422 720p50 CBR */
    { AV_CODEC_ID_MPEG2VIDEO, MKTAG('x', 'd', '5', 'b') }, /* XDCAM HD422 1080i60 CBR */
    { AV_CODEC_ID_MPEG2VIDEO, MKTAG('x', 'd', '5', 'c') }, /* XDCAM HD422 1080i50 CBR */
    { AV_CODEC_ID_MPEG2VIDEO, MKTAG('x', 'd', '5', 'd') }, /* XDCAM HD422 1080p24 CBR */
    { AV_CODEC_ID_MPEG2VIDEO, MKTAG('x', 'd', '5', 'e') }, /* XDCAM HD422 1080p25 CBR */
    { AV_CODEC_ID_MPEG2VIDEO, MKTAG('x', 'd', '5', 'f') }, /* XDCAM HD422 1080p30 CBR */
    { AV_CODEC_ID_MPEG2VIDEO, MKTAG('x', 'd', 'v', '1') }, /* XDCAM EX 720p30 VBR */
    { AV_CODEC_ID_MPEG2VIDEO, MKTAG('x', 'd', 'v', '2') }, /* XDCAM HD 1080i60 */
    { AV_CODEC_ID_MPEG2VIDEO, MKTAG('x', 'd', 'v', '3') }, /* XDCAM HD 1080i50 VBR */
    { AV_CODEC_ID_MPEG2VIDEO, MKTAG('x', 'd', 'v', '4') }, /* XDCAM EX 720p24 VBR */
    { AV_CODEC_ID_MPEG2VIDEO, MKTAG('x', 'd', 'v', '5') }, /* XDCAM EX 720p25 VBR */
    { AV_CODEC_ID_MPEG2VIDEO, MKTAG('x', 'd', 'v', '6') }, /* XDCAM HD 1080p24 VBR */
    { AV_CODEC_ID_MPEG2VIDEO, MKTAG('x', 'd', 'v', '7') }, /* XDCAM HD 1080p25 VBR */
    { AV_CODEC_ID_MPEG2VIDEO, MKTAG('x', 'd', 'v', '8') }, /* XDCAM HD 1080p30 VBR */
    { AV_CODEC_ID_MPEG2VIDEO, MKTAG('x', 'd', 'v', '9') }, /* XDCAM EX 720p60 VBR */
    { AV_CODEC_ID_MPEG2VIDEO, MKTAG('x', 'd', 'v', 'a') }, /* XDCAM EX 720p50 VBR */
    { AV_CODEC_ID_MPEG2VIDEO, MKTAG('x', 'd', 'v', 'b') }, /* XDCAM EX 1080i60 VBR */
    { AV_CODEC_ID_MPEG2VIDEO, MKTAG('x', 'd', 'v', 'c') }, /* XDCAM EX 1080i50 VBR */
    { AV_CODEC_ID_MPEG2VIDEO, MKTAG('x', 'd', 'v', 'd') }, /* XDCAM EX 1080p24 VBR */
    { AV_CODEC_ID_MPEG2VIDEO, MKTAG('x', 'd', 'v', 'e') }, /* XDCAM EX 1080p25 VBR */
    { AV_CODEC_ID_MPEG2VIDEO, MKTAG('x', 'd', 'v', 'f') }, /* XDCAM EX 1080p30 VBR */
    { AV_CODEC_ID_MPEG2VIDEO, MKTAG('x', 'd', 'h', 'd') }, /* XDCAM HD 540p */
    { AV_CODEC_ID_MPEG2VIDEO, MKTAG('x', 'd', 'h', '2') }, /* XDCAM HD422 540p */
    { AV_CODEC_ID_MPEG2VIDEO, MKTAG('A', 'V', 'm', 'p') }, /* AVID IMX PAL */

    { AV_CODEC_ID_JPEG2000, MKTAG('m', 'j', 'p', '2') }, /* JPEG 2000 produced by FCP */

    { AV_CODEC_ID_TARGA, MKTAG('t', 'g', 'a', ' ') }, /* Truevision Targa */
    { AV_CODEC_ID_TIFF,  MKTAG('t', 'i', 'f', 'f') }, /* TIFF embedded in MOV */
    { AV_CODEC_ID_GIF,   MKTAG('g', 'i', 'f', ' ') }, /* embedded gif files as frames (usually one "click to play movie" frame) */
    { AV_CODEC_ID_PNG,   MKTAG('p', 'n', 'g', ' ') },
    { AV_CODEC_ID_PNG,   MKTAG('M', 'N', 'G', ' ') },

    { AV_CODEC_ID_VC1, MKTAG('v', 'c', '-', '1') }, /* SMPTE RP 2025 */
    { AV_CODEC_ID_CAVS, MKTAG('a', 'v', 's', '2') },

    { AV_CODEC_ID_DIRAC,     MKTAG('d', 'r', 'a', 'c') },
    { AV_CODEC_ID_DNXHD,     MKTAG('A', 'V', 'd', 'n') }, /* AVID DNxHD */
<<<<<<< HEAD
//  { AV_CODEC_ID_FLV1,      MKTAG('H', '2', '6', '3') }, /* Flash Media Server, forced in demuxer */
=======
    { AV_CODEC_ID_H263,      MKTAG('H', '2', '6', '3') },
>>>>>>> c661cb66
    { AV_CODEC_ID_MSMPEG4V3, MKTAG('3', 'I', 'V', 'D') }, /* 3ivx DivX Doctor */
    { AV_CODEC_ID_RAWVIDEO,  MKTAG('A', 'V', '1', 'x') }, /* AVID 1:1x */
    { AV_CODEC_ID_RAWVIDEO,  MKTAG('A', 'V', 'u', 'p') },
    { AV_CODEC_ID_SGI,       MKTAG('s', 'g', 'i', ' ') }, /* SGI  */
    { AV_CODEC_ID_DPX,       MKTAG('d', 'p', 'x', ' ') }, /* DPX */
    { AV_CODEC_ID_EXR,       MKTAG('e', 'x', 'r', ' ') }, /* OpenEXR */

    { AV_CODEC_ID_PRORES, MKTAG('a', 'p', 'c', 'h') }, /* Apple ProRes 422 High Quality */
    { AV_CODEC_ID_PRORES, MKTAG('a', 'p', 'c', 'n') }, /* Apple ProRes 422 Standard Definition */
    { AV_CODEC_ID_PRORES, MKTAG('a', 'p', 'c', 's') }, /* Apple ProRes 422 LT */
    { AV_CODEC_ID_PRORES, MKTAG('a', 'p', 'c', 'o') }, /* Apple ProRes 422 Proxy */
    { AV_CODEC_ID_PRORES, MKTAG('a', 'p', '4', 'h') }, /* Apple ProRes 4444 */
    { AV_CODEC_ID_FLIC,   MKTAG('f', 'l', 'i', 'c') },

    { AV_CODEC_ID_NONE, 0 },
};

const AVCodecTag ff_codec_movaudio_tags[] = {
    { AV_CODEC_ID_AAC,             MKTAG('m', 'p', '4', 'a') },
    { AV_CODEC_ID_AC3,             MKTAG('a', 'c', '-', '3') }, /* ETSI TS 102 366 Annex F */
    { AV_CODEC_ID_AC3,             MKTAG('s', 'a', 'c', '3') }, /* Nero Recode */
    { AV_CODEC_ID_ADPCM_IMA_QT,    MKTAG('i', 'm', 'a', '4') },
    { AV_CODEC_ID_ALAC,            MKTAG('a', 'l', 'a', 'c') },
    { AV_CODEC_ID_AMR_NB,          MKTAG('s', 'a', 'm', 'r') }, /* AMR-NB 3gp */
    { AV_CODEC_ID_AMR_WB,          MKTAG('s', 'a', 'w', 'b') }, /* AMR-WB 3gp */
    { AV_CODEC_ID_DTS,             MKTAG('d', 't', 's', 'c') }, /* DTS formats prior to DTS-HD */
    { AV_CODEC_ID_DTS,             MKTAG('d', 't', 's', 'h') }, /* DTS-HD audio formats */
    { AV_CODEC_ID_DTS,             MKTAG('d', 't', 's', 'l') }, /* DTS-HD Lossless formats */
    { AV_CODEC_ID_DTS,             MKTAG('D', 'T', 'S', ' ') }, /* non-standard */
    { AV_CODEC_ID_EAC3,            MKTAG('e', 'c', '-', '3') }, /* ETSI TS 102 366 Annex F (only valid in ISOBMFF) */
    { AV_CODEC_ID_DVAUDIO,         MKTAG('v', 'd', 'v', 'a') },
    { AV_CODEC_ID_DVAUDIO,         MKTAG('d', 'v', 'c', 'a') },
    { AV_CODEC_ID_GSM,             MKTAG('a', 'g', 's', 'm') },
    { AV_CODEC_ID_ILBC,            MKTAG('i', 'l', 'b', 'c') },
    { AV_CODEC_ID_MACE3,           MKTAG('M', 'A', 'C', '3') },
    { AV_CODEC_ID_MACE6,           MKTAG('M', 'A', 'C', '6') },
    { AV_CODEC_ID_MP1,             MKTAG('.', 'm', 'p', '1') },
    { AV_CODEC_ID_MP2,             MKTAG('.', 'm', 'p', '2') },
    { AV_CODEC_ID_MP3,             MKTAG('.', 'm', 'p', '3') },
    { AV_CODEC_ID_MP3,             0x6D730055                },
    { AV_CODEC_ID_NELLYMOSER,      MKTAG('n', 'm', 'o', 's') }, /* Flash Media Server */
    { AV_CODEC_ID_PCM_ALAW,        MKTAG('a', 'l', 'a', 'w') },
    { AV_CODEC_ID_PCM_F32BE,       MKTAG('f', 'l', '3', '2') },
    { AV_CODEC_ID_PCM_F32LE,       MKTAG('f', 'l', '3', '2') },
    { AV_CODEC_ID_PCM_F64BE,       MKTAG('f', 'l', '6', '4') },
    { AV_CODEC_ID_PCM_F64LE,       MKTAG('f', 'l', '6', '4') },
    { AV_CODEC_ID_PCM_MULAW,       MKTAG('u', 'l', 'a', 'w') },
    { AV_CODEC_ID_PCM_S16BE,       MKTAG('t', 'w', 'o', 's') },
    { AV_CODEC_ID_PCM_S16LE,       MKTAG('s', 'o', 'w', 't') },
    { AV_CODEC_ID_PCM_S16LE,       MKTAG('l', 'p', 'c', 'm') },
    { AV_CODEC_ID_PCM_S24BE,       MKTAG('i', 'n', '2', '4') },
    { AV_CODEC_ID_PCM_S24LE,       MKTAG('i', 'n', '2', '4') },
    { AV_CODEC_ID_PCM_S32BE,       MKTAG('i', 'n', '3', '2') },
    { AV_CODEC_ID_PCM_S32LE,       MKTAG('i', 'n', '3', '2') },
    { AV_CODEC_ID_PCM_S8,          MKTAG('s', 'o', 'w', 't') },
    { AV_CODEC_ID_PCM_U8,          MKTAG('r', 'a', 'w', ' ') },
    { AV_CODEC_ID_PCM_U8,          MKTAG('N', 'O', 'N', 'E') },
    { AV_CODEC_ID_QCELP,           MKTAG('Q', 'c', 'l', 'p') },
    { AV_CODEC_ID_QCELP,           MKTAG('Q', 'c', 'l', 'q') },
    { AV_CODEC_ID_QCELP,           MKTAG('s', 'q', 'c', 'p') }, /* ISO Media fourcc */
    { AV_CODEC_ID_QDM2,            MKTAG('Q', 'D', 'M', '2') },
    { AV_CODEC_ID_QDMC,            MKTAG('Q', 'D', 'M', 'C') },
    { AV_CODEC_ID_SPEEX,           MKTAG('s', 'p', 'e', 'x') }, /* Flash Media Server */
    { AV_CODEC_ID_WMAV2,           MKTAG('W', 'M', 'A', '2') },
    { AV_CODEC_ID_NONE, 0 },
};

const AVCodecTag ff_codec_movsubtitle_tags[] = {
    { AV_CODEC_ID_MOV_TEXT, MKTAG('t', 'e', 'x', 't') },
    { AV_CODEC_ID_MOV_TEXT, MKTAG('t', 'x', '3', 'g') },
    { AV_CODEC_ID_EIA_608,  MKTAG('c', '6', '0', '8') },
    { AV_CODEC_ID_NONE, 0 },
};

/* map numeric codes from mdhd atom to ISO 639 */
/* cf. QTFileFormat.pdf p253, qtff.pdf p205 */
/* http://developer.apple.com/documentation/mac/Text/Text-368.html */
/* deprecated by putting the code as 3*5bit ascii */
static const char mov_mdhd_language_map[][4] = {
    /* 0-9 */
    "eng", "fra", "ger", "ita", "dut", "sve", "spa", "dan", "por", "nor",
    "heb", "jpn", "ara", "fin", "gre", "ice", "mlt", "tur", "hr "/*scr*/, "chi"/*ace?*/,
    "urd", "hin", "tha", "kor", "lit", "pol", "hun", "est", "lav",    "",
    "fo ",    "", "rus", "chi",    "", "iri", "alb", "ron", "ces", "slk",
    "slv", "yid", "sr ", "mac", "bul", "ukr", "bel", "uzb", "kaz", "aze",
    /*?*/
    "aze", "arm", "geo", "mol", "kir", "tgk", "tuk", "mon",    "", "pus",
    "kur", "kas", "snd", "tib", "nep", "san", "mar", "ben", "asm", "guj",
    "pa ", "ori", "mal", "kan", "tam", "tel",    "", "bur", "khm", "lao",
    /*                   roman? arabic? */
    "vie", "ind", "tgl", "may", "may", "amh", "tir", "orm", "som", "swa",
    /*==rundi?*/
       "", "run",    "", "mlg", "epo",    "",    "",    "",    "",    "",
    /* 100 */
       "",    "",    "",    "",    "",    "",    "",    "",    "",    "",
       "",    "",    "",    "",    "",    "",    "",    "",    "",    "",
       "",    "",    "",    "",    "",    "",    "",    "", "wel", "baq",
    "cat", "lat", "que", "grn", "aym", "tat", "uig", "dzo", "jav"
};

int ff_mov_iso639_to_lang(const char lang[4], int mp4)
{
    int i, code = 0;

    /* old way, only for QT? */
    for (i = 0; lang[0] && !mp4 && i < FF_ARRAY_ELEMS(mov_mdhd_language_map); i++) {
        if (!strcmp(lang, mov_mdhd_language_map[i]))
            return i;
    }
    /* XXX:can we do that in mov too? */
    if (!mp4)
        return -1;
    /* handle undefined as such */
    if (lang[0] == '\0')
        lang = "und";
    /* 5bit ascii */
    for (i = 0; i < 3; i++) {
        uint8_t c = lang[i];
        c -= 0x60;
        if (c > 0x1f)
            return -1;
        code <<= 5;
        code |= c;
    }
    return code;
}

int ff_mov_lang_to_iso639(unsigned code, char to[4])
{
    int i;
    memset(to, 0, 4);
    /* is it the mangled iso code? */
    /* see http://www.geocities.com/xhelmboyx/quicktime/formats/mp4-layout.txt */
    if (code >= 0x400 && code != 0x7fff) {
        for (i = 2; i >= 0; i--) {
            to[i] = 0x60 + (code & 0x1f);
            code >>= 5;
        }
        return 1;
    }
    /* old fashion apple lang code */
    if (code >= FF_ARRAY_ELEMS(mov_mdhd_language_map))
        return 0;
    if (!mov_mdhd_language_map[code][0])
        return 0;
    memcpy(to, mov_mdhd_language_map[code], 4);
    return 1;
}

int ff_mp4_read_descr_len(AVIOContext *pb)
{
    int len = 0;
    int count = 4;
    while (count--) {
        int c = avio_r8(pb);
        len = (len << 7) | (c & 0x7f);
        if (!(c & 0x80))
            break;
    }
    return len;
}

int ff_mp4_read_descr(AVFormatContext *fc, AVIOContext *pb, int *tag)
{
    int len;
    *tag = avio_r8(pb);
    len = ff_mp4_read_descr_len(pb);
    av_dlog(fc, "MPEG4 description: tag=0x%02x len=%d\n", *tag, len);
    return len;
}

void ff_mp4_parse_es_descr(AVIOContext *pb, int *es_id)
{
     int flags;
     if (es_id) *es_id = avio_rb16(pb);
     else                avio_rb16(pb);
     flags = avio_r8(pb);
     if (flags & 0x80) //streamDependenceFlag
         avio_rb16(pb);
     if (flags & 0x40) { //URL_Flag
         int len = avio_r8(pb);
         avio_skip(pb, len);
     }
     if (flags & 0x20) //OCRstreamFlag
         avio_rb16(pb);
}

static const AVCodecTag mp4_audio_types[] = {
    { AV_CODEC_ID_MP3ON4, AOT_PS   }, /* old mp3on4 draft */
    { AV_CODEC_ID_MP3ON4, AOT_L1   }, /* layer 1 */
    { AV_CODEC_ID_MP3ON4, AOT_L2   }, /* layer 2 */
    { AV_CODEC_ID_MP3ON4, AOT_L3   }, /* layer 3 */
    { AV_CODEC_ID_MP4ALS, AOT_ALS  }, /* MPEG-4 ALS */
    { AV_CODEC_ID_NONE,   AOT_NULL },
};

int ff_mp4_read_dec_config_descr(AVFormatContext *fc, AVStream *st, AVIOContext *pb)
{
    int len, tag;
    int object_type_id = avio_r8(pb);
    avio_r8(pb); /* stream type */
    avio_rb24(pb); /* buffer size db */
    avio_rb32(pb); /* max bitrate */
    avio_rb32(pb); /* avg bitrate */

    if(avcodec_is_open(st->codec)) {
        av_log(fc, AV_LOG_DEBUG, "codec open in read_dec_config_descr\n");
        return -1;
    }

    st->codec->codec_id= ff_codec_get_id(ff_mp4_obj_type, object_type_id);
    av_dlog(fc, "esds object type id 0x%02x\n", object_type_id);
    len = ff_mp4_read_descr(fc, pb, &tag);
    if (tag == MP4DecSpecificDescrTag) {
        av_dlog(fc, "Specific MPEG4 header len=%d\n", len);
        if (!len || (uint64_t)len > (1<<30))
            return -1;
        av_free(st->codec->extradata);
        st->codec->extradata = av_mallocz(len + FF_INPUT_BUFFER_PADDING_SIZE);
        if (!st->codec->extradata)
            return AVERROR(ENOMEM);
        avio_read(pb, st->codec->extradata, len);
        st->codec->extradata_size = len;
        if (st->codec->codec_id == AV_CODEC_ID_AAC) {
            MPEG4AudioConfig cfg;
            avpriv_mpeg4audio_get_config(&cfg, st->codec->extradata,
                                         st->codec->extradata_size * 8, 1);
            st->codec->channels = cfg.channels;
            if (cfg.object_type == 29 && cfg.sampling_index < 3) // old mp3on4
                st->codec->sample_rate = avpriv_mpa_freq_tab[cfg.sampling_index];
            else if (cfg.ext_sample_rate)
                st->codec->sample_rate = cfg.ext_sample_rate;
            else
                st->codec->sample_rate = cfg.sample_rate;
            av_dlog(fc, "mp4a config channels %d obj %d ext obj %d "
                    "sample rate %d ext sample rate %d\n", st->codec->channels,
                    cfg.object_type, cfg.ext_object_type,
                    cfg.sample_rate, cfg.ext_sample_rate);
            if (!(st->codec->codec_id = ff_codec_get_id(mp4_audio_types,
                                                        cfg.object_type)))
                st->codec->codec_id = AV_CODEC_ID_AAC;
        }
    }
    return 0;
}

typedef struct MovChannelLayout {
    int64_t  channel_layout;
    uint32_t layout_tag;
} MovChannelLayout;

static const MovChannelLayout mov_channel_layout[] = {
    { AV_CH_LAYOUT_MONO,                         (100<<16) | 1}, // kCAFChannelLayoutTag_Mono
    { AV_CH_LAYOUT_STEREO,                       (101<<16) | 2}, // kCAFChannelLayoutTag_Stereo
    { AV_CH_LAYOUT_STEREO,                       (102<<16) | 2}, // kCAFChannelLayoutTag_StereoHeadphones
    { AV_CH_LAYOUT_2_1,                          (131<<16) | 3}, // kCAFChannelLayoutTag_ITU_2_1
    { AV_CH_LAYOUT_QUAD,                         (132<<16) | 4}, // kCAFChannelLayoutTag_ITU_2_2
    { AV_CH_LAYOUT_2_2,                          (132<<16) | 4}, // kCAFChannelLayoutTag_ITU_2_2
    { AV_CH_LAYOUT_QUAD,                         (108<<16) | 4}, // kCAFChannelLayoutTag_Quadraphonic
    { AV_CH_LAYOUT_SURROUND,                     (113<<16) | 3}, // kCAFChannelLayoutTag_MPEG_3_0_A
    { AV_CH_LAYOUT_4POINT0,                      (115<<16) | 4}, // kCAFChannelLayoutTag_MPEG_4_0_A
    { AV_CH_LAYOUT_5POINT0_BACK,                 (117<<16) | 5}, // kCAFChannelLayoutTag_MPEG_5_0_A
    { AV_CH_LAYOUT_5POINT0,                      (117<<16) | 5}, // kCAFChannelLayoutTag_MPEG_5_0_A
    { AV_CH_LAYOUT_5POINT1_BACK,                 (121<<16) | 6}, // kCAFChannelLayoutTag_MPEG_5_1_A
    { AV_CH_LAYOUT_5POINT1,                      (121<<16) | 6}, // kCAFChannelLayoutTag_MPEG_5_1_A
    { AV_CH_LAYOUT_7POINT1,                      (128<<16) | 8}, // kCAFChannelLayoutTag_MPEG_7_1_C
    { AV_CH_LAYOUT_7POINT1_WIDE,                 (126<<16) | 8}, // kCAFChannelLayoutTag_MPEG_7_1_A
    { AV_CH_LAYOUT_5POINT1_BACK|AV_CH_LAYOUT_STEREO_DOWNMIX, (130<<16) | 8}, // kCAFChannelLayoutTag_SMPTE_DTV
    { AV_CH_LAYOUT_STEREO|AV_CH_LOW_FREQUENCY,   (133<<16) | 3}, // kCAFChannelLayoutTag_DVD_4
    { AV_CH_LAYOUT_2_1|AV_CH_LOW_FREQUENCY,      (134<<16) | 4}, // kCAFChannelLayoutTag_DVD_5
    { AV_CH_LAYOUT_QUAD|AV_CH_LOW_FREQUENCY,     (135<<16) | 4}, // kCAFChannelLayoutTag_DVD_6
    { AV_CH_LAYOUT_2_2|AV_CH_LOW_FREQUENCY,      (135<<16) | 4}, // kCAFChannelLayoutTag_DVD_6
    { AV_CH_LAYOUT_SURROUND|AV_CH_LOW_FREQUENCY, (136<<16) | 4}, // kCAFChannelLayoutTag_DVD_10
    { AV_CH_LAYOUT_4POINT0|AV_CH_LOW_FREQUENCY,  (137<<16) | 5}, // kCAFChannelLayoutTag_DVD_11
    { 0, 0},
};
#if 0
int ff_mov_read_chan(AVFormatContext *s, AVStream *st, int64_t size)
{
    AVCodecContext *codec= st->codec;
    uint32_t layout_tag;
    AVIOContext *pb = s->pb;
    const MovChannelLayout *layouts = mov_channel_layout;

    if (size < 12)
        return AVERROR_INVALIDDATA;

    layout_tag = avio_rb32(pb);
    size -= 4;
    if (layout_tag == 0) { // kCAFChannelLayoutTag_UseChannelDescriptions
        // Channel descriptions not implemented
        av_log_ask_for_sample(s, "Unimplemented container channel layout.\n");
        avio_skip(pb, size);
        return 0;
    }
    if (layout_tag == 0x10000) { // kCAFChannelLayoutTag_UseChannelBitmap
        codec->channel_layout = avio_rb32(pb);
        size -= 4;
        avio_skip(pb, size);
        return 0;
    }
    while (layouts->channel_layout) {
        if (layout_tag == layouts->layout_tag) {
            codec->channel_layout = layouts->channel_layout;
            break;
        }
        layouts++;
    }
    if (!codec->channel_layout)
        av_log(s, AV_LOG_WARNING, "Unknown container channel layout.\n");
    avio_skip(pb, size);

    return 0;
}
#endif

void ff_mov_write_chan(AVIOContext *pb, int64_t channel_layout)
{
    const MovChannelLayout *layouts;
    uint32_t layout_tag = 0;

    for (layouts = mov_channel_layout; layouts->channel_layout; layouts++)
        if (channel_layout == layouts->channel_layout) {
            layout_tag = layouts->layout_tag;
            break;
        }

    if (layout_tag) {
        avio_wb32(pb, layout_tag); // mChannelLayoutTag
        avio_wb32(pb, 0);          // mChannelBitmap
    } else {
        avio_wb32(pb, 0x10000);    // kCAFChannelLayoutTag_UseChannelBitmap
        avio_wb32(pb, channel_layout);
    }
    avio_wb32(pb, 0);              // mNumberChannelDescriptions
}
<|MERGE_RESOLUTION|>--- conflicted
+++ resolved
@@ -228,11 +228,7 @@
 
     { AV_CODEC_ID_DIRAC,     MKTAG('d', 'r', 'a', 'c') },
     { AV_CODEC_ID_DNXHD,     MKTAG('A', 'V', 'd', 'n') }, /* AVID DNxHD */
-<<<<<<< HEAD
-//  { AV_CODEC_ID_FLV1,      MKTAG('H', '2', '6', '3') }, /* Flash Media Server, forced in demuxer */
-=======
     { AV_CODEC_ID_H263,      MKTAG('H', '2', '6', '3') },
->>>>>>> c661cb66
     { AV_CODEC_ID_MSMPEG4V3, MKTAG('3', 'I', 'V', 'D') }, /* 3ivx DivX Doctor */
     { AV_CODEC_ID_RAWVIDEO,  MKTAG('A', 'V', '1', 'x') }, /* AVID 1:1x */
     { AV_CODEC_ID_RAWVIDEO,  MKTAG('A', 'V', 'u', 'p') },
