--- conflicted
+++ resolved
@@ -113,11 +113,7 @@
         if (ret < 0 && ret != AVERROR_EOF)
             return ret;
 
-<<<<<<< HEAD
-        if (ret == 0 || ret == AVERROR_EOF) {
-=======
         if (!ret || ret == AVERROR_EOF) {
->>>>>>> cc20fbcd
             if (rt->finishing) {
                 /* Do not send new requests when the client wants to
                  * close the connection. */
@@ -231,11 +227,7 @@
     /* read the server reply which contains a unique ID */
     for (;;) {
         ret = ffurl_read(rt->stream, rt->client_id + off, sizeof(rt->client_id) - off);
-<<<<<<< HEAD
-        if (ret == 0 || ret == AVERROR_EOF)
-=======
         if (!ret || ret == AVERROR_EOF)
->>>>>>> cc20fbcd
             break;
         if (ret < 0)
             goto fail;
