--- conflicted
+++ resolved
@@ -30,13 +30,9 @@
 #include "libavutil/version.h"
 
 #define LIBAVFORMAT_VERSION_MAJOR 56
-<<<<<<< HEAD
+
 #define LIBAVFORMAT_VERSION_MINOR  23
-#define LIBAVFORMAT_VERSION_MICRO 101
-=======
-#define LIBAVFORMAT_VERSION_MINOR 13
-#define LIBAVFORMAT_VERSION_MICRO  0
->>>>>>> 5e5583ef
+#define LIBAVFORMAT_VERSION_MICRO 102
 
 #define LIBAVFORMAT_VERSION_INT AV_VERSION_INT(LIBAVFORMAT_VERSION_MAJOR, \
                                                LIBAVFORMAT_VERSION_MINOR, \
