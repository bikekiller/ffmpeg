--- conflicted
+++ resolved
@@ -3056,16 +3056,11 @@
 void avformat_close_input(AVFormatContext **ps)
 {
     AVFormatContext *s = *ps;
-<<<<<<< HEAD
-    AVIOContext *pb = (s->iformat && (s->iformat->flags & AVFMT_NOFILE)) || (s->flags & AVFMT_FLAG_CUSTOM_IO) ?
-                       NULL : s->pb;
-=======
     AVIOContext *pb = s->pb;
 
     if ((s->iformat && s->iformat->flags & AVFMT_NOFILE) ||
         (s->flags & AVFMT_FLAG_CUSTOM_IO))
         pb = NULL;
->>>>>>> 3f7fd59d
 
     flush_packet_queue(s);
 
@@ -3796,15 +3791,11 @@
         avio_flush(s->pb);
 
 fail:
-<<<<<<< HEAD
     if (s->pb)
        avio_flush(s->pb);
-    if(ret == 0)
+    if (ret == 0)
        ret = s->pb ? s->pb->error : 0;
-    for(i=0;i<s->nb_streams;i++) {
-=======
     for (i = 0; i < s->nb_streams; i++) {
->>>>>>> 3f7fd59d
         av_freep(&s->streams[i]->priv_data);
         av_freep(&s->streams[i]->index_entries);
     }
