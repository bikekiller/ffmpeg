include $(SUBDIR)../config.mak

NAME = avformat
FFLIBS = avcodec avutil

HEADERS = avformat.h avio.h version.h

OBJS = allformats.o         \
       cutils.o             \
       id3v1.o              \
       id3v2.o              \
       metadata.o           \
       options.o            \
       os_support.o         \
       sdp.o                \
       seek.o               \
       utils.o              \

OBJS-$(CONFIG_NETWORK)                   += network.o

# muxers/demuxers
OBJS-$(CONFIG_A64_MUXER)                 += a64.o
OBJS-$(CONFIG_AAC_DEMUXER)               += aacdec.o rawdec.o
OBJS-$(CONFIG_AC3_DEMUXER)               += ac3dec.o rawdec.o
OBJS-$(CONFIG_AC3_MUXER)                 += rawenc.o
OBJS-$(CONFIG_ACT_DEMUXER)               += act.o
OBJS-$(CONFIG_ADF_DEMUXER)               += bintext.o sauce.o
OBJS-$(CONFIG_ADX_DEMUXER)               += adxdec.o
OBJS-$(CONFIG_ADX_MUXER)                 += rawenc.o
OBJS-$(CONFIG_ADTS_MUXER)                += adtsenc.o
OBJS-$(CONFIG_AEA_DEMUXER)               += aea.o pcm.o
OBJS-$(CONFIG_AIFF_DEMUXER)              += aiffdec.o riff.o pcm.o isom.o
OBJS-$(CONFIG_AIFF_MUXER)                += aiffenc.o riff.o isom.o
OBJS-$(CONFIG_AMR_DEMUXER)               += amr.o
OBJS-$(CONFIG_AMR_MUXER)                 += amr.o
OBJS-$(CONFIG_ANM_DEMUXER)               += anm.o
OBJS-$(CONFIG_APC_DEMUXER)               += apc.o
OBJS-$(CONFIG_APE_DEMUXER)               += ape.o apetag.o
OBJS-$(CONFIG_APPLEHTTP_DEMUXER)         += applehttp.o
OBJS-$(CONFIG_ASF_DEMUXER)               += asfdec.o asf.o asfcrypt.o \
                                            riff.o avlanguage.o
OBJS-$(CONFIG_ASF_MUXER)                 += asfenc.o asf.o riff.o
OBJS-$(CONFIG_ASS_DEMUXER)               += assdec.o
OBJS-$(CONFIG_ASS_MUXER)                 += assenc.o
OBJS-$(CONFIG_AU_DEMUXER)                += au.o pcm.o
OBJS-$(CONFIG_AU_MUXER)                  += au.o
OBJS-$(CONFIG_AVI_DEMUXER)               += avidec.o riff.o
OBJS-$(CONFIG_AVI_MUXER)                 += avienc.o riff.o
OBJS-$(CONFIG_AVISYNTH)                  += avisynth.o
OBJS-$(CONFIG_AVM2_MUXER)                += swfenc.o
OBJS-$(CONFIG_AVS_DEMUXER)               += avs.o vocdec.o voc.o
OBJS-$(CONFIG_BETHSOFTVID_DEMUXER)       += bethsoftvid.o
OBJS-$(CONFIG_BFI_DEMUXER)               += bfi.o
OBJS-$(CONFIG_BINK_DEMUXER)              += bink.o
OBJS-$(CONFIG_BINTEXT_DEMUXER)           += bintext.o sauce.o
OBJS-$(CONFIG_BIT_DEMUXER)               += bit.o
OBJS-$(CONFIG_BIT_MUXER)                 += bit.o
OBJS-$(CONFIG_BMV_DEMUXER)               += bmv.o
OBJS-$(CONFIG_C93_DEMUXER)               += c93.o vocdec.o voc.o
OBJS-$(CONFIG_CAF_DEMUXER)               += cafdec.o caf.o mov.o mov_chan.o \
                                            riff.o isom.o
OBJS-$(CONFIG_CAF_MUXER)                 += cafenc.o caf.o riff.o isom.o
OBJS-$(CONFIG_CAVSVIDEO_DEMUXER)         += cavsvideodec.o rawdec.o
OBJS-$(CONFIG_CAVSVIDEO_MUXER)           += rawenc.o
OBJS-$(CONFIG_CDG_DEMUXER)               += cdg.o
OBJS-$(CONFIG_CRC_MUXER)                 += crcenc.o
OBJS-$(CONFIG_DAUD_DEMUXER)              += daud.o
OBJS-$(CONFIG_DAUD_MUXER)                += daud.o
OBJS-$(CONFIG_DFA_DEMUXER)               += dfa.o
OBJS-$(CONFIG_DIRAC_DEMUXER)             += diracdec.o rawdec.o
OBJS-$(CONFIG_DIRAC_MUXER)               += rawenc.o
OBJS-$(CONFIG_DNXHD_DEMUXER)             += dnxhddec.o rawdec.o
OBJS-$(CONFIG_DNXHD_MUXER)               += rawenc.o
OBJS-$(CONFIG_DSICIN_DEMUXER)            += dsicin.o
OBJS-$(CONFIG_DTS_DEMUXER)               += dtsdec.o rawdec.o
OBJS-$(CONFIG_DTS_MUXER)                 += rawenc.o
OBJS-$(CONFIG_DV_DEMUXER)                += dv.o
OBJS-$(CONFIG_DV_MUXER)                  += dvenc.o
OBJS-$(CONFIG_DXA_DEMUXER)               += dxa.o riff.o
OBJS-$(CONFIG_EA_CDATA_DEMUXER)          += eacdata.o
OBJS-$(CONFIG_EA_DEMUXER)                += electronicarts.o
OBJS-$(CONFIG_EAC3_DEMUXER)              += ac3dec.o rawdec.o
OBJS-$(CONFIG_EAC3_MUXER)                += rawenc.o
OBJS-$(CONFIG_FFM_DEMUXER)               += ffmdec.o
OBJS-$(CONFIG_FFM_MUXER)                 += ffmenc.o
OBJS-$(CONFIG_FFMETADATA_DEMUXER)        += ffmetadec.o
OBJS-$(CONFIG_FFMETADATA_MUXER)          += ffmetaenc.o
OBJS-$(CONFIG_FILMSTRIP_DEMUXER)         += filmstripdec.o
OBJS-$(CONFIG_FILMSTRIP_MUXER)           += filmstripenc.o
OBJS-$(CONFIG_FLAC_DEMUXER)              += flacdec.o rawdec.o \
                                            oggparsevorbis.o \
                                            vorbiscomment.o
OBJS-$(CONFIG_FLAC_MUXER)                += flacenc.o flacenc_header.o \
                                            vorbiscomment.o
OBJS-$(CONFIG_FLIC_DEMUXER)              += flic.o
OBJS-$(CONFIG_FLV_DEMUXER)               += flvdec.o
OBJS-$(CONFIG_FLV_MUXER)                 += flvenc.o avc.o
OBJS-$(CONFIG_FOURXM_DEMUXER)            += 4xm.o
OBJS-$(CONFIG_FRAMECRC_MUXER)            += framecrcenc.o
OBJS-$(CONFIG_FRAMEMD5_MUXER)            += md5enc.o
OBJS-$(CONFIG_GIF_MUXER)                 += gif.o
OBJS-$(CONFIG_GSM_DEMUXER)               += gsmdec.o
OBJS-$(CONFIG_GXF_DEMUXER)               += gxf.o
OBJS-$(CONFIG_GXF_MUXER)                 += gxfenc.o audiointerleave.o
OBJS-$(CONFIG_G722_DEMUXER)              += rawdec.o
OBJS-$(CONFIG_G722_MUXER)                += rawenc.o
OBJS-$(CONFIG_G723_1_DEMUXER)            += g723_1.o
OBJS-$(CONFIG_G723_1_MUXER)              += rawenc.o
OBJS-$(CONFIG_G729_DEMUXER)              += g729dec.o
OBJS-$(CONFIG_H261_DEMUXER)              += h261dec.o rawdec.o
OBJS-$(CONFIG_H261_MUXER)                += rawenc.o
OBJS-$(CONFIG_H263_DEMUXER)              += h263dec.o rawdec.o
OBJS-$(CONFIG_H263_MUXER)                += rawenc.o
OBJS-$(CONFIG_H264_DEMUXER)              += h264dec.o rawdec.o
OBJS-$(CONFIG_H264_MUXER)                += rawenc.o
OBJS-$(CONFIG_ICO_DEMUXER)               += icodec.o
OBJS-$(CONFIG_IDCIN_DEMUXER)             += idcin.o
OBJS-$(CONFIG_IDF_DEMUXER)               += bintext.o
OBJS-$(CONFIG_IFF_DEMUXER)               += iff.o
OBJS-$(CONFIG_IMAGE2_DEMUXER)            += img2.o
OBJS-$(CONFIG_IMAGE2_MUXER)              += img2.o
OBJS-$(CONFIG_IMAGE2PIPE_DEMUXER)        += img2.o
OBJS-$(CONFIG_IMAGE2PIPE_MUXER)          += img2.o
OBJS-$(CONFIG_INGENIENT_DEMUXER)         += ingenientdec.o rawdec.o
OBJS-$(CONFIG_IPMOVIE_DEMUXER)           += ipmovie.o
OBJS-$(CONFIG_ISS_DEMUXER)               += iss.o
OBJS-$(CONFIG_IV8_DEMUXER)               += iv8.o
OBJS-$(CONFIG_IVF_DEMUXER)               += ivfdec.o riff.o
OBJS-$(CONFIG_IVF_MUXER)                 += ivfenc.o
OBJS-$(CONFIG_JV_DEMUXER)                += jvdec.o
OBJS-$(CONFIG_LATM_DEMUXER)              += rawdec.o
OBJS-$(CONFIG_LATM_MUXER)                += latmenc.o
OBJS-$(CONFIG_LMLM4_DEMUXER)             += lmlm4.o
OBJS-$(CONFIG_LOAS_DEMUXER)              += loasdec.o
OBJS-$(CONFIG_LXF_DEMUXER)               += lxfdec.o
OBJS-$(CONFIG_M4V_DEMUXER)               += m4vdec.o rawdec.o
OBJS-$(CONFIG_M4V_MUXER)                 += rawenc.o
OBJS-$(CONFIG_MATROSKA_DEMUXER)          += matroskadec.o matroska.o \
                                            riff.o isom.o rmdec.o rm.o
OBJS-$(CONFIG_MATROSKA_MUXER)            += matroskaenc.o matroska.o \
                                            riff.o isom.o avc.o \
                                            flacenc_header.o avlanguage.o
OBJS-$(CONFIG_MD5_MUXER)                 += md5enc.o
OBJS-$(CONFIG_MICRODVD_DEMUXER)          += microdvddec.o
OBJS-$(CONFIG_MICRODVD_MUXER)            += microdvdenc.o rawenc.o
OBJS-$(CONFIG_MJPEG_DEMUXER)             += rawdec.o
OBJS-$(CONFIG_MJPEG_MUXER)               += rawenc.o
OBJS-$(CONFIG_MLP_DEMUXER)               += rawdec.o
OBJS-$(CONFIG_MLP_MUXER)                 += rawenc.o
OBJS-$(CONFIG_MM_DEMUXER)                += mm.o
OBJS-$(CONFIG_MMF_DEMUXER)               += mmf.o pcm.o
OBJS-$(CONFIG_MMF_MUXER)                 += mmf.o riff.o
OBJS-$(CONFIG_MOV_DEMUXER)               += mov.o riff.o isom.o mov_chan.o
OBJS-$(CONFIG_MOV_MUXER)                 += movenc.o riff.o isom.o avc.o \
                                            movenchint.o rtpenc_chain.o \
                                            mov_chan.o
OBJS-$(CONFIG_MP2_MUXER)                 += mp3enc.o rawenc.o
OBJS-$(CONFIG_MP3_DEMUXER)               += mp3dec.o
OBJS-$(CONFIG_MP3_MUXER)                 += mp3enc.o rawenc.o id3v2enc.o
OBJS-$(CONFIG_MPC_DEMUXER)               += mpc.o apetag.o
OBJS-$(CONFIG_MPC8_DEMUXER)              += mpc8.o
OBJS-$(CONFIG_MPEG1SYSTEM_MUXER)         += mpegenc.o
OBJS-$(CONFIG_MPEG1VCD_MUXER)            += mpegenc.o
OBJS-$(CONFIG_MPEG2DVD_MUXER)            += mpegenc.o
OBJS-$(CONFIG_MPEG2VOB_MUXER)            += mpegenc.o
OBJS-$(CONFIG_MPEG2SVCD_MUXER)           += mpegenc.o
OBJS-$(CONFIG_MPEG1VIDEO_MUXER)          += rawenc.o
OBJS-$(CONFIG_MPEG2VIDEO_MUXER)          += rawenc.o
OBJS-$(CONFIG_MPEGPS_DEMUXER)            += mpeg.o
OBJS-$(CONFIG_MPEGTS_DEMUXER)            += mpegts.o isom.o
OBJS-$(CONFIG_MPEGTS_MUXER)              += mpegtsenc.o adtsenc.o
OBJS-$(CONFIG_MPEGVIDEO_DEMUXER)         += mpegvideodec.o rawdec.o
OBJS-$(CONFIG_MPJPEG_MUXER)              += mpjpeg.o
OBJS-$(CONFIG_MSNWC_TCP_DEMUXER)         += msnwc_tcp.o
OBJS-$(CONFIG_MTV_DEMUXER)               += mtv.o
OBJS-$(CONFIG_MVI_DEMUXER)               += mvi.o
OBJS-$(CONFIG_MXF_DEMUXER)               += mxfdec.o mxf.o
OBJS-$(CONFIG_MXF_MUXER)                 += mxfenc.o mxf.o audiointerleave.o
OBJS-$(CONFIG_MXG_DEMUXER)               += mxg.o
OBJS-$(CONFIG_NC_DEMUXER)                += ncdec.o
OBJS-$(CONFIG_NSV_DEMUXER)               += nsvdec.o
OBJS-$(CONFIG_NULL_MUXER)                += nullenc.o
OBJS-$(CONFIG_NUT_DEMUXER)               += nutdec.o nut.o riff.o
OBJS-$(CONFIG_NUT_MUXER)                 += nutenc.o nut.o riff.o
OBJS-$(CONFIG_NUV_DEMUXER)               += nuv.o riff.o
OBJS-$(CONFIG_OGG_DEMUXER)               += oggdec.o         \
                                            oggparsecelt.o   \
                                            oggparsedirac.o  \
                                            oggparseflac.o   \
                                            oggparseogm.o    \
                                            oggparseskeleton.o \
                                            oggparsespeex.o  \
                                            oggparsetheora.o \
                                            oggparsevorbis.o \
                                            riff.o \
                                            vorbiscomment.o
OBJS-$(CONFIG_OGG_MUXER)                 += oggenc.o \
                                            vorbiscomment.o
OBJS-$(CONFIG_OMA_DEMUXER)               += omadec.o pcm.o oma.o
OBJS-$(CONFIG_OMA_MUXER)                 += omaenc.o rawenc.o oma.o id3v2enc.o
OBJS-$(CONFIG_PCM_ALAW_DEMUXER)          += pcmdec.o pcm.o rawdec.o
OBJS-$(CONFIG_PCM_ALAW_MUXER)            += pcmenc.o rawenc.o
OBJS-$(CONFIG_PCM_F32BE_DEMUXER)         += pcmdec.o pcm.o rawdec.o
OBJS-$(CONFIG_PCM_F32BE_MUXER)           += pcmenc.o rawenc.o
OBJS-$(CONFIG_PCM_F32LE_DEMUXER)         += pcmdec.o pcm.o rawdec.o
OBJS-$(CONFIG_PCM_F32LE_MUXER)           += pcmenc.o rawenc.o
OBJS-$(CONFIG_PCM_F64BE_DEMUXER)         += pcmdec.o pcm.o rawdec.o
OBJS-$(CONFIG_PCM_F64BE_MUXER)           += pcmenc.o rawenc.o
OBJS-$(CONFIG_PCM_F64LE_DEMUXER)         += pcmdec.o pcm.o rawdec.o
OBJS-$(CONFIG_PCM_F64LE_MUXER)           += pcmenc.o rawenc.o
OBJS-$(CONFIG_PCM_MULAW_DEMUXER)         += pcmdec.o pcm.o rawdec.o
OBJS-$(CONFIG_PCM_MULAW_MUXER)           += pcmenc.o rawenc.o
OBJS-$(CONFIG_PCM_S16BE_DEMUXER)         += pcmdec.o pcm.o rawdec.o
OBJS-$(CONFIG_PCM_S16BE_MUXER)           += pcmenc.o rawenc.o
OBJS-$(CONFIG_PCM_S16LE_DEMUXER)         += pcmdec.o pcm.o rawdec.o
OBJS-$(CONFIG_PCM_S16LE_MUXER)           += pcmenc.o rawenc.o
OBJS-$(CONFIG_PCM_S24BE_DEMUXER)         += pcmdec.o pcm.o rawdec.o
OBJS-$(CONFIG_PCM_S24BE_MUXER)           += pcmenc.o rawenc.o
OBJS-$(CONFIG_PCM_S24LE_DEMUXER)         += pcmdec.o pcm.o rawdec.o
OBJS-$(CONFIG_PCM_S24LE_MUXER)           += pcmenc.o rawenc.o
OBJS-$(CONFIG_PCM_S32BE_DEMUXER)         += pcmdec.o pcm.o rawdec.o
OBJS-$(CONFIG_PCM_S32BE_MUXER)           += pcmenc.o rawenc.o
OBJS-$(CONFIG_PCM_S32LE_DEMUXER)         += pcmdec.o pcm.o rawdec.o
OBJS-$(CONFIG_PCM_S32LE_MUXER)           += pcmenc.o rawenc.o
OBJS-$(CONFIG_PCM_S8_DEMUXER)            += pcmdec.o pcm.o rawdec.o
OBJS-$(CONFIG_PCM_S8_MUXER)              += pcmenc.o rawenc.o
OBJS-$(CONFIG_PCM_U16BE_DEMUXER)         += pcmdec.o pcm.o rawdec.o
OBJS-$(CONFIG_PCM_U16BE_MUXER)           += pcmenc.o rawenc.o
OBJS-$(CONFIG_PCM_U16LE_DEMUXER)         += pcmdec.o pcm.o rawdec.o
OBJS-$(CONFIG_PCM_U16LE_MUXER)           += pcmenc.o rawenc.o
OBJS-$(CONFIG_PCM_U24BE_DEMUXER)         += pcmdec.o pcm.o rawdec.o
OBJS-$(CONFIG_PCM_U24BE_MUXER)           += pcmenc.o rawenc.o
OBJS-$(CONFIG_PCM_U24LE_DEMUXER)         += pcmdec.o pcm.o rawdec.o
OBJS-$(CONFIG_PCM_U24LE_MUXER)           += pcmenc.o rawenc.o
OBJS-$(CONFIG_PCM_U32BE_DEMUXER)         += pcmdec.o pcm.o rawdec.o
OBJS-$(CONFIG_PCM_U32BE_MUXER)           += pcmenc.o rawenc.o
OBJS-$(CONFIG_PCM_U32LE_DEMUXER)         += pcmdec.o pcm.o rawdec.o
OBJS-$(CONFIG_PCM_U32LE_MUXER)           += pcmenc.o rawenc.o
OBJS-$(CONFIG_PCM_U8_DEMUXER)            += pcmdec.o pcm.o rawdec.o
OBJS-$(CONFIG_PCM_U8_MUXER)              += pcmenc.o rawenc.o
OBJS-$(CONFIG_PMP_DEMUXER)               += pmpdec.o
OBJS-$(CONFIG_PVA_DEMUXER)               += pva.o
OBJS-$(CONFIG_QCP_DEMUXER)               += qcp.o
OBJS-$(CONFIG_R3D_DEMUXER)               += r3d.o
OBJS-$(CONFIG_RAWVIDEO_DEMUXER)          += rawvideodec.o rawdec.o
OBJS-$(CONFIG_RAWVIDEO_MUXER)            += rawenc.o
OBJS-$(CONFIG_RL2_DEMUXER)               += rl2.o
OBJS-$(CONFIG_RM_DEMUXER)                += rmdec.o rm.o
OBJS-$(CONFIG_RM_MUXER)                  += rmenc.o rm.o
OBJS-$(CONFIG_ROQ_DEMUXER)               += idroqdec.o
OBJS-$(CONFIG_ROQ_MUXER)                 += idroqenc.o rawenc.o
OBJS-$(CONFIG_RSO_DEMUXER)               += rsodec.o rso.o pcm.o
OBJS-$(CONFIG_RSO_MUXER)                 += rsoenc.o rso.o
OBJS-$(CONFIG_RPL_DEMUXER)               += rpl.o
OBJS-$(CONFIG_RTP_MUXER)                 += rtp.o         \
                                            rtpenc_aac.o     \
                                            rtpenc_latm.o    \
                                            rtpenc_amr.o     \
                                            rtpenc_h263.o    \
                                            rtpenc_mpv.o     \
                                            rtpenc.o      \
                                            rtpenc_h264.o \
                                            rtpenc_vp8.o  \
                                            rtpenc_xiph.o \
                                            avc.o
OBJS-$(CONFIG_RTPDEC)                    += rdt.o         \
                                            rtp.o         \
                                            rtpdec.o      \
                                            rtpdec_amr.o  \
                                            rtpdec_asf.o  \
                                            rtpdec_g726.o \
                                            rtpdec_h263.o \
                                            rtpdec_h264.o \
                                            rtpdec_latm.o \
                                            rtpdec_mpeg4.o \
                                            rtpdec_qcelp.o \
                                            rtpdec_qdm2.o \
                                            rtpdec_qt.o   \
                                            rtpdec_svq3.o \
                                            rtpdec_vp8.o  \
                                            rtpdec_xiph.o
OBJS-$(CONFIG_RTSP_DEMUXER)              += rtsp.o rtspdec.o httpauth.o
OBJS-$(CONFIG_RTSP_MUXER)                += rtsp.o rtspenc.o httpauth.o \
                                            rtpenc_chain.o
OBJS-$(CONFIG_SAP_DEMUXER)               += sapdec.o
OBJS-$(CONFIG_SAP_MUXER)                 += sapenc.o rtpenc_chain.o
OBJS-$(CONFIG_SBG_DEMUXER)               += sbgdec.o
OBJS-$(CONFIG_SDP_DEMUXER)               += rtsp.o
OBJS-$(CONFIG_SEGAFILM_DEMUXER)          += segafilm.o
OBJS-$(CONFIG_SEGMENT_MUXER)             += segment.o
OBJS-$(CONFIG_SHORTEN_DEMUXER)           += rawdec.o
OBJS-$(CONFIG_SIFF_DEMUXER)              += siff.o
OBJS-$(CONFIG_SMACKER_DEMUXER)           += smacker.o
OBJS-$(CONFIG_SMJPEG_DEMUXER)            += smjpeg.o
OBJS-$(CONFIG_SOL_DEMUXER)               += sol.o pcm.o
OBJS-$(CONFIG_SOX_DEMUXER)               += soxdec.o pcm.o
OBJS-$(CONFIG_SOX_MUXER)                 += soxenc.o
OBJS-$(CONFIG_SPDIF_DEMUXER)             += spdif.o spdifdec.o
OBJS-$(CONFIG_SPDIF_MUXER)               += spdif.o spdifenc.o
OBJS-$(CONFIG_SRT_DEMUXER)               += srtdec.o
OBJS-$(CONFIG_SRT_MUXER)                 += rawenc.o
OBJS-$(CONFIG_STR_DEMUXER)               += psxstr.o
OBJS-$(CONFIG_SWF_DEMUXER)               += swfdec.o
OBJS-$(CONFIG_SWF_MUXER)                 += swfenc.o
OBJS-$(CONFIG_THP_DEMUXER)               += thp.o
OBJS-$(CONFIG_TIERTEXSEQ_DEMUXER)        += tiertexseq.o
OBJS-$(CONFIG_MKVTIMESTAMP_V2_MUXER)     += mkvtimestamp_v2.o
OBJS-$(CONFIG_TMV_DEMUXER)               += tmv.o
OBJS-$(CONFIG_TRUEHD_DEMUXER)            += rawdec.o
OBJS-$(CONFIG_TRUEHD_MUXER)              += rawenc.o
OBJS-$(CONFIG_TTA_DEMUXER)               += tta.o
OBJS-$(CONFIG_TTY_DEMUXER)               += tty.o sauce.o
OBJS-$(CONFIG_TXD_DEMUXER)               += txd.o
OBJS-$(CONFIG_VC1_DEMUXER)               += rawdec.o
OBJS-$(CONFIG_VC1T_DEMUXER)              += vc1test.o
OBJS-$(CONFIG_VC1T_MUXER)                += vc1testenc.o
OBJS-$(CONFIG_VMD_DEMUXER)               += sierravmd.o
OBJS-$(CONFIG_VOC_DEMUXER)               += vocdec.o voc.o
OBJS-$(CONFIG_VOC_MUXER)                 += vocenc.o voc.o
OBJS-$(CONFIG_VQF_DEMUXER)               += vqf.o
OBJS-$(CONFIG_W64_DEMUXER)               += wav.o riff.o pcm.o
OBJS-$(CONFIG_WAV_DEMUXER)               += wav.o riff.o pcm.o
OBJS-$(CONFIG_WAV_MUXER)                 += wav.o riff.o
OBJS-$(CONFIG_WC3_DEMUXER)               += wc3movie.o
OBJS-$(CONFIG_WEBM_MUXER)                += matroskaenc.o matroska.o \
                                            riff.o isom.o avc.o \
                                            flacenc_header.o avlanguage.o
OBJS-$(CONFIG_WSAUD_DEMUXER)             += westwood.o
OBJS-$(CONFIG_WSVQA_DEMUXER)             += westwood.o
OBJS-$(CONFIG_WTV_DEMUXER)               += wtvdec.o wtv.o asfdec.o asf.o asfcrypt.o \
                                            avlanguage.o mpegts.o isom.o riff.o
OBJS-$(CONFIG_WTV_MUXER)                 += wtvenc.o wtv.o asf.o asfenc.o riff.o
OBJS-$(CONFIG_WV_DEMUXER)                += wv.o apetag.o
OBJS-$(CONFIG_XA_DEMUXER)                += xa.o
OBJS-$(CONFIG_XBIN_DEMUXER)              += bintext.o sauce.o
OBJS-$(CONFIG_XMV_DEMUXER)               += xmv.o riff.o
OBJS-$(CONFIG_XWMA_DEMUXER)              += xwma.o riff.o
OBJS-$(CONFIG_YOP_DEMUXER)               += yop.o
OBJS-$(CONFIG_YUV4MPEGPIPE_MUXER)        += yuv4mpeg.o
OBJS-$(CONFIG_YUV4MPEGPIPE_DEMUXER)      += yuv4mpeg.o

# external libraries
OBJS-$(CONFIG_LIBMODPLUG_DEMUXER)        += libmodplug.o
OBJS-$(CONFIG_LIBNUT_DEMUXER)            += libnut.o riff.o
OBJS-$(CONFIG_LIBNUT_MUXER)              += libnut.o riff.o

# protocols I/O
OBJS+= avio.o aviobuf.o

OBJS-$(CONFIG_APPLEHTTP_PROTOCOL)        += applehttpproto.o
OBJS-$(CONFIG_CACHE_PROTOCOL)            += cache.o
OBJS-$(CONFIG_CONCAT_PROTOCOL)           += concat.o
OBJS-$(CONFIG_CRYPTO_PROTOCOL)           += crypto.o
OBJS-$(CONFIG_FILE_PROTOCOL)             += file.o
OBJS-$(CONFIG_GOPHER_PROTOCOL)           += gopher.o
OBJS-$(CONFIG_HTTP_PROTOCOL)             += http.o httpauth.o
OBJS-$(CONFIG_HTTPPROXY_PROTOCOL)        += http.o httpauth.o
OBJS-$(CONFIG_HTTPS_PROTOCOL)            += http.o httpauth.o
OBJS-$(CONFIG_MMSH_PROTOCOL)             += mmsh.o mms.o asf.o
OBJS-$(CONFIG_MMST_PROTOCOL)             += mmst.o mms.o asf.o
OBJS-$(CONFIG_MD5_PROTOCOL)              += md5proto.o
OBJS-$(CONFIG_PIPE_PROTOCOL)             += file.o

# external or internal rtmp
RTMP-OBJS-$(CONFIG_LIBRTMP)               = librtmp.o
RTMP-OBJS-$(!CONFIG_LIBRTMP)              = rtmpproto.o rtmppkt.o
OBJS-$(CONFIG_RTMP_PROTOCOL)             += $(RTMP-OBJS-yes)

OBJS-$(CONFIG_RTP_PROTOCOL)              += rtpproto.o
OBJS-$(CONFIG_TCP_PROTOCOL)              += tcp.o
OBJS-$(CONFIG_TLS_PROTOCOL)              += tls.o
OBJS-$(CONFIG_UDP_PROTOCOL)              += udp.o

<<<<<<< HEAD
=======
SKIPHEADERS-$(CONFIG_NETWORK)            += network.h rtsp.h

EXAMPLES  = metadata output
TESTPROGS = seek
TOOLS     = pktdumper probetest
>>>>>>> badb195d

TESTPROGS = seek
TOOLS     = pktdumper probetest<|MERGE_RESOLUTION|>--- conflicted
+++ resolved
@@ -371,14 +371,6 @@
 OBJS-$(CONFIG_TLS_PROTOCOL)              += tls.o
 OBJS-$(CONFIG_UDP_PROTOCOL)              += udp.o
 
-<<<<<<< HEAD
-=======
 SKIPHEADERS-$(CONFIG_NETWORK)            += network.h rtsp.h
-
-EXAMPLES  = metadata output
-TESTPROGS = seek
-TOOLS     = pktdumper probetest
->>>>>>> badb195d
-
 TESTPROGS = seek
 TOOLS     = pktdumper probetest