--- conflicted
+++ resolved
@@ -216,15 +216,9 @@
 static void free_pkt_fifo(AVFifoBuffer **fifo)
 {
     AVPacket pkt;
-<<<<<<< HEAD
     while (av_fifo_size(*fifo)) {
         av_fifo_generic_read(*fifo, &pkt, sizeof(pkt), NULL);
-        av_free_packet(&pkt);
-=======
-    while (av_fifo_size(fifo)) {
-        av_fifo_generic_read(fifo, &pkt, sizeof(pkt), NULL);
         av_packet_unref(&pkt);
->>>>>>> ce70f28a
     }
     av_fifo_freep(fifo);
 }
