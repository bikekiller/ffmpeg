--- conflicted
+++ resolved
@@ -338,17 +338,11 @@
         else
             c->sub_motion_search= hpel_motion_search;
     }
-<<<<<<< HEAD
-    c->hpel_avg= s->hdsp.avg_pixels_tab;
-    if(s->no_rounding) c->hpel_put= s->hdsp.put_no_rnd_pixels_tab;
-    else               c->hpel_put= s->hdsp.put_pixels_tab;
-=======
     c->hpel_avg = s->hdsp.avg_pixels_tab;
     if (s->no_rounding)
         c->hpel_put = s->hdsp.put_no_rnd_pixels_tab;
     else
         c->hpel_put = s->hdsp.put_pixels_tab;
->>>>>>> 2f6bc5f7
 
     if(s->linesize){
         c->stride  = s->linesize;
