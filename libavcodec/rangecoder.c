--- conflicted
+++ resolved
@@ -113,53 +113,4 @@
     av_assert1(c->range >= 0x100);
 
     return c->bytestream - c->bytestream_start;
-<<<<<<< HEAD
-}
-
-#ifdef TEST
-#define SIZE 10240
-
-#include "libavutil/lfg.h"
-#include "libavutil/log.h"
-
-static uint8_t b[9 * SIZE];
-static uint8_t r[9 * SIZE];
-
-int main(void)
-{
-    RangeCoder c;
-    int i;
-    uint8_t state[10];
-    AVLFG prng;
-
-    av_lfg_init(&prng, 1);
-
-    ff_init_range_encoder(&c, b, SIZE);
-    ff_build_rac_states(&c, (1LL << 32) / 20, 128 + 64 + 32 + 16);
-
-    memset(state, 128, sizeof(state));
-
-    for (i = 0; i < SIZE; i++)
-        r[i] = av_lfg_get(&prng) % 7;
-
-    for (i = 0; i < SIZE; i++)
-        put_rac(&c, state, r[i] & 1);
-
-    ff_rac_terminate(&c);
-
-    ff_init_range_decoder(&c, b, SIZE);
-
-    memset(state, 128, sizeof(state));
-
-    for (i = 0; i < SIZE; i++)
-        if ((r[i] & 1) != get_rac(&c, state)) {
-            av_log(NULL, AV_LOG_ERROR, "rac failure at %d\n", i);
-            return 1;
-        }
-
-    return 0;
-}
-#endif /* TEST */
-=======
-}
->>>>>>> d12b5b2f
+}