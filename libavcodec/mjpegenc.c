/*
 * MJPEG encoder
 * Copyright (c) 2000, 2001 Fabrice Bellard
 * Copyright (c) 2003 Alex Beregszaszi
 * Copyright (c) 2003-2004 Michael Niedermayer
 *
 * Support for external huffman table, various fixes (AVID workaround),
 * aspecting, new decode_frame mechanism and apple mjpeg-b support
 *                                  by Alex Beregszaszi
 *
 * This file is part of FFmpeg.
 *
 * FFmpeg is free software; you can redistribute it and/or
 * modify it under the terms of the GNU Lesser General Public
 * License as published by the Free Software Foundation; either
 * version 2.1 of the License, or (at your option) any later version.
 *
 * FFmpeg is distributed in the hope that it will be useful,
 * but WITHOUT ANY WARRANTY; without even the implied warranty of
 * MERCHANTABILITY or FITNESS FOR A PARTICULAR PURPOSE.  See the GNU
 * Lesser General Public License for more details.
 *
 * You should have received a copy of the GNU Lesser General Public
 * License along with FFmpeg; if not, write to the Free Software
 * Foundation, Inc., 51 Franklin Street, Fifth Floor, Boston, MA 02110-1301 USA
 */

/**
 * @file
 * MJPEG encoder.
 */

#include "avcodec.h"
#include "dsputil.h"
#include "mpegvideo.h"
#include "mjpeg.h"
#include "mjpegenc.h"

/* use two quantizer tables (one for luminance and one for chrominance) */
/* not yet working */
#undef TWOMATRIXES


av_cold int ff_mjpeg_encode_init(MpegEncContext *s)
{
    MJpegContext *m;

    if (s->width > 65500 || s->height > 65500) {
        av_log(s, AV_LOG_ERROR, "JPEG does not support resolutions above 65500x65500\n");
        return -1;
    }

    m = av_malloc(sizeof(MJpegContext));
    if (!m)
        return -1;

    s->min_qcoeff=-1023;
    s->max_qcoeff= 1023;

    /* build all the huffman tables */
    ff_mjpeg_build_huffman_codes(m->huff_size_dc_luminance,
                                 m->huff_code_dc_luminance,
                                 ff_mjpeg_bits_dc_luminance,
                                 ff_mjpeg_val_dc);
    ff_mjpeg_build_huffman_codes(m->huff_size_dc_chrominance,
                                 m->huff_code_dc_chrominance,
                                 ff_mjpeg_bits_dc_chrominance,
                                 ff_mjpeg_val_dc);
    ff_mjpeg_build_huffman_codes(m->huff_size_ac_luminance,
                                 m->huff_code_ac_luminance,
                                 ff_mjpeg_bits_ac_luminance,
                                 ff_mjpeg_val_ac_luminance);
    ff_mjpeg_build_huffman_codes(m->huff_size_ac_chrominance,
                                 m->huff_code_ac_chrominance,
                                 ff_mjpeg_bits_ac_chrominance,
                                 ff_mjpeg_val_ac_chrominance);

    s->mjpeg_ctx = m;
    return 0;
}

void ff_mjpeg_encode_close(MpegEncContext *s)
{
    av_free(s->mjpeg_ctx);
}

/* table_class: 0 = DC coef, 1 = AC coefs */
static int put_huffman_table(MpegEncContext *s, int table_class, int table_id,
                             const uint8_t *bits_table, const uint8_t *value_table)
{
    PutBitContext *p = &s->pb;
    int n, i;

    put_bits(p, 4, table_class);
    put_bits(p, 4, table_id);

    n = 0;
    for(i=1;i<=16;i++) {
        n += bits_table[i];
        put_bits(p, 8, bits_table[i]);
    }

    for(i=0;i<n;i++)
        put_bits(p, 8, value_table[i]);

    return n + 17;
}

static void jpeg_table_header(MpegEncContext *s)
{
    PutBitContext *p = &s->pb;
    int i, j, size;
    uint8_t *ptr;

    /* quant matrixes */
    put_marker(p, DQT);
#ifdef TWOMATRIXES
    put_bits(p, 16, 2 + 2 * (1 + 64));
#else
    put_bits(p, 16, 2 + 1 * (1 + 64));
#endif
    put_bits(p, 4, 0); /* 8 bit precision */
    put_bits(p, 4, 0); /* table 0 */
    for(i=0;i<64;i++) {
        j = s->intra_scantable.permutated[i];
        put_bits(p, 8, s->intra_matrix[j]);
    }
#ifdef TWOMATRIXES
    put_bits(p, 4, 0); /* 8 bit precision */
    put_bits(p, 4, 1); /* table 1 */
    for(i=0;i<64;i++) {
        j = s->intra_scantable.permutated[i];
        put_bits(p, 8, s->chroma_intra_matrix[j]);
    }
#endif

    if(s->avctx->active_thread_type & FF_THREAD_SLICE){
        put_marker(p, DRI);
        put_bits(p, 16, 4);
        put_bits(p, 16, s->mb_width);
    }

    /* huffman table */
    put_marker(p, DHT);
    flush_put_bits(p);
    ptr = put_bits_ptr(p);
    put_bits(p, 16, 0); /* patched later */
    size = 2;
    size += put_huffman_table(s, 0, 0, ff_mjpeg_bits_dc_luminance,
                              ff_mjpeg_val_dc);
    size += put_huffman_table(s, 0, 1, ff_mjpeg_bits_dc_chrominance,
                              ff_mjpeg_val_dc);

    size += put_huffman_table(s, 1, 0, ff_mjpeg_bits_ac_luminance,
                              ff_mjpeg_val_ac_luminance);
    size += put_huffman_table(s, 1, 1, ff_mjpeg_bits_ac_chrominance,
                              ff_mjpeg_val_ac_chrominance);
    AV_WB16(ptr, size);
}

static void jpeg_put_comments(MpegEncContext *s)
{
    PutBitContext *p = &s->pb;
    int size;
    uint8_t *ptr;

    if (s->avctx->sample_aspect_ratio.num /* && !lossless */)
    {
    /* JFIF header */
    put_marker(p, APP0);
    put_bits(p, 16, 16);
    ff_put_string(p, "JFIF", 1); /* this puts the trailing zero-byte too */
    put_bits(p, 16, 0x0102); /* v 1.02 */
    put_bits(p, 8, 0); /* units type: 0 - aspect ratio */
    put_bits(p, 16, s->avctx->sample_aspect_ratio.num);
    put_bits(p, 16, s->avctx->sample_aspect_ratio.den);
    put_bits(p, 8, 0); /* thumbnail width */
    put_bits(p, 8, 0); /* thumbnail height */
    }

    /* comment */
    if(!(s->flags & CODEC_FLAG_BITEXACT)){
        put_marker(p, COM);
        flush_put_bits(p);
        ptr = put_bits_ptr(p);
        put_bits(p, 16, 0); /* patched later */
        ff_put_string(p, LIBAVCODEC_IDENT, 1);
        size = strlen(LIBAVCODEC_IDENT)+3;
        AV_WB16(ptr, size);
    }

    if(  s->avctx->pix_fmt == PIX_FMT_YUV420P
       ||s->avctx->pix_fmt == PIX_FMT_YUV422P
       ||s->avctx->pix_fmt == PIX_FMT_YUV444P){
        put_marker(p, COM);
        flush_put_bits(p);
        ptr = put_bits_ptr(p);
        put_bits(p, 16, 0); /* patched later */
        ff_put_string(p, "CS=ITU601", 1);
        size = strlen("CS=ITU601")+3;
        AV_WB16(ptr, size);
    }
}

void ff_mjpeg_encode_picture_header(MpegEncContext *s)
{
<<<<<<< HEAD
    const int lossless= s->avctx->codec_id != CODEC_ID_MJPEG;
    int i;
=======
    const int lossless= s->avctx->codec_id != AV_CODEC_ID_MJPEG;
>>>>>>> 36ef5369

    put_marker(&s->pb, SOI);

    // hack for AMV mjpeg format
    if(s->avctx->codec_id == CODEC_ID_AMV) goto end;

    jpeg_put_comments(s);

    jpeg_table_header(s);

    switch(s->avctx->codec_id){
<<<<<<< HEAD
    case CODEC_ID_MJPEG:  put_marker(&s->pb, SOF0 ); break;
    case CODEC_ID_LJPEG:  put_marker(&s->pb, SOF3 ); break;
    default: av_assert0(0);
=======
    case AV_CODEC_ID_MJPEG:  put_marker(&s->pb, SOF0 ); break;
    case AV_CODEC_ID_LJPEG:  put_marker(&s->pb, SOF3 ); break;
    default: assert(0);
>>>>>>> 36ef5369
    }

    put_bits(&s->pb, 16, 17);
    if(lossless && (s->avctx->pix_fmt == PIX_FMT_BGR0
                    || s->avctx->pix_fmt == PIX_FMT_BGRA
                    || s->avctx->pix_fmt == PIX_FMT_BGR24))
        put_bits(&s->pb, 8, 9); /* 9 bits/component RCT */
    else
        put_bits(&s->pb, 8, 8); /* 8 bits/component */
    put_bits(&s->pb, 16, s->height);
    put_bits(&s->pb, 16, s->width);
    put_bits(&s->pb, 8, 3); /* 3 components */

    /* Y component */
    put_bits(&s->pb, 8, 1); /* component number */
    put_bits(&s->pb, 4, s->mjpeg_hsample[0]); /* H factor */
    put_bits(&s->pb, 4, s->mjpeg_vsample[0]); /* V factor */
    put_bits(&s->pb, 8, 0); /* select matrix */

    /* Cb component */
    put_bits(&s->pb, 8, 2); /* component number */
    put_bits(&s->pb, 4, s->mjpeg_hsample[1]); /* H factor */
    put_bits(&s->pb, 4, s->mjpeg_vsample[1]); /* V factor */
#ifdef TWOMATRIXES
    put_bits(&s->pb, 8, lossless ? 0 : 1); /* select matrix */
#else
    put_bits(&s->pb, 8, 0); /* select matrix */
#endif

    /* Cr component */
    put_bits(&s->pb, 8, 3); /* component number */
    put_bits(&s->pb, 4, s->mjpeg_hsample[2]); /* H factor */
    put_bits(&s->pb, 4, s->mjpeg_vsample[2]); /* V factor */
#ifdef TWOMATRIXES
    put_bits(&s->pb, 8, lossless ? 0 : 1); /* select matrix */
#else
    put_bits(&s->pb, 8, 0); /* select matrix */
#endif

    /* scan header */
    put_marker(&s->pb, SOS);
    put_bits(&s->pb, 16, 12); /* length */
    put_bits(&s->pb, 8, 3); /* 3 components */

    /* Y component */
    put_bits(&s->pb, 8, 1); /* index */
    put_bits(&s->pb, 4, 0); /* DC huffman table index */
    put_bits(&s->pb, 4, 0); /* AC huffman table index */

    /* Cb component */
    put_bits(&s->pb, 8, 2); /* index */
    put_bits(&s->pb, 4, 1); /* DC huffman table index */
    put_bits(&s->pb, 4, lossless ? 0 : 1); /* AC huffman table index */

    /* Cr component */
    put_bits(&s->pb, 8, 3); /* index */
    put_bits(&s->pb, 4, 1); /* DC huffman table index */
    put_bits(&s->pb, 4, lossless ? 0 : 1); /* AC huffman table index */

    put_bits(&s->pb, 8, lossless ? s->avctx->prediction_method+1 : 0); /* Ss (not used) */

    switch(s->avctx->codec_id){
<<<<<<< HEAD
    case CODEC_ID_MJPEG:  put_bits(&s->pb, 8, 63); break; /* Se (not used) */
    case CODEC_ID_LJPEG:  put_bits(&s->pb, 8,  0); break; /* not used */
    default: av_assert0(0);
=======
    case AV_CODEC_ID_MJPEG:  put_bits(&s->pb, 8, 63); break; /* Se (not used) */
    case AV_CODEC_ID_LJPEG:  put_bits(&s->pb, 8,  0); break; /* not used */
    default: assert(0);
>>>>>>> 36ef5369
    }

    put_bits(&s->pb, 8, 0); /* Ah/Al (not used) */

end:
    s->esc_pos = put_bits_count(&s->pb) >> 3;
    for(i=1; i<s->slice_context_count; i++)
        s->thread_context[i]->esc_pos = 0;
}

static void escape_FF(MpegEncContext *s, int start)
{
    int size= put_bits_count(&s->pb) - start*8;
    int i, ff_count;
    uint8_t *buf= s->pb.buf + start;
    int align= (-(size_t)(buf))&3;

    av_assert1((size&7) == 0);
    size >>= 3;

    ff_count=0;
    for(i=0; i<size && i<align; i++){
        if(buf[i]==0xFF) ff_count++;
    }
    for(; i<size-15; i+=16){
        int acc, v;

        v= *(uint32_t*)(&buf[i]);
        acc= (((v & (v>>4))&0x0F0F0F0F)+0x01010101)&0x10101010;
        v= *(uint32_t*)(&buf[i+4]);
        acc+=(((v & (v>>4))&0x0F0F0F0F)+0x01010101)&0x10101010;
        v= *(uint32_t*)(&buf[i+8]);
        acc+=(((v & (v>>4))&0x0F0F0F0F)+0x01010101)&0x10101010;
        v= *(uint32_t*)(&buf[i+12]);
        acc+=(((v & (v>>4))&0x0F0F0F0F)+0x01010101)&0x10101010;

        acc>>=4;
        acc+= (acc>>16);
        acc+= (acc>>8);
        ff_count+= acc&0xFF;
    }
    for(; i<size; i++){
        if(buf[i]==0xFF) ff_count++;
    }

    if(ff_count==0) return;

    flush_put_bits(&s->pb);
    skip_put_bytes(&s->pb, ff_count);

    for(i=size-1; ff_count; i--){
        int v= buf[i];

        if(v==0xFF){
//printf("%d %d\n", i, ff_count);
            buf[i+ff_count]= 0;
            ff_count--;
        }

        buf[i+ff_count]= v;
    }
}

void ff_mjpeg_encode_stuffing(MpegEncContext *s)
{
    int length, i;
    PutBitContext *pbc = &s->pb;
    int mb_y = s->mb_y - !s->mb_x;
    length= (-put_bits_count(pbc))&7;
    if(length) put_bits(pbc, length, (1<<length)-1);

    flush_put_bits(&s->pb);
    escape_FF(s, s->esc_pos);

    if((s->avctx->active_thread_type & FF_THREAD_SLICE) && mb_y < s->mb_height)
        put_marker(pbc, RST0 + (mb_y&7));
    s->esc_pos = put_bits_count(pbc) >> 3;

    for(i=0; i<3; i++)
        s->last_dc[i] = 128 << s->intra_dc_precision;
}

void ff_mjpeg_encode_picture_trailer(MpegEncContext *s)
{

    av_assert1((s->header_bits&7)==0);


    put_marker(&s->pb, EOI);
}

void ff_mjpeg_encode_dc(MpegEncContext *s, int val,
                        uint8_t *huff_size, uint16_t *huff_code)
{
    int mant, nbits;

    if (val == 0) {
        put_bits(&s->pb, huff_size[0], huff_code[0]);
    } else {
        mant = val;
        if (val < 0) {
            val = -val;
            mant--;
        }

        nbits= av_log2_16bit(val) + 1;

        put_bits(&s->pb, huff_size[nbits], huff_code[nbits]);

        put_sbits(&s->pb, nbits, mant);
    }
}

static void encode_block(MpegEncContext *s, DCTELEM *block, int n)
{
    int mant, nbits, code, i, j;
    int component, dc, run, last_index, val;
    MJpegContext *m = s->mjpeg_ctx;
    uint8_t *huff_size_ac;
    uint16_t *huff_code_ac;

    /* DC coef */
    component = (n <= 3 ? 0 : (n&1) + 1);
    dc = block[0]; /* overflow is impossible */
    val = dc - s->last_dc[component];
    if (n < 4) {
        ff_mjpeg_encode_dc(s, val, m->huff_size_dc_luminance, m->huff_code_dc_luminance);
        huff_size_ac = m->huff_size_ac_luminance;
        huff_code_ac = m->huff_code_ac_luminance;
    } else {
        ff_mjpeg_encode_dc(s, val, m->huff_size_dc_chrominance, m->huff_code_dc_chrominance);
        huff_size_ac = m->huff_size_ac_chrominance;
        huff_code_ac = m->huff_code_ac_chrominance;
    }
    s->last_dc[component] = dc;

    /* AC coefs */

    run = 0;
    last_index = s->block_last_index[n];
    for(i=1;i<=last_index;i++) {
        j = s->intra_scantable.permutated[i];
        val = block[j];
        if (val == 0) {
            run++;
        } else {
            while (run >= 16) {
                put_bits(&s->pb, huff_size_ac[0xf0], huff_code_ac[0xf0]);
                run -= 16;
            }
            mant = val;
            if (val < 0) {
                val = -val;
                mant--;
            }

            nbits= av_log2(val) + 1;
            code = (run << 4) | nbits;

            put_bits(&s->pb, huff_size_ac[code], huff_code_ac[code]);

            put_sbits(&s->pb, nbits, mant);
            run = 0;
        }
    }

    /* output EOB only if not already 64 values */
    if (last_index < 63 || run != 0)
        put_bits(&s->pb, huff_size_ac[0], huff_code_ac[0]);
}

void ff_mjpeg_encode_mb(MpegEncContext *s, DCTELEM block[6][64])
{
    int i;
    for(i=0;i<5;i++) {
        encode_block(s, block[i], i);
    }
    if (s->chroma_format == CHROMA_420) {
        encode_block(s, block[5], 5);
    } else {
        encode_block(s, block[6], 6);
        encode_block(s, block[5], 5);
        encode_block(s, block[7], 7);
    }

    s->i_tex_bits += get_bits_diff(s);
}

// maximum over s->mjpeg_vsample[i]
#define V_MAX 2
static int amv_encode_picture(AVCodecContext *avctx, AVPacket *pkt,
                              const AVFrame *pic_arg, int *got_packet)

{
    MpegEncContext *s = avctx->priv_data;
    AVFrame pic = *pic_arg;
    int i;

    //CODEC_FLAG_EMU_EDGE have to be cleared
    if(s->avctx->flags & CODEC_FLAG_EMU_EDGE)
        return -1;

    //picture should be flipped upside-down
    for(i=0; i < 3; i++) {
        pic.data[i] += (pic.linesize[i] * (s->mjpeg_vsample[i] * (8 * s->mb_height -((s->height/V_MAX)&7)) - 1 ));
        pic.linesize[i] *= -1;
    }
    return ff_MPV_encode_picture(avctx, pkt, &pic, got_packet);
}

#if CONFIG_MJPEG_ENCODER
AVCodec ff_mjpeg_encoder = {
    .name           = "mjpeg",
    .type           = AVMEDIA_TYPE_VIDEO,
    .id             = AV_CODEC_ID_MJPEG,
    .priv_data_size = sizeof(MpegEncContext),
    .init           = ff_MPV_encode_init,
    .encode2        = ff_MPV_encode_picture,
    .close          = ff_MPV_encode_end,
    .capabilities   = CODEC_CAP_SLICE_THREADS | CODEC_CAP_FRAME_THREADS | CODEC_CAP_INTRA_ONLY,
    .pix_fmts       = (const enum PixelFormat[]){
        PIX_FMT_YUVJ420P, PIX_FMT_YUVJ422P, PIX_FMT_NONE
    },
    .long_name      = NULL_IF_CONFIG_SMALL("MJPEG (Motion JPEG)"),
};
#endif
#if CONFIG_AMV_ENCODER
AVCodec ff_amv_encoder = {
    .name           = "amv",
    .type           = AVMEDIA_TYPE_VIDEO,
    .id             = CODEC_ID_AMV,
    .priv_data_size = sizeof(MpegEncContext),
    .init           = ff_MPV_encode_init,
    .encode2        = amv_encode_picture,
    .close          = ff_MPV_encode_end,
    .pix_fmts       = (const enum PixelFormat[]){
        PIX_FMT_YUVJ420P, PIX_FMT_YUVJ422P, PIX_FMT_NONE
    },
    .long_name      = NULL_IF_CONFIG_SMALL("AMV Video"),
};
#endif<|MERGE_RESOLUTION|>--- conflicted
+++ resolved
@@ -204,32 +204,22 @@
 
 void ff_mjpeg_encode_picture_header(MpegEncContext *s)
 {
-<<<<<<< HEAD
-    const int lossless= s->avctx->codec_id != CODEC_ID_MJPEG;
+    const int lossless= s->avctx->codec_id != AV_CODEC_ID_MJPEG;
     int i;
-=======
-    const int lossless= s->avctx->codec_id != AV_CODEC_ID_MJPEG;
->>>>>>> 36ef5369
 
     put_marker(&s->pb, SOI);
 
     // hack for AMV mjpeg format
-    if(s->avctx->codec_id == CODEC_ID_AMV) goto end;
+    if(s->avctx->codec_id == AV_CODEC_ID_AMV) goto end;
 
     jpeg_put_comments(s);
 
     jpeg_table_header(s);
 
     switch(s->avctx->codec_id){
-<<<<<<< HEAD
-    case CODEC_ID_MJPEG:  put_marker(&s->pb, SOF0 ); break;
-    case CODEC_ID_LJPEG:  put_marker(&s->pb, SOF3 ); break;
-    default: av_assert0(0);
-=======
     case AV_CODEC_ID_MJPEG:  put_marker(&s->pb, SOF0 ); break;
     case AV_CODEC_ID_LJPEG:  put_marker(&s->pb, SOF3 ); break;
-    default: assert(0);
->>>>>>> 36ef5369
+    default: av_assert0(0);
     }
 
     put_bits(&s->pb, 16, 17);
@@ -292,15 +282,9 @@
     put_bits(&s->pb, 8, lossless ? s->avctx->prediction_method+1 : 0); /* Ss (not used) */
 
     switch(s->avctx->codec_id){
-<<<<<<< HEAD
-    case CODEC_ID_MJPEG:  put_bits(&s->pb, 8, 63); break; /* Se (not used) */
-    case CODEC_ID_LJPEG:  put_bits(&s->pb, 8,  0); break; /* not used */
-    default: av_assert0(0);
-=======
     case AV_CODEC_ID_MJPEG:  put_bits(&s->pb, 8, 63); break; /* Se (not used) */
     case AV_CODEC_ID_LJPEG:  put_bits(&s->pb, 8,  0); break; /* not used */
-    default: assert(0);
->>>>>>> 36ef5369
+    default: av_assert0(0);
     }
 
     put_bits(&s->pb, 8, 0); /* Ah/Al (not used) */
@@ -531,7 +515,7 @@
 AVCodec ff_amv_encoder = {
     .name           = "amv",
     .type           = AVMEDIA_TYPE_VIDEO,
-    .id             = CODEC_ID_AMV,
+    .id             = AV_CODEC_ID_AMV,
     .priv_data_size = sizeof(MpegEncContext),
     .init           = ff_MPV_encode_init,
     .encode2        = amv_encode_picture,
