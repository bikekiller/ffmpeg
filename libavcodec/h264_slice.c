/*
 * H.26L/H.264/AVC/JVT/14496-10/... decoder
 * Copyright (c) 2003 Michael Niedermayer <michaelni@gmx.at>
 *
 * This file is part of FFmpeg.
 *
 * FFmpeg is free software; you can redistribute it and/or
 * modify it under the terms of the GNU Lesser General Public
 * License as published by the Free Software Foundation; either
 * version 2.1 of the License, or (at your option) any later version.
 *
 * FFmpeg is distributed in the hope that it will be useful,
 * but WITHOUT ANY WARRANTY; without even the implied warranty of
 * MERCHANTABILITY or FITNESS FOR A PARTICULAR PURPOSE.  See the GNU
 * Lesser General Public License for more details.
 *
 * You should have received a copy of the GNU Lesser General Public
 * License along with FFmpeg; if not, write to the Free Software
 * Foundation, Inc., 51 Franklin Street, Fifth Floor, Boston, MA 02110-1301 USA
 */

/**
 * @file
 * H.264 / AVC / MPEG-4 part10 codec.
 * @author Michael Niedermayer <michaelni@gmx.at>
 */

#include "libavutil/avassert.h"
#include "libavutil/display.h"
#include "libavutil/imgutils.h"
#include "libavutil/stereo3d.h"
#include "libavutil/timer.h"
#include "internal.h"
#include "cabac.h"
#include "cabac_functions.h"
#include "error_resilience.h"
#include "avcodec.h"
#include "h264.h"
#include "h264dec.h"
#include "h264data.h"
#include "h264chroma.h"
#include "h264_mvpred.h"
#include "h264_ps.h"
#include "golomb.h"
#include "mathops.h"
#include "mpegutils.h"
#include "rectangle.h"
#include "thread.h"

static const uint8_t field_scan[16+1] = {
    0 + 0 * 4, 0 + 1 * 4, 1 + 0 * 4, 0 + 2 * 4,
    0 + 3 * 4, 1 + 1 * 4, 1 + 2 * 4, 1 + 3 * 4,
    2 + 0 * 4, 2 + 1 * 4, 2 + 2 * 4, 2 + 3 * 4,
    3 + 0 * 4, 3 + 1 * 4, 3 + 2 * 4, 3 + 3 * 4,
};

static const uint8_t field_scan8x8[64+1] = {
    0 + 0 * 8, 0 + 1 * 8, 0 + 2 * 8, 1 + 0 * 8,
    1 + 1 * 8, 0 + 3 * 8, 0 + 4 * 8, 1 + 2 * 8,
    2 + 0 * 8, 1 + 3 * 8, 0 + 5 * 8, 0 + 6 * 8,
    0 + 7 * 8, 1 + 4 * 8, 2 + 1 * 8, 3 + 0 * 8,
    2 + 2 * 8, 1 + 5 * 8, 1 + 6 * 8, 1 + 7 * 8,
    2 + 3 * 8, 3 + 1 * 8, 4 + 0 * 8, 3 + 2 * 8,
    2 + 4 * 8, 2 + 5 * 8, 2 + 6 * 8, 2 + 7 * 8,
    3 + 3 * 8, 4 + 1 * 8, 5 + 0 * 8, 4 + 2 * 8,
    3 + 4 * 8, 3 + 5 * 8, 3 + 6 * 8, 3 + 7 * 8,
    4 + 3 * 8, 5 + 1 * 8, 6 + 0 * 8, 5 + 2 * 8,
    4 + 4 * 8, 4 + 5 * 8, 4 + 6 * 8, 4 + 7 * 8,
    5 + 3 * 8, 6 + 1 * 8, 6 + 2 * 8, 5 + 4 * 8,
    5 + 5 * 8, 5 + 6 * 8, 5 + 7 * 8, 6 + 3 * 8,
    7 + 0 * 8, 7 + 1 * 8, 6 + 4 * 8, 6 + 5 * 8,
    6 + 6 * 8, 6 + 7 * 8, 7 + 2 * 8, 7 + 3 * 8,
    7 + 4 * 8, 7 + 5 * 8, 7 + 6 * 8, 7 + 7 * 8,
};

static const uint8_t field_scan8x8_cavlc[64+1] = {
    0 + 0 * 8, 1 + 1 * 8, 2 + 0 * 8, 0 + 7 * 8,
    2 + 2 * 8, 2 + 3 * 8, 2 + 4 * 8, 3 + 3 * 8,
    3 + 4 * 8, 4 + 3 * 8, 4 + 4 * 8, 5 + 3 * 8,
    5 + 5 * 8, 7 + 0 * 8, 6 + 6 * 8, 7 + 4 * 8,
    0 + 1 * 8, 0 + 3 * 8, 1 + 3 * 8, 1 + 4 * 8,
    1 + 5 * 8, 3 + 1 * 8, 2 + 5 * 8, 4 + 1 * 8,
    3 + 5 * 8, 5 + 1 * 8, 4 + 5 * 8, 6 + 1 * 8,
    5 + 6 * 8, 7 + 1 * 8, 6 + 7 * 8, 7 + 5 * 8,
    0 + 2 * 8, 0 + 4 * 8, 0 + 5 * 8, 2 + 1 * 8,
    1 + 6 * 8, 4 + 0 * 8, 2 + 6 * 8, 5 + 0 * 8,
    3 + 6 * 8, 6 + 0 * 8, 4 + 6 * 8, 6 + 2 * 8,
    5 + 7 * 8, 6 + 4 * 8, 7 + 2 * 8, 7 + 6 * 8,
    1 + 0 * 8, 1 + 2 * 8, 0 + 6 * 8, 3 + 0 * 8,
    1 + 7 * 8, 3 + 2 * 8, 2 + 7 * 8, 4 + 2 * 8,
    3 + 7 * 8, 5 + 2 * 8, 4 + 7 * 8, 5 + 4 * 8,
    6 + 3 * 8, 6 + 5 * 8, 7 + 3 * 8, 7 + 7 * 8,
};

// zigzag_scan8x8_cavlc[i] = zigzag_scan8x8[(i/4) + 16*(i%4)]
static const uint8_t zigzag_scan8x8_cavlc[64+1] = {
    0 + 0 * 8, 1 + 1 * 8, 1 + 2 * 8, 2 + 2 * 8,
    4 + 1 * 8, 0 + 5 * 8, 3 + 3 * 8, 7 + 0 * 8,
    3 + 4 * 8, 1 + 7 * 8, 5 + 3 * 8, 6 + 3 * 8,
    2 + 7 * 8, 6 + 4 * 8, 5 + 6 * 8, 7 + 5 * 8,
    1 + 0 * 8, 2 + 0 * 8, 0 + 3 * 8, 3 + 1 * 8,
    3 + 2 * 8, 0 + 6 * 8, 4 + 2 * 8, 6 + 1 * 8,
    2 + 5 * 8, 2 + 6 * 8, 6 + 2 * 8, 5 + 4 * 8,
    3 + 7 * 8, 7 + 3 * 8, 4 + 7 * 8, 7 + 6 * 8,
    0 + 1 * 8, 3 + 0 * 8, 0 + 4 * 8, 4 + 0 * 8,
    2 + 3 * 8, 1 + 5 * 8, 5 + 1 * 8, 5 + 2 * 8,
    1 + 6 * 8, 3 + 5 * 8, 7 + 1 * 8, 4 + 5 * 8,
    4 + 6 * 8, 7 + 4 * 8, 5 + 7 * 8, 6 + 7 * 8,
    0 + 2 * 8, 2 + 1 * 8, 1 + 3 * 8, 5 + 0 * 8,
    1 + 4 * 8, 2 + 4 * 8, 6 + 0 * 8, 4 + 3 * 8,
    0 + 7 * 8, 4 + 4 * 8, 7 + 2 * 8, 3 + 6 * 8,
    5 + 5 * 8, 6 + 5 * 8, 6 + 6 * 8, 7 + 7 * 8,
};

static void release_unused_pictures(H264Context *h, int remove_current)
{
    int i;

    /* release non reference frames */
    for (i = 0; i < H264_MAX_PICTURE_COUNT; i++) {
        if (h->DPB[i].f->buf[0] && !h->DPB[i].reference &&
            (remove_current || &h->DPB[i] != h->cur_pic_ptr)) {
            ff_h264_unref_picture(h, &h->DPB[i]);
        }
    }
}

static int alloc_scratch_buffers(H264SliceContext *sl, int linesize)
{
    const H264Context *h = sl->h264;
    int alloc_size = FFALIGN(FFABS(linesize) + 32, 32);

    av_fast_malloc(&sl->bipred_scratchpad, &sl->bipred_scratchpad_allocated, 16 * 6 * alloc_size);
    // edge emu needs blocksize + filter length - 1
    // (= 21x21 for  H.264)
    av_fast_malloc(&sl->edge_emu_buffer, &sl->edge_emu_buffer_allocated, alloc_size * 2 * 21);

    av_fast_mallocz(&sl->top_borders[0], &sl->top_borders_allocated[0],
                   h->mb_width * 16 * 3 * sizeof(uint8_t) * 2);
    av_fast_mallocz(&sl->top_borders[1], &sl->top_borders_allocated[1],
                   h->mb_width * 16 * 3 * sizeof(uint8_t) * 2);

    if (!sl->bipred_scratchpad || !sl->edge_emu_buffer ||
        !sl->top_borders[0]    || !sl->top_borders[1]) {
        av_freep(&sl->bipred_scratchpad);
        av_freep(&sl->edge_emu_buffer);
        av_freep(&sl->top_borders[0]);
        av_freep(&sl->top_borders[1]);

        sl->bipred_scratchpad_allocated = 0;
        sl->edge_emu_buffer_allocated   = 0;
        sl->top_borders_allocated[0]    = 0;
        sl->top_borders_allocated[1]    = 0;
        return AVERROR(ENOMEM);
    }

    return 0;
}

static int init_table_pools(H264Context *h)
{
    const int big_mb_num    = h->mb_stride * (h->mb_height + 1) + 1;
    const int mb_array_size = h->mb_stride * h->mb_height;
    const int b4_stride     = h->mb_width * 4 + 1;
    const int b4_array_size = b4_stride * h->mb_height * 4;

    h->qscale_table_pool = av_buffer_pool_init(big_mb_num + h->mb_stride,
                                               av_buffer_allocz);
    h->mb_type_pool      = av_buffer_pool_init((big_mb_num + h->mb_stride) *
                                               sizeof(uint32_t), av_buffer_allocz);
    h->motion_val_pool   = av_buffer_pool_init(2 * (b4_array_size + 4) *
                                               sizeof(int16_t), av_buffer_allocz);
    h->ref_index_pool    = av_buffer_pool_init(4 * mb_array_size, av_buffer_allocz);

    if (!h->qscale_table_pool || !h->mb_type_pool || !h->motion_val_pool ||
        !h->ref_index_pool) {
        av_buffer_pool_uninit(&h->qscale_table_pool);
        av_buffer_pool_uninit(&h->mb_type_pool);
        av_buffer_pool_uninit(&h->motion_val_pool);
        av_buffer_pool_uninit(&h->ref_index_pool);
        return AVERROR(ENOMEM);
    }

    return 0;
}

static int alloc_picture(H264Context *h, H264Picture *pic)
{
    int i, ret = 0;

    av_assert0(!pic->f->data[0]);

    pic->tf.f = pic->f;
    ret = ff_thread_get_buffer(h->avctx, &pic->tf, pic->reference ?
                                                   AV_GET_BUFFER_FLAG_REF : 0);
    if (ret < 0)
        goto fail;

    pic->crop     = h->ps.sps->crop;
    pic->crop_top = h->ps.sps->crop_top;
    pic->crop_left= h->ps.sps->crop_left;

    if (h->avctx->hwaccel) {
        const AVHWAccel *hwaccel = h->avctx->hwaccel;
        av_assert0(!pic->hwaccel_picture_private);
        if (hwaccel->frame_priv_data_size) {
            pic->hwaccel_priv_buf = av_buffer_allocz(hwaccel->frame_priv_data_size);
            if (!pic->hwaccel_priv_buf)
                return AVERROR(ENOMEM);
            pic->hwaccel_picture_private = pic->hwaccel_priv_buf->data;
        }
    }
    if (CONFIG_GRAY && !h->avctx->hwaccel && h->flags & AV_CODEC_FLAG_GRAY && pic->f->data[2]) {
        int h_chroma_shift, v_chroma_shift;
        av_pix_fmt_get_chroma_sub_sample(pic->f->format,
                                         &h_chroma_shift, &v_chroma_shift);

        for(i=0; i<AV_CEIL_RSHIFT(pic->f->height, v_chroma_shift); i++) {
            memset(pic->f->data[1] + pic->f->linesize[1]*i,
                   0x80, AV_CEIL_RSHIFT(pic->f->width, h_chroma_shift));
            memset(pic->f->data[2] + pic->f->linesize[2]*i,
                   0x80, AV_CEIL_RSHIFT(pic->f->width, h_chroma_shift));
        }
    }

    if (!h->qscale_table_pool) {
        ret = init_table_pools(h);
        if (ret < 0)
            goto fail;
    }

    pic->qscale_table_buf = av_buffer_pool_get(h->qscale_table_pool);
    pic->mb_type_buf      = av_buffer_pool_get(h->mb_type_pool);
    if (!pic->qscale_table_buf || !pic->mb_type_buf)
        goto fail;

    pic->mb_type      = (uint32_t*)pic->mb_type_buf->data + 2 * h->mb_stride + 1;
    pic->qscale_table = pic->qscale_table_buf->data + 2 * h->mb_stride + 1;

    for (i = 0; i < 2; i++) {
        pic->motion_val_buf[i] = av_buffer_pool_get(h->motion_val_pool);
        pic->ref_index_buf[i]  = av_buffer_pool_get(h->ref_index_pool);
        if (!pic->motion_val_buf[i] || !pic->ref_index_buf[i])
            goto fail;

        pic->motion_val[i] = (int16_t (*)[2])pic->motion_val_buf[i]->data + 4;
        pic->ref_index[i]  = pic->ref_index_buf[i]->data;
    }

    return 0;
fail:
    ff_h264_unref_picture(h, pic);
    return (ret < 0) ? ret : AVERROR(ENOMEM);
}

static inline int pic_is_unused(H264Context *h, H264Picture *pic)
{
    if (!pic->f->buf[0])
        return 1;
    return 0;
}

static int find_unused_picture(H264Context *h)
{
    int i;

    for (i = 0; i < H264_MAX_PICTURE_COUNT; i++) {
        if (pic_is_unused(h, &h->DPB[i]))
            break;
    }
    if (i == H264_MAX_PICTURE_COUNT)
        return AVERROR_INVALIDDATA;

    return i;
}


#define IN_RANGE(a, b, size) (((void*)(a) >= (void*)(b)) && ((void*)(a) < (void*)((b) + (size))))

#define REBASE_PICTURE(pic, new_ctx, old_ctx)             \
    (((pic) && (pic) >= (old_ctx)->DPB &&                       \
      (pic) < (old_ctx)->DPB + H264_MAX_PICTURE_COUNT) ?          \
     &(new_ctx)->DPB[(pic) - (old_ctx)->DPB] : NULL)

static void copy_picture_range(H264Picture **to, H264Picture **from, int count,
                               H264Context *new_base,
                               H264Context *old_base)
{
    int i;

    for (i = 0; i < count; i++) {
        av_assert1(!from[i] ||
                   IN_RANGE(from[i], old_base, 1) ||
                   IN_RANGE(from[i], old_base->DPB, H264_MAX_PICTURE_COUNT));
        to[i] = REBASE_PICTURE(from[i], new_base, old_base);
    }
}

static int h264_slice_header_init(H264Context *h);

int ff_h264_update_thread_context(AVCodecContext *dst,
                                  const AVCodecContext *src)
{
    H264Context *h = dst->priv_data, *h1 = src->priv_data;
    int inited = h->context_initialized, err = 0;
    int need_reinit = 0;
    int i, ret;

    if (dst == src)
        return 0;

    // We can't fail if SPS isn't set at it breaks current skip_frame code
    //if (!h1->ps.sps)
    //    return AVERROR_INVALIDDATA;

    if (inited &&
        (h->width                 != h1->width                 ||
         h->height                != h1->height                ||
         h->mb_width              != h1->mb_width              ||
         h->mb_height             != h1->mb_height             ||
         !h->ps.sps                                            ||
         h->ps.sps->bit_depth_luma    != h1->ps.sps->bit_depth_luma    ||
         h->ps.sps->chroma_format_idc != h1->ps.sps->chroma_format_idc ||
         h->ps.sps->colorspace        != h1->ps.sps->colorspace)) {
        need_reinit = 1;
    }

    /* copy block_offset since frame_start may not be called */
    memcpy(h->block_offset, h1->block_offset, sizeof(h->block_offset));

    // SPS/PPS
    for (i = 0; i < FF_ARRAY_ELEMS(h->ps.sps_list); i++) {
        av_buffer_unref(&h->ps.sps_list[i]);
        if (h1->ps.sps_list[i]) {
            h->ps.sps_list[i] = av_buffer_ref(h1->ps.sps_list[i]);
            if (!h->ps.sps_list[i])
                return AVERROR(ENOMEM);
        }
    }
    for (i = 0; i < FF_ARRAY_ELEMS(h->ps.pps_list); i++) {
        av_buffer_unref(&h->ps.pps_list[i]);
        if (h1->ps.pps_list[i]) {
            h->ps.pps_list[i] = av_buffer_ref(h1->ps.pps_list[i]);
            if (!h->ps.pps_list[i])
                return AVERROR(ENOMEM);
        }
    }

    av_buffer_unref(&h->ps.pps_ref);
    av_buffer_unref(&h->ps.sps_ref);
    h->ps.pps = NULL;
    h->ps.sps = NULL;
    if (h1->ps.pps_ref) {
        h->ps.pps_ref = av_buffer_ref(h1->ps.pps_ref);
        if (!h->ps.pps_ref)
            return AVERROR(ENOMEM);
        h->ps.pps = (const PPS*)h->ps.pps_ref->data;
    }
    if (h1->ps.sps_ref) {
        h->ps.sps_ref = av_buffer_ref(h1->ps.sps_ref);
        if (!h->ps.sps_ref)
            return AVERROR(ENOMEM);
        h->ps.sps = (const SPS*)h->ps.sps_ref->data;
    }

    if (need_reinit || !inited) {
        h->width     = h1->width;
        h->height    = h1->height;
        h->mb_height = h1->mb_height;
        h->mb_width  = h1->mb_width;
        h->mb_num    = h1->mb_num;
        h->mb_stride = h1->mb_stride;
        h->b_stride  = h1->b_stride;

        if (h->context_initialized || h1->context_initialized) {
            if ((err = h264_slice_header_init(h)) < 0) {
                av_log(h->avctx, AV_LOG_ERROR, "h264_slice_header_init() failed");
                return err;
            }
        }

        /* copy block_offset since frame_start may not be called */
        memcpy(h->block_offset, h1->block_offset, sizeof(h->block_offset));
    }

    h->avctx->coded_height  = h1->avctx->coded_height;
    h->avctx->coded_width   = h1->avctx->coded_width;
    h->avctx->width         = h1->avctx->width;
    h->avctx->height        = h1->avctx->height;
    h->coded_picture_number = h1->coded_picture_number;
    h->first_field          = h1->first_field;
    h->picture_structure    = h1->picture_structure;
    h->mb_aff_frame         = h1->mb_aff_frame;
    h->droppable            = h1->droppable;
    h->backup_width         = h1->backup_width;
    h->backup_height        = h1->backup_height;
    h->backup_pix_fmt       = h1->backup_pix_fmt;

    for (i = 0; i < H264_MAX_PICTURE_COUNT; i++) {
        ff_h264_unref_picture(h, &h->DPB[i]);
        if (h1->DPB[i].f->buf[0] &&
            (ret = ff_h264_ref_picture(h, &h->DPB[i], &h1->DPB[i])) < 0)
            return ret;
    }

    h->cur_pic_ptr = REBASE_PICTURE(h1->cur_pic_ptr, h, h1);
    ff_h264_unref_picture(h, &h->cur_pic);
    if (h1->cur_pic.f->buf[0]) {
        ret = ff_h264_ref_picture(h, &h->cur_pic, &h1->cur_pic);
        if (ret < 0)
            return ret;
    }

    h->enable_er       = h1->enable_er;
    h->workaround_bugs = h1->workaround_bugs;
    h->droppable       = h1->droppable;

    // extradata/NAL handling
    h->is_avc = h1->is_avc;
    h->nal_length_size = h1->nal_length_size;
    h->sei.unregistered.x264_build = h1->sei.unregistered.x264_build;

    memcpy(&h->poc,        &h1->poc,        sizeof(h->poc));

    memcpy(h->default_ref, h1->default_ref, sizeof(h->default_ref));
    memcpy(h->short_ref,   h1->short_ref,   sizeof(h->short_ref));
    memcpy(h->long_ref,    h1->long_ref,    sizeof(h->long_ref));
    memcpy(h->delayed_pic, h1->delayed_pic, sizeof(h->delayed_pic));
    memcpy(h->last_pocs,   h1->last_pocs,   sizeof(h->last_pocs));

    h->next_output_pic   = h1->next_output_pic;
    h->next_outputed_poc = h1->next_outputed_poc;

    memcpy(h->mmco, h1->mmco, sizeof(h->mmco));
    h->nb_mmco         = h1->nb_mmco;
    h->mmco_reset      = h1->mmco_reset;
    h->explicit_ref_marking = h1->explicit_ref_marking;
    h->long_ref_count  = h1->long_ref_count;
    h->short_ref_count = h1->short_ref_count;

    copy_picture_range(h->short_ref, h1->short_ref, 32, h, h1);
    copy_picture_range(h->long_ref, h1->long_ref, 32, h, h1);
    copy_picture_range(h->delayed_pic, h1->delayed_pic,
                       MAX_DELAYED_PIC_COUNT + 2, h, h1);

    h->frame_recovered       = h1->frame_recovered;

    if (!h->cur_pic_ptr)
        return 0;

    if (!h->droppable) {
        err = ff_h264_execute_ref_pic_marking(h);
        h->poc.prev_poc_msb = h->poc.poc_msb;
        h->poc.prev_poc_lsb = h->poc.poc_lsb;
    }
    h->poc.prev_frame_num_offset = h->poc.frame_num_offset;
    h->poc.prev_frame_num        = h->poc.frame_num;

    h->recovery_frame        = h1->recovery_frame;

    return err;
}

static int h264_frame_start(H264Context *h)
{
    H264Picture *pic;
    int i, ret;
    const int pixel_shift = h->pixel_shift;
    int c[4] = {
        1<<(h->ps.sps->bit_depth_luma-1),
        1<<(h->ps.sps->bit_depth_chroma-1),
        1<<(h->ps.sps->bit_depth_chroma-1),
        -1
    };

    if (!ff_thread_can_start_frame(h->avctx)) {
        av_log(h->avctx, AV_LOG_ERROR, "Attempt to start a frame outside SETUP state\n");
        return -1;
    }

    release_unused_pictures(h, 1);
    h->cur_pic_ptr = NULL;

    i = find_unused_picture(h);
    if (i < 0) {
        av_log(h->avctx, AV_LOG_ERROR, "no frame buffer available\n");
        return i;
    }
    pic = &h->DPB[i];

    pic->reference              = h->droppable ? 0 : h->picture_structure;
    pic->f->coded_picture_number = h->coded_picture_number++;
    pic->field_picture          = h->picture_structure != PICT_FRAME;
    pic->frame_num               = h->poc.frame_num;
    /*
     * Zero key_frame here; IDR markings per slice in frame or fields are ORed
     * in later.
     * See decode_nal_units().
     */
    pic->f->key_frame = 0;
    pic->mmco_reset  = 0;
    pic->recovered   = 0;
    pic->invalid_gap = 0;
    pic->sei_recovery_frame_cnt = h->sei.recovery_point.recovery_frame_cnt;

    pic->f->pict_type = h->slice_ctx[0].slice_type;

    if ((ret = alloc_picture(h, pic)) < 0)
        return ret;
    if(!h->frame_recovered && !h->avctx->hwaccel
#if FF_API_CAP_VDPAU
       && !(h->avctx->codec->capabilities & AV_CODEC_CAP_HWACCEL_VDPAU)
#endif
       )
        ff_color_frame(pic->f, c);

    h->cur_pic_ptr = pic;
    ff_h264_unref_picture(h, &h->cur_pic);
    if (CONFIG_ERROR_RESILIENCE) {
        ff_h264_set_erpic(&h->slice_ctx[0].er.cur_pic, NULL);
    }

    if ((ret = ff_h264_ref_picture(h, &h->cur_pic, h->cur_pic_ptr)) < 0)
        return ret;

    for (i = 0; i < h->nb_slice_ctx; i++) {
        h->slice_ctx[i].linesize   = h->cur_pic_ptr->f->linesize[0];
        h->slice_ctx[i].uvlinesize = h->cur_pic_ptr->f->linesize[1];
    }

    if (CONFIG_ERROR_RESILIENCE && h->enable_er) {
        ff_er_frame_start(&h->slice_ctx[0].er);
        ff_h264_set_erpic(&h->slice_ctx[0].er.last_pic, NULL);
        ff_h264_set_erpic(&h->slice_ctx[0].er.next_pic, NULL);
    }

    for (i = 0; i < 16; i++) {
        h->block_offset[i]           = (4 * ((scan8[i] - scan8[0]) & 7) << pixel_shift) + 4 * pic->f->linesize[0] * ((scan8[i] - scan8[0]) >> 3);
        h->block_offset[48 + i]      = (4 * ((scan8[i] - scan8[0]) & 7) << pixel_shift) + 8 * pic->f->linesize[0] * ((scan8[i] - scan8[0]) >> 3);
    }
    for (i = 0; i < 16; i++) {
        h->block_offset[16 + i]      =
        h->block_offset[32 + i]      = (4 * ((scan8[i] - scan8[0]) & 7) << pixel_shift) + 4 * pic->f->linesize[1] * ((scan8[i] - scan8[0]) >> 3);
        h->block_offset[48 + 16 + i] =
        h->block_offset[48 + 32 + i] = (4 * ((scan8[i] - scan8[0]) & 7) << pixel_shift) + 8 * pic->f->linesize[1] * ((scan8[i] - scan8[0]) >> 3);
    }

    /* We mark the current picture as non-reference after allocating it, so
     * that if we break out due to an error it can be released automatically
     * in the next ff_mpv_frame_start().
     */
    h->cur_pic_ptr->reference = 0;

    h->cur_pic_ptr->field_poc[0] = h->cur_pic_ptr->field_poc[1] = INT_MAX;

    h->next_output_pic = NULL;

    h->postpone_filter = 0;

    h->mb_aff_frame = h->ps.sps->mb_aff && (h->picture_structure == PICT_FRAME);

    assert(h->cur_pic_ptr->long_ref == 0);

    return 0;
}

static av_always_inline void backup_mb_border(const H264Context *h, H264SliceContext *sl,
                                              uint8_t *src_y,
                                              uint8_t *src_cb, uint8_t *src_cr,
                                              int linesize, int uvlinesize,
                                              int simple)
{
    uint8_t *top_border;
    int top_idx = 1;
    const int pixel_shift = h->pixel_shift;
    int chroma444 = CHROMA444(h);
    int chroma422 = CHROMA422(h);

    src_y  -= linesize;
    src_cb -= uvlinesize;
    src_cr -= uvlinesize;

    if (!simple && FRAME_MBAFF(h)) {
        if (sl->mb_y & 1) {
            if (!MB_MBAFF(sl)) {
                top_border = sl->top_borders[0][sl->mb_x];
                AV_COPY128(top_border, src_y + 15 * linesize);
                if (pixel_shift)
                    AV_COPY128(top_border + 16, src_y + 15 * linesize + 16);
                if (simple || !CONFIG_GRAY || !(h->flags & AV_CODEC_FLAG_GRAY)) {
                    if (chroma444) {
                        if (pixel_shift) {
                            AV_COPY128(top_border + 32, src_cb + 15 * uvlinesize);
                            AV_COPY128(top_border + 48, src_cb + 15 * uvlinesize + 16);
                            AV_COPY128(top_border + 64, src_cr + 15 * uvlinesize);
                            AV_COPY128(top_border + 80, src_cr + 15 * uvlinesize + 16);
                        } else {
                            AV_COPY128(top_border + 16, src_cb + 15 * uvlinesize);
                            AV_COPY128(top_border + 32, src_cr + 15 * uvlinesize);
                        }
                    } else if (chroma422) {
                        if (pixel_shift) {
                            AV_COPY128(top_border + 32, src_cb + 15 * uvlinesize);
                            AV_COPY128(top_border + 48, src_cr + 15 * uvlinesize);
                        } else {
                            AV_COPY64(top_border + 16, src_cb + 15 * uvlinesize);
                            AV_COPY64(top_border + 24, src_cr + 15 * uvlinesize);
                        }
                    } else {
                        if (pixel_shift) {
                            AV_COPY128(top_border + 32, src_cb + 7 * uvlinesize);
                            AV_COPY128(top_border + 48, src_cr + 7 * uvlinesize);
                        } else {
                            AV_COPY64(top_border + 16, src_cb + 7 * uvlinesize);
                            AV_COPY64(top_border + 24, src_cr + 7 * uvlinesize);
                        }
                    }
                }
            }
        } else if (MB_MBAFF(sl)) {
            top_idx = 0;
        } else
            return;
    }

    top_border = sl->top_borders[top_idx][sl->mb_x];
    /* There are two lines saved, the line above the top macroblock
     * of a pair, and the line above the bottom macroblock. */
    AV_COPY128(top_border, src_y + 16 * linesize);
    if (pixel_shift)
        AV_COPY128(top_border + 16, src_y + 16 * linesize + 16);

    if (simple || !CONFIG_GRAY || !(h->flags & AV_CODEC_FLAG_GRAY)) {
        if (chroma444) {
            if (pixel_shift) {
                AV_COPY128(top_border + 32, src_cb + 16 * linesize);
                AV_COPY128(top_border + 48, src_cb + 16 * linesize + 16);
                AV_COPY128(top_border + 64, src_cr + 16 * linesize);
                AV_COPY128(top_border + 80, src_cr + 16 * linesize + 16);
            } else {
                AV_COPY128(top_border + 16, src_cb + 16 * linesize);
                AV_COPY128(top_border + 32, src_cr + 16 * linesize);
            }
        } else if (chroma422) {
            if (pixel_shift) {
                AV_COPY128(top_border + 32, src_cb + 16 * uvlinesize);
                AV_COPY128(top_border + 48, src_cr + 16 * uvlinesize);
            } else {
                AV_COPY64(top_border + 16, src_cb + 16 * uvlinesize);
                AV_COPY64(top_border + 24, src_cr + 16 * uvlinesize);
            }
        } else {
            if (pixel_shift) {
                AV_COPY128(top_border + 32, src_cb + 8 * uvlinesize);
                AV_COPY128(top_border + 48, src_cr + 8 * uvlinesize);
            } else {
                AV_COPY64(top_border + 16, src_cb + 8 * uvlinesize);
                AV_COPY64(top_border + 24, src_cr + 8 * uvlinesize);
            }
        }
    }
}

/**
 * Initialize implicit_weight table.
 * @param field  0/1 initialize the weight for interlaced MBAFF
 *                -1 initializes the rest
 */
static void implicit_weight_table(const H264Context *h, H264SliceContext *sl, int field)
{
    int ref0, ref1, i, cur_poc, ref_start, ref_count0, ref_count1;

    for (i = 0; i < 2; i++) {
        sl->pwt.luma_weight_flag[i]   = 0;
        sl->pwt.chroma_weight_flag[i] = 0;
    }

    if (field < 0) {
        if (h->picture_structure == PICT_FRAME) {
            cur_poc = h->cur_pic_ptr->poc;
        } else {
            cur_poc = h->cur_pic_ptr->field_poc[h->picture_structure - 1];
        }
        if (sl->ref_count[0] == 1 && sl->ref_count[1] == 1 && !FRAME_MBAFF(h) &&
            sl->ref_list[0][0].poc + (int64_t)sl->ref_list[1][0].poc == 2 * cur_poc) {
            sl->pwt.use_weight        = 0;
            sl->pwt.use_weight_chroma = 0;
            return;
        }
        ref_start  = 0;
        ref_count0 = sl->ref_count[0];
        ref_count1 = sl->ref_count[1];
    } else {
        cur_poc    = h->cur_pic_ptr->field_poc[field];
        ref_start  = 16;
        ref_count0 = 16 + 2 * sl->ref_count[0];
        ref_count1 = 16 + 2 * sl->ref_count[1];
    }

    sl->pwt.use_weight               = 2;
    sl->pwt.use_weight_chroma        = 2;
    sl->pwt.luma_log2_weight_denom   = 5;
    sl->pwt.chroma_log2_weight_denom = 5;

    for (ref0 = ref_start; ref0 < ref_count0; ref0++) {
        int64_t poc0 = sl->ref_list[0][ref0].poc;
        for (ref1 = ref_start; ref1 < ref_count1; ref1++) {
            int w = 32;
            if (!sl->ref_list[0][ref0].parent->long_ref && !sl->ref_list[1][ref1].parent->long_ref) {
                int poc1 = sl->ref_list[1][ref1].poc;
                int td   = av_clip_int8(poc1 - poc0);
                if (td) {
                    int tb = av_clip_int8(cur_poc - poc0);
                    int tx = (16384 + (FFABS(td) >> 1)) / td;
                    int dist_scale_factor = (tb * tx + 32) >> 8;
                    if (dist_scale_factor >= -64 && dist_scale_factor <= 128)
                        w = 64 - dist_scale_factor;
                }
            }
            if (field < 0) {
                sl->pwt.implicit_weight[ref0][ref1][0] =
                sl->pwt.implicit_weight[ref0][ref1][1] = w;
            } else {
                sl->pwt.implicit_weight[ref0][ref1][field] = w;
            }
        }
    }
}

/**
 * initialize scan tables
 */
static void init_scan_tables(H264Context *h)
{
    int i;
    for (i = 0; i < 16; i++) {
#define TRANSPOSE(x) ((x) >> 2) | (((x) << 2) & 0xF)
        h->zigzag_scan[i] = TRANSPOSE(ff_zigzag_scan[i]);
        h->field_scan[i]  = TRANSPOSE(field_scan[i]);
#undef TRANSPOSE
    }
    for (i = 0; i < 64; i++) {
#define TRANSPOSE(x) ((x) >> 3) | (((x) & 7) << 3)
        h->zigzag_scan8x8[i]       = TRANSPOSE(ff_zigzag_direct[i]);
        h->zigzag_scan8x8_cavlc[i] = TRANSPOSE(zigzag_scan8x8_cavlc[i]);
        h->field_scan8x8[i]        = TRANSPOSE(field_scan8x8[i]);
        h->field_scan8x8_cavlc[i]  = TRANSPOSE(field_scan8x8_cavlc[i]);
#undef TRANSPOSE
    }
    if (h->ps.sps->transform_bypass) { // FIXME same ugly
        memcpy(h->zigzag_scan_q0          , ff_zigzag_scan          , sizeof(h->zigzag_scan_q0         ));
        memcpy(h->zigzag_scan8x8_q0       , ff_zigzag_direct        , sizeof(h->zigzag_scan8x8_q0      ));
        memcpy(h->zigzag_scan8x8_cavlc_q0 , zigzag_scan8x8_cavlc    , sizeof(h->zigzag_scan8x8_cavlc_q0));
        memcpy(h->field_scan_q0           , field_scan              , sizeof(h->field_scan_q0          ));
        memcpy(h->field_scan8x8_q0        , field_scan8x8           , sizeof(h->field_scan8x8_q0       ));
        memcpy(h->field_scan8x8_cavlc_q0  , field_scan8x8_cavlc     , sizeof(h->field_scan8x8_cavlc_q0 ));
    } else {
        memcpy(h->zigzag_scan_q0          , h->zigzag_scan          , sizeof(h->zigzag_scan_q0         ));
        memcpy(h->zigzag_scan8x8_q0       , h->zigzag_scan8x8       , sizeof(h->zigzag_scan8x8_q0      ));
        memcpy(h->zigzag_scan8x8_cavlc_q0 , h->zigzag_scan8x8_cavlc , sizeof(h->zigzag_scan8x8_cavlc_q0));
        memcpy(h->field_scan_q0           , h->field_scan           , sizeof(h->field_scan_q0          ));
        memcpy(h->field_scan8x8_q0        , h->field_scan8x8        , sizeof(h->field_scan8x8_q0       ));
        memcpy(h->field_scan8x8_cavlc_q0  , h->field_scan8x8_cavlc  , sizeof(h->field_scan8x8_cavlc_q0 ));
    }
}

static enum AVPixelFormat get_pixel_format(H264Context *h, int force_callback)
{
#define HWACCEL_MAX (CONFIG_H264_DXVA2_HWACCEL + \
                     CONFIG_H264_D3D11VA_HWACCEL + \
                     CONFIG_H264_VAAPI_HWACCEL + \
                     (CONFIG_H264_VDA_HWACCEL * 2) + \
                     CONFIG_H264_VIDEOTOOLBOX_HWACCEL + \
                     CONFIG_H264_VDPAU_HWACCEL)
    enum AVPixelFormat pix_fmts[HWACCEL_MAX + 2], *fmt = pix_fmts;
    const enum AVPixelFormat *choices = pix_fmts;
    int i;

    switch (h->ps.sps->bit_depth_luma) {
    case 9:
        if (CHROMA444(h)) {
            if (h->avctx->colorspace == AVCOL_SPC_RGB) {
                *fmt++ = AV_PIX_FMT_GBRP9;
            } else
                *fmt++ = AV_PIX_FMT_YUV444P9;
        } else if (CHROMA422(h))
            *fmt++ = AV_PIX_FMT_YUV422P9;
        else
            *fmt++ = AV_PIX_FMT_YUV420P9;
        break;
    case 10:
        if (CHROMA444(h)) {
            if (h->avctx->colorspace == AVCOL_SPC_RGB) {
                *fmt++ = AV_PIX_FMT_GBRP10;
            } else
                *fmt++ = AV_PIX_FMT_YUV444P10;
        } else if (CHROMA422(h))
            *fmt++ = AV_PIX_FMT_YUV422P10;
        else
            *fmt++ = AV_PIX_FMT_YUV420P10;
        break;
    case 12:
        if (CHROMA444(h)) {
            if (h->avctx->colorspace == AVCOL_SPC_RGB) {
                *fmt++ = AV_PIX_FMT_GBRP12;
            } else
                *fmt++ = AV_PIX_FMT_YUV444P12;
        } else if (CHROMA422(h))
            *fmt++ = AV_PIX_FMT_YUV422P12;
        else
            *fmt++ = AV_PIX_FMT_YUV420P12;
        break;
    case 14:
        if (CHROMA444(h)) {
            if (h->avctx->colorspace == AVCOL_SPC_RGB) {
                *fmt++ = AV_PIX_FMT_GBRP14;
            } else
                *fmt++ = AV_PIX_FMT_YUV444P14;
        } else if (CHROMA422(h))
            *fmt++ = AV_PIX_FMT_YUV422P14;
        else
            *fmt++ = AV_PIX_FMT_YUV420P14;
        break;
    case 8:
#if CONFIG_H264_VDPAU_HWACCEL
        *fmt++ = AV_PIX_FMT_VDPAU;
#endif
        if (CHROMA444(h)) {
            if (h->avctx->colorspace == AVCOL_SPC_RGB)
                *fmt++ = AV_PIX_FMT_GBRP;
            else if (h->avctx->color_range == AVCOL_RANGE_JPEG)
                *fmt++ = AV_PIX_FMT_YUVJ444P;
            else
                *fmt++ = AV_PIX_FMT_YUV444P;
        } else if (CHROMA422(h)) {
            if (h->avctx->color_range == AVCOL_RANGE_JPEG)
                *fmt++ = AV_PIX_FMT_YUVJ422P;
            else
                *fmt++ = AV_PIX_FMT_YUV422P;
        } else {
#if CONFIG_H264_DXVA2_HWACCEL
            *fmt++ = AV_PIX_FMT_DXVA2_VLD;
#endif
#if CONFIG_H264_D3D11VA_HWACCEL
            *fmt++ = AV_PIX_FMT_D3D11VA_VLD;
#endif
#if CONFIG_H264_VAAPI_HWACCEL
            *fmt++ = AV_PIX_FMT_VAAPI;
#endif
#if CONFIG_H264_VDA_HWACCEL
            *fmt++ = AV_PIX_FMT_VDA_VLD;
            *fmt++ = AV_PIX_FMT_VDA;
#endif
#if CONFIG_H264_VIDEOTOOLBOX_HWACCEL
            *fmt++ = AV_PIX_FMT_VIDEOTOOLBOX;
#endif
            if (h->avctx->codec->pix_fmts)
                choices = h->avctx->codec->pix_fmts;
            else if (h->avctx->color_range == AVCOL_RANGE_JPEG)
                *fmt++ = AV_PIX_FMT_YUVJ420P;
            else
                *fmt++ = AV_PIX_FMT_YUV420P;
        }
        break;
    default:
        av_log(h->avctx, AV_LOG_ERROR,
               "Unsupported bit depth %d\n", h->ps.sps->bit_depth_luma);
        return AVERROR_INVALIDDATA;
    }

    *fmt = AV_PIX_FMT_NONE;

    for (i=0; choices[i] != AV_PIX_FMT_NONE; i++)
        if (choices[i] == h->avctx->pix_fmt && !force_callback)
            return choices[i];
    return ff_thread_get_format(h->avctx, choices);
}

/* export coded and cropped frame dimensions to AVCodecContext */
static int init_dimensions(H264Context *h)
{
    const SPS *sps = (const SPS*)h->ps.sps;
    int width  = h->width  - (sps->crop_right + sps->crop_left);
    int height = h->height - (sps->crop_top   + sps->crop_bottom);
    av_assert0(sps->crop_right + sps->crop_left < (unsigned)h->width);
    av_assert0(sps->crop_top + sps->crop_bottom < (unsigned)h->height);

    /* handle container cropping */
    if (FFALIGN(h->avctx->width,  16) == FFALIGN(width,  16) &&
        FFALIGN(h->avctx->height, 16) == FFALIGN(height, 16) &&
        h->avctx->width  <= width &&
        h->avctx->height <= height
    ) {
        width  = h->avctx->width;
        height = h->avctx->height;
    }

    h->avctx->coded_width  = h->width;
    h->avctx->coded_height = h->height;
    h->avctx->width        = width;
    h->avctx->height       = height;

    return 0;
}

static int h264_slice_header_init(H264Context *h)
{
    const SPS *sps = h->ps.sps;
    int i, ret;

    ff_set_sar(h->avctx, sps->sar);
    av_pix_fmt_get_chroma_sub_sample(h->avctx->pix_fmt,
                                     &h->chroma_x_shift, &h->chroma_y_shift);

    if (sps->timing_info_present_flag) {
        int64_t den = sps->time_scale;
        if (h->sei.unregistered.x264_build < 44U)
            den *= 2;
        av_reduce(&h->avctx->framerate.den, &h->avctx->framerate.num,
                  sps->num_units_in_tick * h->avctx->ticks_per_frame, den, 1 << 30);
    }

    ff_h264_free_tables(h);

    h->first_field           = 0;
    h->prev_interlaced_frame = 1;

    init_scan_tables(h);
    ret = ff_h264_alloc_tables(h);
    if (ret < 0) {
        av_log(h->avctx, AV_LOG_ERROR, "Could not allocate memory\n");
        goto fail;
    }

#if FF_API_CAP_VDPAU
    if (h->avctx->codec &&
        h->avctx->codec->capabilities & AV_CODEC_CAP_HWACCEL_VDPAU &&
        (sps->bit_depth_luma != 8 || sps->chroma_format_idc > 1)) {
        av_log(h->avctx, AV_LOG_ERROR,
                "VDPAU decoding does not support video colorspace.\n");
        ret = AVERROR_INVALIDDATA;
        goto fail;
    }
#endif

    if (sps->bit_depth_luma < 8 || sps->bit_depth_luma > 14 ||
        sps->bit_depth_luma == 11 || sps->bit_depth_luma == 13
    ) {
        av_log(h->avctx, AV_LOG_ERROR, "Unsupported bit depth %d\n",
               sps->bit_depth_luma);
        ret = AVERROR_INVALIDDATA;
        goto fail;
    }

    h->cur_bit_depth_luma         =
    h->avctx->bits_per_raw_sample = sps->bit_depth_luma;
    h->cur_chroma_format_idc      = sps->chroma_format_idc;
    h->pixel_shift                = sps->bit_depth_luma > 8;
    h->chroma_format_idc          = sps->chroma_format_idc;
    h->bit_depth_luma             = sps->bit_depth_luma;

    ff_h264dsp_init(&h->h264dsp, sps->bit_depth_luma,
                    sps->chroma_format_idc);
    ff_h264chroma_init(&h->h264chroma, sps->bit_depth_chroma);
    ff_h264qpel_init(&h->h264qpel, sps->bit_depth_luma);
    ff_h264_pred_init(&h->hpc, h->avctx->codec_id, sps->bit_depth_luma,
                      sps->chroma_format_idc);
    ff_videodsp_init(&h->vdsp, sps->bit_depth_luma);

    if (!HAVE_THREADS || !(h->avctx->active_thread_type & FF_THREAD_SLICE)) {
        ret = ff_h264_slice_context_init(h, &h->slice_ctx[0]);
        if (ret < 0) {
            av_log(h->avctx, AV_LOG_ERROR, "context_init() failed.\n");
            goto fail;
        }
    } else {
        for (i = 0; i < h->nb_slice_ctx; i++) {
            H264SliceContext *sl = &h->slice_ctx[i];

            sl->h264               = h;
            sl->intra4x4_pred_mode = h->intra4x4_pred_mode + i * 8 * 2 * h->mb_stride;
            sl->mvd_table[0]       = h->mvd_table[0]       + i * 8 * 2 * h->mb_stride;
            sl->mvd_table[1]       = h->mvd_table[1]       + i * 8 * 2 * h->mb_stride;

            if ((ret = ff_h264_slice_context_init(h, sl)) < 0) {
                av_log(h->avctx, AV_LOG_ERROR, "context_init() failed.\n");
                goto fail;
            }
        }
    }

    h->context_initialized = 1;

    return 0;
fail:
    ff_h264_free_tables(h);
    h->context_initialized = 0;
    return ret;
}

static enum AVPixelFormat non_j_pixfmt(enum AVPixelFormat a)
{
    switch (a) {
    case AV_PIX_FMT_YUVJ420P: return AV_PIX_FMT_YUV420P;
    case AV_PIX_FMT_YUVJ422P: return AV_PIX_FMT_YUV422P;
    case AV_PIX_FMT_YUVJ444P: return AV_PIX_FMT_YUV444P;
    default:
        return a;
    }
}

static int h264_init_ps(H264Context *h, const H264SliceContext *sl, int first_slice)
{
    const SPS *sps;
    int needs_reinit = 0, must_reinit, ret;

    if (first_slice) {
        av_buffer_unref(&h->ps.pps_ref);
        h->ps.pps = NULL;
        h->ps.pps_ref = av_buffer_ref(h->ps.pps_list[sl->pps_id]);
        if (!h->ps.pps_ref)
            return AVERROR(ENOMEM);
        h->ps.pps = (const PPS*)h->ps.pps_ref->data;
    }

    if (h->ps.sps != (const SPS*)h->ps.sps_list[h->ps.pps->sps_id]->data) {
        av_buffer_unref(&h->ps.sps_ref);
        h->ps.sps = NULL;
        h->ps.sps_ref = av_buffer_ref(h->ps.sps_list[h->ps.pps->sps_id]);
        if (!h->ps.sps_ref)
            return AVERROR(ENOMEM);
        h->ps.sps = (const SPS*)h->ps.sps_ref->data;

        if (h->mb_width  != h->ps.sps->mb_width ||
            h->mb_height != h->ps.sps->mb_height * (2 - h->ps.sps->frame_mbs_only_flag) ||
            h->cur_bit_depth_luma    != h->ps.sps->bit_depth_luma ||
            h->cur_chroma_format_idc != h->ps.sps->chroma_format_idc
        )
            needs_reinit = 1;

        if (h->bit_depth_luma    != h->ps.sps->bit_depth_luma ||
            h->chroma_format_idc != h->ps.sps->chroma_format_idc)
            needs_reinit         = 1;
    }
    sps = h->ps.sps;

    must_reinit = (h->context_initialized &&
                    (   16*sps->mb_width != h->avctx->coded_width
                     || 16*sps->mb_height * (2 - sps->frame_mbs_only_flag) != h->avctx->coded_height
                     || h->cur_bit_depth_luma    != sps->bit_depth_luma
                     || h->cur_chroma_format_idc != sps->chroma_format_idc
                     || h->mb_width  != sps->mb_width
                     || h->mb_height != sps->mb_height * (2 - sps->frame_mbs_only_flag)
                    ));
    if (h->avctx->pix_fmt == AV_PIX_FMT_NONE
        || (non_j_pixfmt(h->avctx->pix_fmt) != non_j_pixfmt(get_pixel_format(h, 0))))
        must_reinit = 1;

    if (first_slice && av_cmp_q(sps->sar, h->avctx->sample_aspect_ratio))
        must_reinit = 1;

<<<<<<< HEAD
    if (!h->setup_finished) {
        h->avctx->profile = ff_h264_get_profile(sps);
        h->avctx->level   = sps->level_idc;
        h->avctx->refs    = sps->ref_frame_count;

        h->mb_width  = sps->mb_width;
        h->mb_height = sps->mb_height * (2 - sps->frame_mbs_only_flag);
        h->mb_num    = h->mb_width * h->mb_height;
        h->mb_stride = h->mb_width + 1;
=======
    if (h->mb_width  != sps->mb_width ||
        h->mb_height != sps->mb_height)
        needs_reinit = 1;

    h->mb_width  = sps->mb_width;
    h->mb_height = sps->mb_height;
    h->mb_num    = h->mb_width * h->mb_height;
    h->mb_stride = h->mb_width + 1;
>>>>>>> a8cbe5a0

        h->b_stride = h->mb_width * 4;

        h->chroma_y_shift = sps->chroma_format_idc <= 1; // 400 uses yuv420p

        h->width  = 16 * h->mb_width;
        h->height = 16 * h->mb_height;

        ret = init_dimensions(h);
        if (ret < 0)
            return ret;

        if (sps->video_signal_type_present_flag) {
            h->avctx->color_range = sps->full_range > 0 ? AVCOL_RANGE_JPEG
                                                        : AVCOL_RANGE_MPEG;
            if (sps->colour_description_present_flag) {
                if (h->avctx->colorspace != sps->colorspace)
                    needs_reinit = 1;
                h->avctx->color_primaries = sps->color_primaries;
                h->avctx->color_trc       = sps->color_trc;
                h->avctx->colorspace      = sps->colorspace;
            }
        }
    }

    if (!h->context_initialized || must_reinit || needs_reinit) {
        int flush_changes = h->context_initialized;
        h->context_initialized = 0;
        if (sl != h->slice_ctx) {
            av_log(h->avctx, AV_LOG_ERROR,
                   "changing width %d -> %d / height %d -> %d on "
                   "slice %d\n",
                   h->width, h->avctx->coded_width,
                   h->height, h->avctx->coded_height,
                   h->current_slice + 1);
            return AVERROR_INVALIDDATA;
        }

        av_assert1(first_slice);

        if (flush_changes)
            ff_h264_flush_change(h);

        if ((ret = get_pixel_format(h, 1)) < 0)
            return ret;
        h->avctx->pix_fmt = ret;

        av_log(h->avctx, AV_LOG_VERBOSE, "Reinit context to %dx%d, "
               "pix_fmt: %s\n", h->width, h->height, av_get_pix_fmt_name(h->avctx->pix_fmt));

        if ((ret = h264_slice_header_init(h)) < 0) {
            av_log(h->avctx, AV_LOG_ERROR,
                   "h264_slice_header_init() failed\n");
            return ret;
        }
    }

    return 0;
}

static int h264_export_frame_props(H264Context *h)
{
    const SPS *sps = h->ps.sps;
    H264Picture *cur = h->cur_pic_ptr;

    cur->f->interlaced_frame = 0;
    cur->f->repeat_pict      = 0;

    /* Signal interlacing information externally. */
    /* Prioritize picture timing SEI information over used
     * decoding process if it exists. */

    if (sps->pic_struct_present_flag) {
        H264SEIPictureTiming *pt = &h->sei.picture_timing;
        switch (pt->pic_struct) {
        case SEI_PIC_STRUCT_FRAME:
            break;
        case SEI_PIC_STRUCT_TOP_FIELD:
        case SEI_PIC_STRUCT_BOTTOM_FIELD:
            cur->f->interlaced_frame = 1;
            break;
        case SEI_PIC_STRUCT_TOP_BOTTOM:
        case SEI_PIC_STRUCT_BOTTOM_TOP:
            if (FIELD_OR_MBAFF_PICTURE(h))
                cur->f->interlaced_frame = 1;
            else
                // try to flag soft telecine progressive
                cur->f->interlaced_frame = h->prev_interlaced_frame;
            break;
        case SEI_PIC_STRUCT_TOP_BOTTOM_TOP:
        case SEI_PIC_STRUCT_BOTTOM_TOP_BOTTOM:
            /* Signal the possibility of telecined film externally
             * (pic_struct 5,6). From these hints, let the applications
             * decide if they apply deinterlacing. */
            cur->f->repeat_pict = 1;
            break;
        case SEI_PIC_STRUCT_FRAME_DOUBLING:
            cur->f->repeat_pict = 2;
            break;
        case SEI_PIC_STRUCT_FRAME_TRIPLING:
            cur->f->repeat_pict = 4;
            break;
        }

        if ((pt->ct_type & 3) &&
            pt->pic_struct <= SEI_PIC_STRUCT_BOTTOM_TOP)
            cur->f->interlaced_frame = (pt->ct_type & (1 << 1)) != 0;
    } else {
        /* Derive interlacing flag from used decoding process. */
        cur->f->interlaced_frame = FIELD_OR_MBAFF_PICTURE(h);
    }
    h->prev_interlaced_frame = cur->f->interlaced_frame;

    if (cur->field_poc[0] != cur->field_poc[1]) {
        /* Derive top_field_first from field pocs. */
        cur->f->top_field_first = cur->field_poc[0] < cur->field_poc[1];
    } else {
        if (sps->pic_struct_present_flag) {
            /* Use picture timing SEI information. Even if it is a
             * information of a past frame, better than nothing. */
            if (h->sei.picture_timing.pic_struct == SEI_PIC_STRUCT_TOP_BOTTOM ||
                h->sei.picture_timing.pic_struct == SEI_PIC_STRUCT_TOP_BOTTOM_TOP)
                cur->f->top_field_first = 1;
            else
                cur->f->top_field_first = 0;
        } else if (cur->f->interlaced_frame) {
            /* Default to top field first when pic_struct_present_flag
             * is not set but interlaced frame detected */
            cur->f->top_field_first = 1;
        } else {
            /* Most likely progressive */
            cur->f->top_field_first = 0;
        }
    }

    if (h->sei.frame_packing.present &&
        h->sei.frame_packing.frame_packing_arrangement_type <= 6 &&
        h->sei.frame_packing.content_interpretation_type > 0 &&
        h->sei.frame_packing.content_interpretation_type < 3) {
        H264SEIFramePacking *fp = &h->sei.frame_packing;
        AVStereo3D *stereo = av_stereo3d_create_side_data(cur->f);
        if (stereo) {
        switch (fp->frame_packing_arrangement_type) {
        case 0:
            stereo->type = AV_STEREO3D_CHECKERBOARD;
            break;
        case 1:
            stereo->type = AV_STEREO3D_COLUMNS;
            break;
        case 2:
            stereo->type = AV_STEREO3D_LINES;
            break;
        case 3:
            if (fp->quincunx_sampling_flag)
                stereo->type = AV_STEREO3D_SIDEBYSIDE_QUINCUNX;
            else
                stereo->type = AV_STEREO3D_SIDEBYSIDE;
            break;
        case 4:
            stereo->type = AV_STEREO3D_TOPBOTTOM;
            break;
        case 5:
            stereo->type = AV_STEREO3D_FRAMESEQUENCE;
            break;
        case 6:
            stereo->type = AV_STEREO3D_2D;
            break;
        }

        if (fp->content_interpretation_type == 2)
            stereo->flags = AV_STEREO3D_FLAG_INVERT;
        }
    }

    if (h->sei.display_orientation.present &&
        (h->sei.display_orientation.anticlockwise_rotation ||
         h->sei.display_orientation.hflip ||
         h->sei.display_orientation.vflip)) {
        H264SEIDisplayOrientation *o = &h->sei.display_orientation;
        double angle = o->anticlockwise_rotation * 360 / (double) (1 << 16);
        AVFrameSideData *rotation = av_frame_new_side_data(cur->f,
                                                           AV_FRAME_DATA_DISPLAYMATRIX,
                                                           sizeof(int32_t) * 9);
        if (rotation) {
            av_display_rotation_set((int32_t *)rotation->data, angle);
            av_display_matrix_flip((int32_t *)rotation->data,
                                   o->hflip, o->vflip);
        }
    }

    if (h->sei.afd.present) {
        AVFrameSideData *sd = av_frame_new_side_data(cur->f, AV_FRAME_DATA_AFD,
                                                     sizeof(uint8_t));

        if (sd) {
            *sd->data = h->sei.afd.active_format_description;
            h->sei.afd.present = 0;
        }
    }

    if (h->sei.a53_caption.a53_caption) {
        H264SEIA53Caption *a53 = &h->sei.a53_caption;
        AVFrameSideData *sd = av_frame_new_side_data(cur->f,
                                                     AV_FRAME_DATA_A53_CC,
                                                     a53->a53_caption_size);
        if (sd)
            memcpy(sd->data, a53->a53_caption, a53->a53_caption_size);
        av_freep(&a53->a53_caption);
        a53->a53_caption_size = 0;
        h->avctx->properties |= FF_CODEC_PROPERTY_CLOSED_CAPTIONS;
    }

    return 0;
}

/* This function is called right after decoding the slice header for a first
 * slice in a field (or a frame). It decides whether we are decoding a new frame
 * or a second field in a pair and does the necessary setup.
 */
static int h264_field_start(H264Context *h, const H264SliceContext *sl,
                            const H2645NAL *nal, int first_slice)
{
    int i;
    const SPS *sps;

    int last_pic_structure, last_pic_droppable, ret;

    ret = h264_init_ps(h, sl, first_slice);
    if (ret < 0)
        return ret;

    sps = h->ps.sps;

    last_pic_droppable   = h->droppable;
    last_pic_structure   = h->picture_structure;
    h->droppable         = (nal->ref_idc == 0);
    h->picture_structure = sl->picture_structure;

    h->poc.frame_num        = sl->frame_num;
    h->poc.poc_lsb          = sl->poc_lsb;
    h->poc.delta_poc_bottom = sl->delta_poc_bottom;
    h->poc.delta_poc[0]     = sl->delta_poc[0];
    h->poc.delta_poc[1]     = sl->delta_poc[1];

    /* Shorten frame num gaps so we don't have to allocate reference
     * frames just to throw them away */
    if (h->poc.frame_num != h->poc.prev_frame_num) {
        int unwrap_prev_frame_num = h->poc.prev_frame_num;
        int max_frame_num         = 1 << sps->log2_max_frame_num;

        if (unwrap_prev_frame_num > h->poc.frame_num)
            unwrap_prev_frame_num -= max_frame_num;

        if ((h->poc.frame_num - unwrap_prev_frame_num) > sps->ref_frame_count) {
            unwrap_prev_frame_num = (h->poc.frame_num - sps->ref_frame_count) - 1;
            if (unwrap_prev_frame_num < 0)
                unwrap_prev_frame_num += max_frame_num;

            h->poc.prev_frame_num = unwrap_prev_frame_num;
        }
    }

    /* See if we have a decoded first field looking for a pair...
     * Here, we're using that to see if we should mark previously
     * decode frames as "finished".
     * We have to do that before the "dummy" in-between frame allocation,
     * since that can modify h->cur_pic_ptr. */
    if (h->first_field) {
        av_assert0(h->cur_pic_ptr);
        av_assert0(h->cur_pic_ptr->f->buf[0]);
        assert(h->cur_pic_ptr->reference != DELAYED_PIC_REF);

        /* Mark old field/frame as completed */
        if (h->cur_pic_ptr->tf.owner == h->avctx) {
            ff_thread_report_progress(&h->cur_pic_ptr->tf, INT_MAX,
                                      last_pic_structure == PICT_BOTTOM_FIELD);
        }

        /* figure out if we have a complementary field pair */
        if (!FIELD_PICTURE(h) || h->picture_structure == last_pic_structure) {
            /* Previous field is unmatched. Don't display it, but let it
             * remain for reference if marked as such. */
            if (last_pic_structure != PICT_FRAME) {
                ff_thread_report_progress(&h->cur_pic_ptr->tf, INT_MAX,
                                          last_pic_structure == PICT_TOP_FIELD);
            }
        } else {
            if (h->cur_pic_ptr->frame_num != h->poc.frame_num) {
                /* This and previous field were reference, but had
                 * different frame_nums. Consider this field first in
                 * pair. Throw away previous field except for reference
                 * purposes. */
                if (last_pic_structure != PICT_FRAME) {
                    ff_thread_report_progress(&h->cur_pic_ptr->tf, INT_MAX,
                                              last_pic_structure == PICT_TOP_FIELD);
                }
            } else {
                /* Second field in complementary pair */
                if (!((last_pic_structure   == PICT_TOP_FIELD &&
                       h->picture_structure == PICT_BOTTOM_FIELD) ||
                      (last_pic_structure   == PICT_BOTTOM_FIELD &&
                       h->picture_structure == PICT_TOP_FIELD))) {
                    av_log(h->avctx, AV_LOG_ERROR,
                           "Invalid field mode combination %d/%d\n",
                           last_pic_structure, h->picture_structure);
                    h->picture_structure = last_pic_structure;
                    h->droppable         = last_pic_droppable;
                    return AVERROR_INVALIDDATA;
                } else if (last_pic_droppable != h->droppable) {
                    avpriv_request_sample(h->avctx,
                                          "Found reference and non-reference fields in the same frame, which");
                    h->picture_structure = last_pic_structure;
                    h->droppable         = last_pic_droppable;
                    return AVERROR_PATCHWELCOME;
                }
            }
        }
    }

    while (h->poc.frame_num != h->poc.prev_frame_num && !h->first_field &&
           h->poc.frame_num != (h->poc.prev_frame_num + 1) % (1 << sps->log2_max_frame_num)) {
        H264Picture *prev = h->short_ref_count ? h->short_ref[0] : NULL;
        av_log(h->avctx, AV_LOG_DEBUG, "Frame num gap %d %d\n",
               h->poc.frame_num, h->poc.prev_frame_num);
        if (!sps->gaps_in_frame_num_allowed_flag)
            for(i=0; i<FF_ARRAY_ELEMS(h->last_pocs); i++)
                h->last_pocs[i] = INT_MIN;
        ret = h264_frame_start(h);
        if (ret < 0) {
            h->first_field = 0;
            return ret;
        }

        h->poc.prev_frame_num++;
        h->poc.prev_frame_num        %= 1 << sps->log2_max_frame_num;
        h->cur_pic_ptr->frame_num = h->poc.prev_frame_num;
        h->cur_pic_ptr->invalid_gap = !sps->gaps_in_frame_num_allowed_flag;
        ff_thread_report_progress(&h->cur_pic_ptr->tf, INT_MAX, 0);
        ff_thread_report_progress(&h->cur_pic_ptr->tf, INT_MAX, 1);

        h->explicit_ref_marking = 0;
        ret = ff_h264_execute_ref_pic_marking(h);
        if (ret < 0 && (h->avctx->err_recognition & AV_EF_EXPLODE))
            return ret;
        /* Error concealment: If a ref is missing, copy the previous ref
         * in its place.
         * FIXME: Avoiding a memcpy would be nice, but ref handling makes
         * many assumptions about there being no actual duplicates.
         * FIXME: This does not copy padding for out-of-frame motion
         * vectors.  Given we are concealing a lost frame, this probably
         * is not noticeable by comparison, but it should be fixed. */
        if (h->short_ref_count) {
            if (prev &&
                h->short_ref[0]->f->width == prev->f->width &&
                h->short_ref[0]->f->height == prev->f->height &&
                h->short_ref[0]->f->format == prev->f->format) {
                av_image_copy(h->short_ref[0]->f->data,
                              h->short_ref[0]->f->linesize,
                              (const uint8_t **)prev->f->data,
                              prev->f->linesize,
                              prev->f->format,
                              prev->f->width,
                              prev->f->height);
                h->short_ref[0]->poc = prev->poc + 2;
            }
            h->short_ref[0]->frame_num = h->poc.prev_frame_num;
        }
    }

    /* See if we have a decoded first field looking for a pair...
     * We're using that to see whether to continue decoding in that
     * frame, or to allocate a new one. */
    if (h->first_field) {
        av_assert0(h->cur_pic_ptr);
        av_assert0(h->cur_pic_ptr->f->buf[0]);
        assert(h->cur_pic_ptr->reference != DELAYED_PIC_REF);

        /* figure out if we have a complementary field pair */
        if (!FIELD_PICTURE(h) || h->picture_structure == last_pic_structure) {
            /* Previous field is unmatched. Don't display it, but let it
             * remain for reference if marked as such. */
            h->missing_fields ++;
            h->cur_pic_ptr = NULL;
            h->first_field = FIELD_PICTURE(h);
        } else {
            h->missing_fields = 0;
            if (h->cur_pic_ptr->frame_num != h->poc.frame_num) {
                ff_thread_report_progress(&h->cur_pic_ptr->tf, INT_MAX,
                                          h->picture_structure==PICT_BOTTOM_FIELD);
                /* This and the previous field had different frame_nums.
                 * Consider this field first in pair. Throw away previous
                 * one except for reference purposes. */
                h->first_field = 1;
                h->cur_pic_ptr = NULL;
            } else {
                /* Second field in complementary pair */
                h->first_field = 0;
            }
        }
    } else {
        /* Frame or first field in a potentially complementary pair */
        h->first_field = FIELD_PICTURE(h);
    }

    if (!FIELD_PICTURE(h) || h->first_field) {
        if (h264_frame_start(h) < 0) {
            h->first_field = 0;
            return AVERROR_INVALIDDATA;
        }
    } else {
        release_unused_pictures(h, 0);
    }
    /* Some macroblocks can be accessed before they're available in case
    * of lost slices, MBAFF or threading. */
    if (FIELD_PICTURE(h)) {
        for(i = (h->picture_structure == PICT_BOTTOM_FIELD); i<h->mb_height; i++)
            memset(h->slice_table + i*h->mb_stride, -1, (h->mb_stride - (i+1==h->mb_height)) * sizeof(*h->slice_table));
    } else {
        memset(h->slice_table, -1,
            (h->mb_height * h->mb_stride - 1) * sizeof(*h->slice_table));
    }

    ff_h264_init_poc(h->cur_pic_ptr->field_poc, &h->cur_pic_ptr->poc,
                     h->ps.sps, &h->poc, h->picture_structure, nal->ref_idc);

    memcpy(h->mmco, sl->mmco, sl->nb_mmco * sizeof(*h->mmco));
    h->nb_mmco = sl->nb_mmco;
    h->explicit_ref_marking = sl->explicit_ref_marking;

    h->picture_idr = nal->type == H264_NAL_IDR_SLICE;

    if (h->sei.recovery_point.recovery_frame_cnt >= 0) {
        const int sei_recovery_frame_cnt = h->sei.recovery_point.recovery_frame_cnt;

        if (h->poc.frame_num != sei_recovery_frame_cnt || sl->slice_type_nos != AV_PICTURE_TYPE_I)
            h->valid_recovery_point = 1;

        if (   h->recovery_frame < 0
            || av_mod_uintp2(h->recovery_frame - h->poc.frame_num, h->ps.sps->log2_max_frame_num) > sei_recovery_frame_cnt) {
            h->recovery_frame = av_mod_uintp2(h->poc.frame_num + sei_recovery_frame_cnt, h->ps.sps->log2_max_frame_num);

            if (!h->valid_recovery_point)
                h->recovery_frame = h->poc.frame_num;
        }
    }

    h->cur_pic_ptr->f->key_frame |= (nal->type == H264_NAL_IDR_SLICE);

    if (nal->type == H264_NAL_IDR_SLICE ||
        (h->recovery_frame == h->poc.frame_num && nal->ref_idc)) {
        h->recovery_frame         = -1;
        h->cur_pic_ptr->recovered = 1;
    }
    // If we have an IDR, all frames after it in decoded order are
    // "recovered".
    if (nal->type == H264_NAL_IDR_SLICE)
        h->frame_recovered |= FRAME_RECOVERED_IDR;
#if 1
    h->cur_pic_ptr->recovered |= h->frame_recovered;
#else
    h->cur_pic_ptr->recovered |= !!(h->frame_recovered & FRAME_RECOVERED_IDR);
#endif

    /* Set the frame properties/side data. Only done for the second field in
     * field coded frames, since some SEI information is present for each field
     * and is merged by the SEI parsing code. */
    if (!FIELD_PICTURE(h) || !h->first_field) {
        ret = h264_export_frame_props(h);
        if (ret < 0)
            return ret;
    }

    return 0;
}

static int h264_slice_header_parse(const H264Context *h, H264SliceContext *sl,
                                   const H2645NAL *nal)
{
    const SPS *sps;
    const PPS *pps;
    int ret;
    unsigned int slice_type, tmp, i;
    int field_pic_flag, bottom_field_flag;
    int first_slice = sl == h->slice_ctx && !h->current_slice;
    int picture_structure;

    if (first_slice)
        av_assert0(!h->setup_finished);

    sl->first_mb_addr = get_ue_golomb_long(&sl->gb);

    slice_type = get_ue_golomb_31(&sl->gb);
    if (slice_type > 9) {
        av_log(h->avctx, AV_LOG_ERROR,
               "slice type %d too large at %d\n",
               slice_type, sl->first_mb_addr);
        return AVERROR_INVALIDDATA;
    }
    if (slice_type > 4) {
        slice_type -= 5;
        sl->slice_type_fixed = 1;
    } else
        sl->slice_type_fixed = 0;

    slice_type         = ff_h264_golomb_to_pict_type[slice_type];
    sl->slice_type     = slice_type;
    sl->slice_type_nos = slice_type & 3;

    if (nal->type  == H264_NAL_IDR_SLICE &&
        sl->slice_type_nos != AV_PICTURE_TYPE_I) {
        av_log(h->avctx, AV_LOG_ERROR, "A non-intra slice in an IDR NAL unit.\n");
        return AVERROR_INVALIDDATA;
    }

    sl->pps_id = get_ue_golomb(&sl->gb);
    if (sl->pps_id >= MAX_PPS_COUNT) {
        av_log(h->avctx, AV_LOG_ERROR, "pps_id %u out of range\n", sl->pps_id);
        return AVERROR_INVALIDDATA;
    }
    if (!h->ps.pps_list[sl->pps_id]) {
        av_log(h->avctx, AV_LOG_ERROR,
               "non-existing PPS %u referenced\n",
               sl->pps_id);
        return AVERROR_INVALIDDATA;
    }
    pps = (const PPS*)h->ps.pps_list[sl->pps_id]->data;

    if (!h->ps.sps_list[pps->sps_id]) {
        av_log(h->avctx, AV_LOG_ERROR,
               "non-existing SPS %u referenced\n", pps->sps_id);
        return AVERROR_INVALIDDATA;
    }
    sps = (const SPS*)h->ps.sps_list[pps->sps_id]->data;

    sl->frame_num = get_bits(&sl->gb, sps->log2_max_frame_num);
    if (!first_slice) {
        if (h->poc.frame_num != sl->frame_num) {
            av_log(h->avctx, AV_LOG_ERROR, "Frame num change from %d to %d\n",
                   h->poc.frame_num, sl->frame_num);
            return AVERROR_INVALIDDATA;
        }
    }

    sl->mb_mbaff       = 0;

    if (sps->frame_mbs_only_flag) {
        picture_structure = PICT_FRAME;
    } else {
        if (!sps->direct_8x8_inference_flag && slice_type == AV_PICTURE_TYPE_B) {
            av_log(h->avctx, AV_LOG_ERROR, "This stream was generated by a broken encoder, invalid 8x8 inference\n");
            return -1;
        }
        field_pic_flag = get_bits1(&sl->gb);
        if (field_pic_flag) {
            bottom_field_flag = get_bits1(&sl->gb);
            picture_structure = PICT_TOP_FIELD + bottom_field_flag;
        } else {
            picture_structure = PICT_FRAME;
        }
    }
    sl->picture_structure      = picture_structure;
    sl->mb_field_decoding_flag = picture_structure != PICT_FRAME;

    if (picture_structure == PICT_FRAME) {
        sl->curr_pic_num = sl->frame_num;
        sl->max_pic_num  = 1 << sps->log2_max_frame_num;
    } else {
        sl->curr_pic_num = 2 * sl->frame_num + 1;
        sl->max_pic_num  = 1 << (sps->log2_max_frame_num + 1);
    }

    if (nal->type == H264_NAL_IDR_SLICE)
        get_ue_golomb_long(&sl->gb); /* idr_pic_id */

    if (sps->poc_type == 0) {
        sl->poc_lsb = get_bits(&sl->gb, sps->log2_max_poc_lsb);

        if (pps->pic_order_present == 1 && picture_structure == PICT_FRAME)
            sl->delta_poc_bottom = get_se_golomb(&sl->gb);
    }

    if (sps->poc_type == 1 && !sps->delta_pic_order_always_zero_flag) {
        sl->delta_poc[0] = get_se_golomb(&sl->gb);

        if (pps->pic_order_present == 1 && picture_structure == PICT_FRAME)
            sl->delta_poc[1] = get_se_golomb(&sl->gb);
    }

    sl->redundant_pic_count = 0;
    if (pps->redundant_pic_cnt_present)
        sl->redundant_pic_count = get_ue_golomb(&sl->gb);

    if (sl->slice_type_nos == AV_PICTURE_TYPE_B)
        sl->direct_spatial_mv_pred = get_bits1(&sl->gb);

    ret = ff_h264_parse_ref_count(&sl->list_count, sl->ref_count,
                                  &sl->gb, pps, sl->slice_type_nos,
                                  picture_structure, h->avctx);
    if (ret < 0)
        return ret;

    if (sl->slice_type_nos != AV_PICTURE_TYPE_I) {
       ret = ff_h264_decode_ref_pic_list_reordering(sl, h->avctx);
       if (ret < 0) {
           sl->ref_count[1] = sl->ref_count[0] = 0;
           return ret;
       }
    }

    sl->pwt.use_weight = 0;
    for (i = 0; i < 2; i++) {
        sl->pwt.luma_weight_flag[i]   = 0;
        sl->pwt.chroma_weight_flag[i] = 0;
    }
    if ((pps->weighted_pred && sl->slice_type_nos == AV_PICTURE_TYPE_P) ||
        (pps->weighted_bipred_idc == 1 &&
         sl->slice_type_nos == AV_PICTURE_TYPE_B))
        ff_h264_pred_weight_table(&sl->gb, sps, sl->ref_count,
                                  sl->slice_type_nos, &sl->pwt, h->avctx);

    sl->explicit_ref_marking = 0;
    if (nal->ref_idc) {
        ret = ff_h264_decode_ref_pic_marking(sl, &sl->gb, nal, h->avctx);
        if (ret < 0 && (h->avctx->err_recognition & AV_EF_EXPLODE))
            return AVERROR_INVALIDDATA;
    }

    if (sl->slice_type_nos != AV_PICTURE_TYPE_I && pps->cabac) {
        tmp = get_ue_golomb_31(&sl->gb);
        if (tmp > 2) {
            av_log(h->avctx, AV_LOG_ERROR, "cabac_init_idc %u overflow\n", tmp);
            return AVERROR_INVALIDDATA;
        }
        sl->cabac_init_idc = tmp;
    }

    sl->last_qscale_diff = 0;
    tmp = pps->init_qp + get_se_golomb(&sl->gb);
    if (tmp > 51 + 6 * (sps->bit_depth_luma - 8)) {
        av_log(h->avctx, AV_LOG_ERROR, "QP %u out of range\n", tmp);
        return AVERROR_INVALIDDATA;
    }
    sl->qscale       = tmp;
    sl->chroma_qp[0] = get_chroma_qp(pps, 0, sl->qscale);
    sl->chroma_qp[1] = get_chroma_qp(pps, 1, sl->qscale);
    // FIXME qscale / qp ... stuff
    if (sl->slice_type == AV_PICTURE_TYPE_SP)
        get_bits1(&sl->gb); /* sp_for_switch_flag */
    if (sl->slice_type == AV_PICTURE_TYPE_SP ||
        sl->slice_type == AV_PICTURE_TYPE_SI)
        get_se_golomb(&sl->gb); /* slice_qs_delta */

    sl->deblocking_filter     = 1;
    sl->slice_alpha_c0_offset = 0;
    sl->slice_beta_offset     = 0;
    if (pps->deblocking_filter_parameters_present) {
        tmp = get_ue_golomb_31(&sl->gb);
        if (tmp > 2) {
            av_log(h->avctx, AV_LOG_ERROR,
                   "deblocking_filter_idc %u out of range\n", tmp);
            return AVERROR_INVALIDDATA;
        }
        sl->deblocking_filter = tmp;
        if (sl->deblocking_filter < 2)
            sl->deblocking_filter ^= 1;  // 1<->0

        if (sl->deblocking_filter) {
            sl->slice_alpha_c0_offset = get_se_golomb(&sl->gb) * 2;
            sl->slice_beta_offset     = get_se_golomb(&sl->gb) * 2;
            if (sl->slice_alpha_c0_offset >  12 ||
                sl->slice_alpha_c0_offset < -12 ||
                sl->slice_beta_offset >  12     ||
                sl->slice_beta_offset < -12) {
                av_log(h->avctx, AV_LOG_ERROR,
                       "deblocking filter parameters %d %d out of range\n",
                       sl->slice_alpha_c0_offset, sl->slice_beta_offset);
                return AVERROR_INVALIDDATA;
            }
        }
    }

    return 0;
}

/**
 * Decode a slice header.
 * This will (re)initialize the decoder and call h264_frame_start() as needed.
 *
 * @param h h264context
 *
 * @return 0 if okay, <0 if an error occurred
 */
int ff_h264_decode_slice_header(H264Context *h, H264SliceContext *sl,
                                const H2645NAL *nal)
{
    int i, j, ret = 0;
    int first_slice = sl == h->slice_ctx && !h->current_slice;

    ret = h264_slice_header_parse(h, sl, nal);
    if (ret < 0)
        return ret;

    // discard redundant pictures
    if (sl->redundant_pic_count > 0)
        return 0;

    if (sl->first_mb_addr == 0 || !h->current_slice) {
        if (h->setup_finished) {
            av_log(h->avctx, AV_LOG_ERROR, "Too many fields\n");
            return AVERROR_INVALIDDATA;
        }
    }

    if (sl->first_mb_addr == 0) { // FIXME better field boundary detection
        if (h->current_slice) {
            if (h->max_contexts > 1) {
                if (!h->single_decode_warning) {
                    av_log(h->avctx, AV_LOG_WARNING, "Cannot decode multiple access units as slice threads\n");
                    h->single_decode_warning = 1;
                }
                h->max_contexts = 1;
                return SLICE_SINGLETHREAD;
            }

            if (h->cur_pic_ptr && FIELD_PICTURE(h) && h->first_field) {
                ret = ff_h264_field_end(h, h->slice_ctx, 1);
                h->current_slice = 0;
                if (ret < 0)
                    return ret;
            } else if (h->cur_pic_ptr && !FIELD_PICTURE(h) && !h->first_field && h->nal_unit_type  == H264_NAL_IDR_SLICE) {
                av_log(h, AV_LOG_WARNING, "Broken frame packetizing\n");
                ret = ff_h264_field_end(h, h->slice_ctx, 1);
                h->current_slice = 0;
                ff_thread_report_progress(&h->cur_pic_ptr->tf, INT_MAX, 0);
                ff_thread_report_progress(&h->cur_pic_ptr->tf, INT_MAX, 1);
                h->cur_pic_ptr = NULL;
                if (ret < 0)
                    return ret;
            } else
                return AVERROR_INVALIDDATA;
        }

        if (!h->first_field) {
            if (h->cur_pic_ptr && !h->droppable) {
                ff_thread_report_progress(&h->cur_pic_ptr->tf, INT_MAX,
                                          h->picture_structure == PICT_BOTTOM_FIELD);
            }
            h->cur_pic_ptr = NULL;
        }
    }

    if (!h->current_slice)
        av_assert0(sl == h->slice_ctx);

    if (h->current_slice == 0 && !h->first_field) {
        if (
            (h->avctx->skip_frame >= AVDISCARD_NONREF && !h->nal_ref_idc) ||
            (h->avctx->skip_frame >= AVDISCARD_BIDIR  && sl->slice_type_nos == AV_PICTURE_TYPE_B) ||
            (h->avctx->skip_frame >= AVDISCARD_NONINTRA && sl->slice_type_nos != AV_PICTURE_TYPE_I) ||
            (h->avctx->skip_frame >= AVDISCARD_NONKEY && h->nal_unit_type != H264_NAL_IDR_SLICE && h->sei.recovery_point.recovery_frame_cnt < 0) ||
            h->avctx->skip_frame >= AVDISCARD_ALL) {
            return SLICE_SKIPED;
        }
    }

    if (!first_slice) {
        const PPS *pps = (const PPS*)h->ps.pps_list[sl->pps_id]->data;

        if (h->ps.pps->sps_id != pps->sps_id ||
            h->ps.pps->transform_8x8_mode != pps->transform_8x8_mode /*||
            (h->setup_finished && h->ps.pps != pps)*/) {
            av_log(h->avctx, AV_LOG_ERROR, "PPS changed between slices\n");
            return AVERROR_INVALIDDATA;
        }
        if (h->ps.sps != (const SPS*)h->ps.sps_list[h->ps.pps->sps_id]->data) {
            av_log(h->avctx, AV_LOG_ERROR,
               "SPS changed in the middle of the frame\n");
            return AVERROR_INVALIDDATA;
        }
    }

    if (h->current_slice == 0) {
        ret = h264_field_start(h, sl, nal, first_slice);
        if (ret < 0)
            return ret;
    } else {
        if (h->picture_structure != sl->picture_structure ||
            h->droppable         != (nal->ref_idc == 0)) {
            av_log(h->avctx, AV_LOG_ERROR,
                   "Changing field mode (%d -> %d) between slices is not allowed\n",
                   h->picture_structure, sl->picture_structure);
            return AVERROR_INVALIDDATA;
        } else if (!h->cur_pic_ptr) {
            av_log(h->avctx, AV_LOG_ERROR,
                   "unset cur_pic_ptr on slice %d\n",
                   h->current_slice + 1);
            return AVERROR_INVALIDDATA;
        }
    }

    if (h->picture_idr && nal->type != H264_NAL_IDR_SLICE) {
        av_log(h->avctx, AV_LOG_ERROR, "Invalid mix of IDR and non-IDR slices\n");
        return AVERROR_INVALIDDATA;
    }

    av_assert1(h->mb_num == h->mb_width * h->mb_height);
    if (sl->first_mb_addr << FIELD_OR_MBAFF_PICTURE(h) >= h->mb_num ||
        sl->first_mb_addr >= h->mb_num) {
        av_log(h->avctx, AV_LOG_ERROR, "first_mb_in_slice overflow\n");
        return AVERROR_INVALIDDATA;
    }
    sl->resync_mb_x = sl->mb_x =  sl->first_mb_addr % h->mb_width;
    sl->resync_mb_y = sl->mb_y = (sl->first_mb_addr / h->mb_width) <<
                                 FIELD_OR_MBAFF_PICTURE(h);
    if (h->picture_structure == PICT_BOTTOM_FIELD)
        sl->resync_mb_y = sl->mb_y = sl->mb_y + 1;
    av_assert1(sl->mb_y < h->mb_height);

    ret = ff_h264_build_ref_list(h, sl);
    if (ret < 0)
        return ret;

    if (h->ps.pps->weighted_bipred_idc == 2 &&
        sl->slice_type_nos == AV_PICTURE_TYPE_B) {
        implicit_weight_table(h, sl, -1);
        if (FRAME_MBAFF(h)) {
            implicit_weight_table(h, sl, 0);
            implicit_weight_table(h, sl, 1);
        }
    }

    if (sl->slice_type_nos == AV_PICTURE_TYPE_B && !sl->direct_spatial_mv_pred)
        ff_h264_direct_dist_scale_factor(h, sl);
    ff_h264_direct_ref_list_init(h, sl);

    if (h->avctx->skip_loop_filter >= AVDISCARD_ALL ||
        (h->avctx->skip_loop_filter >= AVDISCARD_NONKEY &&
         h->nal_unit_type != H264_NAL_IDR_SLICE) ||
        (h->avctx->skip_loop_filter >= AVDISCARD_NONINTRA &&
         sl->slice_type_nos != AV_PICTURE_TYPE_I) ||
        (h->avctx->skip_loop_filter >= AVDISCARD_BIDIR  &&
         sl->slice_type_nos == AV_PICTURE_TYPE_B) ||
        (h->avctx->skip_loop_filter >= AVDISCARD_NONREF &&
         nal->ref_idc == 0))
        sl->deblocking_filter = 0;

    if (sl->deblocking_filter == 1 && h->max_contexts > 1) {
        if (h->avctx->flags2 & AV_CODEC_FLAG2_FAST) {
            /* Cheat slightly for speed:
             * Do not bother to deblock across slices. */
            sl->deblocking_filter = 2;
        } else {
            h->postpone_filter = 1;
        }
    }
    sl->qp_thresh = 15 -
                   FFMIN(sl->slice_alpha_c0_offset, sl->slice_beta_offset) -
                   FFMAX3(0,
                          h->ps.pps->chroma_qp_index_offset[0],
                          h->ps.pps->chroma_qp_index_offset[1]) +
                   6 * (h->ps.sps->bit_depth_luma - 8);

    sl->slice_num       = ++h->current_slice;

    if (sl->slice_num)
        h->slice_row[(sl->slice_num-1)&(MAX_SLICES-1)]= sl->resync_mb_y;
    if (   h->slice_row[sl->slice_num&(MAX_SLICES-1)] + 3 >= sl->resync_mb_y
        && h->slice_row[sl->slice_num&(MAX_SLICES-1)] <= sl->resync_mb_y
        && sl->slice_num >= MAX_SLICES) {
        //in case of ASO this check needs to be updated depending on how we decide to assign slice numbers in this case
        av_log(h->avctx, AV_LOG_WARNING, "Possibly too many slices (%d >= %d), increase MAX_SLICES and recompile if there are artifacts\n", sl->slice_num, MAX_SLICES);
    }

    for (j = 0; j < 2; j++) {
        int id_list[16];
        int *ref2frm = h->ref2frm[sl->slice_num & (MAX_SLICES - 1)][j];
        for (i = 0; i < 16; i++) {
            id_list[i] = 60;
            if (j < sl->list_count && i < sl->ref_count[j] &&
                sl->ref_list[j][i].parent->f->buf[0]) {
                int k;
                AVBuffer *buf = sl->ref_list[j][i].parent->f->buf[0]->buffer;
                for (k = 0; k < h->short_ref_count; k++)
                    if (h->short_ref[k]->f->buf[0]->buffer == buf) {
                        id_list[i] = k;
                        break;
                    }
                for (k = 0; k < h->long_ref_count; k++)
                    if (h->long_ref[k] && h->long_ref[k]->f->buf[0]->buffer == buf) {
                        id_list[i] = h->short_ref_count + k;
                        break;
                    }
            }
        }

        ref2frm[0] =
        ref2frm[1] = -1;
        for (i = 0; i < 16; i++)
            ref2frm[i + 2] = 4 * id_list[i] + (sl->ref_list[j][i].reference & 3);
        ref2frm[18 + 0] =
        ref2frm[18 + 1] = -1;
        for (i = 16; i < 48; i++)
            ref2frm[i + 4] = 4 * id_list[(i - 16) >> 1] +
                             (sl->ref_list[j][i].reference & 3);
    }

    if (h->avctx->debug & FF_DEBUG_PICT_INFO) {
        av_log(h->avctx, AV_LOG_DEBUG,
               "slice:%d %s mb:%d %c%s%s frame:%d poc:%d/%d ref:%d/%d qp:%d loop:%d:%d:%d weight:%d%s %s\n",
               sl->slice_num,
               (h->picture_structure == PICT_FRAME ? "F" : h->picture_structure == PICT_TOP_FIELD ? "T" : "B"),
               sl->mb_y * h->mb_width + sl->mb_x,
               av_get_picture_type_char(sl->slice_type),
               sl->slice_type_fixed ? " fix" : "",
               nal->type == H264_NAL_IDR_SLICE ? " IDR" : "",
               h->poc.frame_num,
               h->cur_pic_ptr->field_poc[0],
               h->cur_pic_ptr->field_poc[1],
               sl->ref_count[0], sl->ref_count[1],
               sl->qscale,
               sl->deblocking_filter,
               sl->slice_alpha_c0_offset, sl->slice_beta_offset,
               sl->pwt.use_weight,
               sl->pwt.use_weight == 1 && sl->pwt.use_weight_chroma ? "c" : "",
               sl->slice_type == AV_PICTURE_TYPE_B ? (sl->direct_spatial_mv_pred ? "SPAT" : "TEMP") : "");
    }

    return 0;
}

int ff_h264_get_slice_type(const H264SliceContext *sl)
{
    switch (sl->slice_type) {
    case AV_PICTURE_TYPE_P:
        return 0;
    case AV_PICTURE_TYPE_B:
        return 1;
    case AV_PICTURE_TYPE_I:
        return 2;
    case AV_PICTURE_TYPE_SP:
        return 3;
    case AV_PICTURE_TYPE_SI:
        return 4;
    default:
        return AVERROR_INVALIDDATA;
    }
}

static av_always_inline void fill_filter_caches_inter(const H264Context *h,
                                                      H264SliceContext *sl,
                                                      int mb_type, int top_xy,
                                                      int left_xy[LEFT_MBS],
                                                      int top_type,
                                                      int left_type[LEFT_MBS],
                                                      int mb_xy, int list)
{
    int b_stride = h->b_stride;
    int16_t(*mv_dst)[2] = &sl->mv_cache[list][scan8[0]];
    int8_t *ref_cache   = &sl->ref_cache[list][scan8[0]];
    if (IS_INTER(mb_type) || IS_DIRECT(mb_type)) {
        if (USES_LIST(top_type, list)) {
            const int b_xy  = h->mb2b_xy[top_xy] + 3 * b_stride;
            const int b8_xy = 4 * top_xy + 2;
            const int *ref2frm = &h->ref2frm[h->slice_table[top_xy] & (MAX_SLICES - 1)][list][(MB_MBAFF(sl) ? 20 : 2)];
            AV_COPY128(mv_dst - 1 * 8, h->cur_pic.motion_val[list][b_xy + 0]);
            ref_cache[0 - 1 * 8] =
            ref_cache[1 - 1 * 8] = ref2frm[h->cur_pic.ref_index[list][b8_xy + 0]];
            ref_cache[2 - 1 * 8] =
            ref_cache[3 - 1 * 8] = ref2frm[h->cur_pic.ref_index[list][b8_xy + 1]];
        } else {
            AV_ZERO128(mv_dst - 1 * 8);
            AV_WN32A(&ref_cache[0 - 1 * 8], ((LIST_NOT_USED) & 0xFF) * 0x01010101u);
        }

        if (!IS_INTERLACED(mb_type ^ left_type[LTOP])) {
            if (USES_LIST(left_type[LTOP], list)) {
                const int b_xy  = h->mb2b_xy[left_xy[LTOP]] + 3;
                const int b8_xy = 4 * left_xy[LTOP] + 1;
                const int *ref2frm = &h->ref2frm[h->slice_table[left_xy[LTOP]] & (MAX_SLICES - 1)][list][(MB_MBAFF(sl) ? 20 : 2)];
                AV_COPY32(mv_dst - 1 +  0, h->cur_pic.motion_val[list][b_xy + b_stride * 0]);
                AV_COPY32(mv_dst - 1 +  8, h->cur_pic.motion_val[list][b_xy + b_stride * 1]);
                AV_COPY32(mv_dst - 1 + 16, h->cur_pic.motion_val[list][b_xy + b_stride * 2]);
                AV_COPY32(mv_dst - 1 + 24, h->cur_pic.motion_val[list][b_xy + b_stride * 3]);
                ref_cache[-1 +  0] =
                ref_cache[-1 +  8] = ref2frm[h->cur_pic.ref_index[list][b8_xy + 2 * 0]];
                ref_cache[-1 + 16] =
                ref_cache[-1 + 24] = ref2frm[h->cur_pic.ref_index[list][b8_xy + 2 * 1]];
            } else {
                AV_ZERO32(mv_dst - 1 +  0);
                AV_ZERO32(mv_dst - 1 +  8);
                AV_ZERO32(mv_dst - 1 + 16);
                AV_ZERO32(mv_dst - 1 + 24);
                ref_cache[-1 +  0] =
                ref_cache[-1 +  8] =
                ref_cache[-1 + 16] =
                ref_cache[-1 + 24] = LIST_NOT_USED;
            }
        }
    }

    if (!USES_LIST(mb_type, list)) {
        fill_rectangle(mv_dst, 4, 4, 8, pack16to32(0, 0), 4);
        AV_WN32A(&ref_cache[0 * 8], ((LIST_NOT_USED) & 0xFF) * 0x01010101u);
        AV_WN32A(&ref_cache[1 * 8], ((LIST_NOT_USED) & 0xFF) * 0x01010101u);
        AV_WN32A(&ref_cache[2 * 8], ((LIST_NOT_USED) & 0xFF) * 0x01010101u);
        AV_WN32A(&ref_cache[3 * 8], ((LIST_NOT_USED) & 0xFF) * 0x01010101u);
        return;
    }

    {
        int8_t *ref = &h->cur_pic.ref_index[list][4 * mb_xy];
        const int *ref2frm = &h->ref2frm[sl->slice_num & (MAX_SLICES - 1)][list][(MB_MBAFF(sl) ? 20 : 2)];
        uint32_t ref01 = (pack16to32(ref2frm[ref[0]], ref2frm[ref[1]]) & 0x00FF00FF) * 0x0101;
        uint32_t ref23 = (pack16to32(ref2frm[ref[2]], ref2frm[ref[3]]) & 0x00FF00FF) * 0x0101;
        AV_WN32A(&ref_cache[0 * 8], ref01);
        AV_WN32A(&ref_cache[1 * 8], ref01);
        AV_WN32A(&ref_cache[2 * 8], ref23);
        AV_WN32A(&ref_cache[3 * 8], ref23);
    }

    {
        int16_t(*mv_src)[2] = &h->cur_pic.motion_val[list][4 * sl->mb_x + 4 * sl->mb_y * b_stride];
        AV_COPY128(mv_dst + 8 * 0, mv_src + 0 * b_stride);
        AV_COPY128(mv_dst + 8 * 1, mv_src + 1 * b_stride);
        AV_COPY128(mv_dst + 8 * 2, mv_src + 2 * b_stride);
        AV_COPY128(mv_dst + 8 * 3, mv_src + 3 * b_stride);
    }
}

/**
 * @return non zero if the loop filter can be skipped
 */
static int fill_filter_caches(const H264Context *h, H264SliceContext *sl, int mb_type)
{
    const int mb_xy = sl->mb_xy;
    int top_xy, left_xy[LEFT_MBS];
    int top_type, left_type[LEFT_MBS];
    uint8_t *nnz;
    uint8_t *nnz_cache;

    top_xy = mb_xy - (h->mb_stride << MB_FIELD(sl));

    left_xy[LBOT] = left_xy[LTOP] = mb_xy - 1;
    if (FRAME_MBAFF(h)) {
        const int left_mb_field_flag = IS_INTERLACED(h->cur_pic.mb_type[mb_xy - 1]);
        const int curr_mb_field_flag = IS_INTERLACED(mb_type);
        if (sl->mb_y & 1) {
            if (left_mb_field_flag != curr_mb_field_flag)
                left_xy[LTOP] -= h->mb_stride;
        } else {
            if (curr_mb_field_flag)
                top_xy += h->mb_stride &
                          (((h->cur_pic.mb_type[top_xy] >> 7) & 1) - 1);
            if (left_mb_field_flag != curr_mb_field_flag)
                left_xy[LBOT] += h->mb_stride;
        }
    }

    sl->top_mb_xy        = top_xy;
    sl->left_mb_xy[LTOP] = left_xy[LTOP];
    sl->left_mb_xy[LBOT] = left_xy[LBOT];
    {
        /* For sufficiently low qp, filtering wouldn't do anything.
         * This is a conservative estimate: could also check beta_offset
         * and more accurate chroma_qp. */
        int qp_thresh = sl->qp_thresh; // FIXME strictly we should store qp_thresh for each mb of a slice
        int qp        = h->cur_pic.qscale_table[mb_xy];
        if (qp <= qp_thresh &&
            (left_xy[LTOP] < 0 ||
             ((qp + h->cur_pic.qscale_table[left_xy[LTOP]] + 1) >> 1) <= qp_thresh) &&
            (top_xy < 0 ||
             ((qp + h->cur_pic.qscale_table[top_xy] + 1) >> 1) <= qp_thresh)) {
            if (!FRAME_MBAFF(h))
                return 1;
            if ((left_xy[LTOP] < 0 ||
                 ((qp + h->cur_pic.qscale_table[left_xy[LBOT]] + 1) >> 1) <= qp_thresh) &&
                (top_xy < h->mb_stride ||
                 ((qp + h->cur_pic.qscale_table[top_xy - h->mb_stride] + 1) >> 1) <= qp_thresh))
                return 1;
        }
    }

    top_type        = h->cur_pic.mb_type[top_xy];
    left_type[LTOP] = h->cur_pic.mb_type[left_xy[LTOP]];
    left_type[LBOT] = h->cur_pic.mb_type[left_xy[LBOT]];
    if (sl->deblocking_filter == 2) {
        if (h->slice_table[top_xy] != sl->slice_num)
            top_type = 0;
        if (h->slice_table[left_xy[LBOT]] != sl->slice_num)
            left_type[LTOP] = left_type[LBOT] = 0;
    } else {
        if (h->slice_table[top_xy] == 0xFFFF)
            top_type = 0;
        if (h->slice_table[left_xy[LBOT]] == 0xFFFF)
            left_type[LTOP] = left_type[LBOT] = 0;
    }
    sl->top_type        = top_type;
    sl->left_type[LTOP] = left_type[LTOP];
    sl->left_type[LBOT] = left_type[LBOT];

    if (IS_INTRA(mb_type))
        return 0;

    fill_filter_caches_inter(h, sl, mb_type, top_xy, left_xy,
                             top_type, left_type, mb_xy, 0);
    if (sl->list_count == 2)
        fill_filter_caches_inter(h, sl, mb_type, top_xy, left_xy,
                                 top_type, left_type, mb_xy, 1);

    nnz       = h->non_zero_count[mb_xy];
    nnz_cache = sl->non_zero_count_cache;
    AV_COPY32(&nnz_cache[4 + 8 * 1], &nnz[0]);
    AV_COPY32(&nnz_cache[4 + 8 * 2], &nnz[4]);
    AV_COPY32(&nnz_cache[4 + 8 * 3], &nnz[8]);
    AV_COPY32(&nnz_cache[4 + 8 * 4], &nnz[12]);
    sl->cbp = h->cbp_table[mb_xy];

    if (top_type) {
        nnz = h->non_zero_count[top_xy];
        AV_COPY32(&nnz_cache[4 + 8 * 0], &nnz[3 * 4]);
    }

    if (left_type[LTOP]) {
        nnz = h->non_zero_count[left_xy[LTOP]];
        nnz_cache[3 + 8 * 1] = nnz[3 + 0 * 4];
        nnz_cache[3 + 8 * 2] = nnz[3 + 1 * 4];
        nnz_cache[3 + 8 * 3] = nnz[3 + 2 * 4];
        nnz_cache[3 + 8 * 4] = nnz[3 + 3 * 4];
    }

    /* CAVLC 8x8dct requires NNZ values for residual decoding that differ
     * from what the loop filter needs */
    if (!CABAC(h) && h->ps.pps->transform_8x8_mode) {
        if (IS_8x8DCT(top_type)) {
            nnz_cache[4 + 8 * 0] =
            nnz_cache[5 + 8 * 0] = (h->cbp_table[top_xy] & 0x4000) >> 12;
            nnz_cache[6 + 8 * 0] =
            nnz_cache[7 + 8 * 0] = (h->cbp_table[top_xy] & 0x8000) >> 12;
        }
        if (IS_8x8DCT(left_type[LTOP])) {
            nnz_cache[3 + 8 * 1] =
            nnz_cache[3 + 8 * 2] = (h->cbp_table[left_xy[LTOP]] & 0x2000) >> 12; // FIXME check MBAFF
        }
        if (IS_8x8DCT(left_type[LBOT])) {
            nnz_cache[3 + 8 * 3] =
            nnz_cache[3 + 8 * 4] = (h->cbp_table[left_xy[LBOT]] & 0x8000) >> 12; // FIXME check MBAFF
        }

        if (IS_8x8DCT(mb_type)) {
            nnz_cache[scan8[0]] =
            nnz_cache[scan8[1]] =
            nnz_cache[scan8[2]] =
            nnz_cache[scan8[3]] = (sl->cbp & 0x1000) >> 12;

            nnz_cache[scan8[0 + 4]] =
            nnz_cache[scan8[1 + 4]] =
            nnz_cache[scan8[2 + 4]] =
            nnz_cache[scan8[3 + 4]] = (sl->cbp & 0x2000) >> 12;

            nnz_cache[scan8[0 + 8]] =
            nnz_cache[scan8[1 + 8]] =
            nnz_cache[scan8[2 + 8]] =
            nnz_cache[scan8[3 + 8]] = (sl->cbp & 0x4000) >> 12;

            nnz_cache[scan8[0 + 12]] =
            nnz_cache[scan8[1 + 12]] =
            nnz_cache[scan8[2 + 12]] =
            nnz_cache[scan8[3 + 12]] = (sl->cbp & 0x8000) >> 12;
        }
    }

    return 0;
}

static void loop_filter(const H264Context *h, H264SliceContext *sl, int start_x, int end_x)
{
    uint8_t *dest_y, *dest_cb, *dest_cr;
    int linesize, uvlinesize, mb_x, mb_y;
    const int end_mb_y       = sl->mb_y + FRAME_MBAFF(h);
    const int old_slice_type = sl->slice_type;
    const int pixel_shift    = h->pixel_shift;
    const int block_h        = 16 >> h->chroma_y_shift;

    if (h->postpone_filter)
        return;

    if (sl->deblocking_filter) {
        for (mb_x = start_x; mb_x < end_x; mb_x++)
            for (mb_y = end_mb_y - FRAME_MBAFF(h); mb_y <= end_mb_y; mb_y++) {
                int mb_xy, mb_type;
                mb_xy         = sl->mb_xy = mb_x + mb_y * h->mb_stride;
                mb_type       = h->cur_pic.mb_type[mb_xy];

                if (FRAME_MBAFF(h))
                    sl->mb_mbaff               =
                    sl->mb_field_decoding_flag = !!IS_INTERLACED(mb_type);

                sl->mb_x = mb_x;
                sl->mb_y = mb_y;
                dest_y  = h->cur_pic.f->data[0] +
                          ((mb_x << pixel_shift) + mb_y * sl->linesize) * 16;
                dest_cb = h->cur_pic.f->data[1] +
                          (mb_x << pixel_shift) * (8 << CHROMA444(h)) +
                          mb_y * sl->uvlinesize * block_h;
                dest_cr = h->cur_pic.f->data[2] +
                          (mb_x << pixel_shift) * (8 << CHROMA444(h)) +
                          mb_y * sl->uvlinesize * block_h;
                // FIXME simplify above

                if (MB_FIELD(sl)) {
                    linesize   = sl->mb_linesize   = sl->linesize   * 2;
                    uvlinesize = sl->mb_uvlinesize = sl->uvlinesize * 2;
                    if (mb_y & 1) { // FIXME move out of this function?
                        dest_y  -= sl->linesize   * 15;
                        dest_cb -= sl->uvlinesize * (block_h - 1);
                        dest_cr -= sl->uvlinesize * (block_h - 1);
                    }
                } else {
                    linesize   = sl->mb_linesize   = sl->linesize;
                    uvlinesize = sl->mb_uvlinesize = sl->uvlinesize;
                }
                backup_mb_border(h, sl, dest_y, dest_cb, dest_cr, linesize,
                                 uvlinesize, 0);
                if (fill_filter_caches(h, sl, mb_type))
                    continue;
                sl->chroma_qp[0] = get_chroma_qp(h->ps.pps, 0, h->cur_pic.qscale_table[mb_xy]);
                sl->chroma_qp[1] = get_chroma_qp(h->ps.pps, 1, h->cur_pic.qscale_table[mb_xy]);

                if (FRAME_MBAFF(h)) {
                    ff_h264_filter_mb(h, sl, mb_x, mb_y, dest_y, dest_cb, dest_cr,
                                      linesize, uvlinesize);
                } else {
                    ff_h264_filter_mb_fast(h, sl, mb_x, mb_y, dest_y, dest_cb,
                                           dest_cr, linesize, uvlinesize);
                }
            }
    }
    sl->slice_type  = old_slice_type;
    sl->mb_x         = end_x;
    sl->mb_y         = end_mb_y - FRAME_MBAFF(h);
    sl->chroma_qp[0] = get_chroma_qp(h->ps.pps, 0, sl->qscale);
    sl->chroma_qp[1] = get_chroma_qp(h->ps.pps, 1, sl->qscale);
}

static void predict_field_decoding_flag(const H264Context *h, H264SliceContext *sl)
{
    const int mb_xy = sl->mb_x + sl->mb_y * h->mb_stride;
    int mb_type     = (h->slice_table[mb_xy - 1] == sl->slice_num) ?
                      h->cur_pic.mb_type[mb_xy - 1] :
                      (h->slice_table[mb_xy - h->mb_stride] == sl->slice_num) ?
                      h->cur_pic.mb_type[mb_xy - h->mb_stride] : 0;
    sl->mb_mbaff    = sl->mb_field_decoding_flag = IS_INTERLACED(mb_type) ? 1 : 0;
}

/**
 * Draw edges and report progress for the last MB row.
 */
static void decode_finish_row(const H264Context *h, H264SliceContext *sl)
{
    int top            = 16 * (sl->mb_y      >> FIELD_PICTURE(h));
    int pic_height     = 16 *  h->mb_height >> FIELD_PICTURE(h);
    int height         =  16      << FRAME_MBAFF(h);
    int deblock_border = (16 + 4) << FRAME_MBAFF(h);

    if (sl->deblocking_filter) {
        if ((top + height) >= pic_height)
            height += deblock_border;
        top -= deblock_border;
    }

    if (top >= pic_height || (top + height) < 0)
        return;

    height = FFMIN(height, pic_height - top);
    if (top < 0) {
        height = top + height;
        top    = 0;
    }

    ff_h264_draw_horiz_band(h, sl, top, height);

    if (h->droppable || sl->h264->slice_ctx[0].er.error_occurred)
        return;

    ff_thread_report_progress(&h->cur_pic_ptr->tf, top + height - 1,
                              h->picture_structure == PICT_BOTTOM_FIELD);
}

static void er_add_slice(H264SliceContext *sl,
                         int startx, int starty,
                         int endx, int endy, int status)
{
    if (!sl->h264->enable_er)
        return;

    if (CONFIG_ERROR_RESILIENCE) {
        ERContext *er = &sl->h264->slice_ctx[0].er;

        ff_er_add_slice(er, startx, starty, endx, endy, status);
    }
}

static int decode_slice(struct AVCodecContext *avctx, void *arg)
{
    H264SliceContext *sl = arg;
    const H264Context *h = sl->h264;
    int lf_x_start = sl->mb_x;
    int orig_deblock = sl->deblocking_filter;
    int ret;

    sl->linesize   = h->cur_pic_ptr->f->linesize[0];
    sl->uvlinesize = h->cur_pic_ptr->f->linesize[1];

    ret = alloc_scratch_buffers(sl, sl->linesize);
    if (ret < 0)
        return ret;

    sl->mb_skip_run = -1;

    av_assert0(h->block_offset[15] == (4 * ((scan8[15] - scan8[0]) & 7) << h->pixel_shift) + 4 * sl->linesize * ((scan8[15] - scan8[0]) >> 3));

    if (h->postpone_filter)
        sl->deblocking_filter = 0;

    sl->is_complex = FRAME_MBAFF(h) || h->picture_structure != PICT_FRAME ||
                     (CONFIG_GRAY && (h->flags & AV_CODEC_FLAG_GRAY));

    if (!(h->avctx->active_thread_type & FF_THREAD_SLICE) && h->picture_structure == PICT_FRAME && h->slice_ctx[0].er.error_status_table) {
        const int start_i  = av_clip(sl->resync_mb_x + sl->resync_mb_y * h->mb_width, 0, h->mb_num - 1);
        if (start_i) {
            int prev_status = h->slice_ctx[0].er.error_status_table[h->slice_ctx[0].er.mb_index2xy[start_i - 1]];
            prev_status &= ~ VP_START;
            if (prev_status != (ER_MV_END | ER_DC_END | ER_AC_END))
                h->slice_ctx[0].er.error_occurred = 1;
        }
    }

    if (h->ps.pps->cabac) {
        /* realign */
        align_get_bits(&sl->gb);

        /* init cabac */
        ret = ff_init_cabac_decoder(&sl->cabac,
                              sl->gb.buffer + get_bits_count(&sl->gb) / 8,
                              (get_bits_left(&sl->gb) + 7) / 8);
        if (ret < 0)
            return ret;

        ff_h264_init_cabac_states(h, sl);

        for (;;) {
            // START_TIMER
            int ret, eos;
            if (sl->mb_x + sl->mb_y * h->mb_width >= sl->next_slice_idx) {
                av_log(h->avctx, AV_LOG_ERROR, "Slice overlaps with next at %d\n",
                       sl->next_slice_idx);
                er_add_slice(sl, sl->resync_mb_x, sl->resync_mb_y, sl->mb_x,
                             sl->mb_y, ER_MB_ERROR);
                return AVERROR_INVALIDDATA;
            }

            ret = ff_h264_decode_mb_cabac(h, sl);
            // STOP_TIMER("decode_mb_cabac")

            if (ret >= 0)
                ff_h264_hl_decode_mb(h, sl);

            // FIXME optimal? or let mb_decode decode 16x32 ?
            if (ret >= 0 && FRAME_MBAFF(h)) {
                sl->mb_y++;

                ret = ff_h264_decode_mb_cabac(h, sl);

                if (ret >= 0)
                    ff_h264_hl_decode_mb(h, sl);
                sl->mb_y--;
            }
            eos = get_cabac_terminate(&sl->cabac);

            if ((h->workaround_bugs & FF_BUG_TRUNCATED) &&
                sl->cabac.bytestream > sl->cabac.bytestream_end + 2) {
                er_add_slice(sl, sl->resync_mb_x, sl->resync_mb_y, sl->mb_x - 1,
                             sl->mb_y, ER_MB_END);
                if (sl->mb_x >= lf_x_start)
                    loop_filter(h, sl, lf_x_start, sl->mb_x + 1);
                goto finish;
            }
            if (sl->cabac.bytestream > sl->cabac.bytestream_end + 2 )
                av_log(h->avctx, AV_LOG_DEBUG, "bytestream overread %"PTRDIFF_SPECIFIER"\n", sl->cabac.bytestream_end - sl->cabac.bytestream);
            if (ret < 0 || sl->cabac.bytestream > sl->cabac.bytestream_end + 4) {
                av_log(h->avctx, AV_LOG_ERROR,
                       "error while decoding MB %d %d, bytestream %"PTRDIFF_SPECIFIER"\n",
                       sl->mb_x, sl->mb_y,
                       sl->cabac.bytestream_end - sl->cabac.bytestream);
                er_add_slice(sl, sl->resync_mb_x, sl->resync_mb_y, sl->mb_x,
                             sl->mb_y, ER_MB_ERROR);
                return AVERROR_INVALIDDATA;
            }

            if (++sl->mb_x >= h->mb_width) {
                loop_filter(h, sl, lf_x_start, sl->mb_x);
                sl->mb_x = lf_x_start = 0;
                decode_finish_row(h, sl);
                ++sl->mb_y;
                if (FIELD_OR_MBAFF_PICTURE(h)) {
                    ++sl->mb_y;
                    if (FRAME_MBAFF(h) && sl->mb_y < h->mb_height)
                        predict_field_decoding_flag(h, sl);
                }
            }

            if (eos || sl->mb_y >= h->mb_height) {
                ff_tlog(h->avctx, "slice end %d %d\n",
                        get_bits_count(&sl->gb), sl->gb.size_in_bits);
                er_add_slice(sl, sl->resync_mb_x, sl->resync_mb_y, sl->mb_x - 1,
                             sl->mb_y, ER_MB_END);
                if (sl->mb_x > lf_x_start)
                    loop_filter(h, sl, lf_x_start, sl->mb_x);
                goto finish;
            }
        }
    } else {
        for (;;) {
            int ret;

            if (sl->mb_x + sl->mb_y * h->mb_width >= sl->next_slice_idx) {
                av_log(h->avctx, AV_LOG_ERROR, "Slice overlaps with next at %d\n",
                       sl->next_slice_idx);
                er_add_slice(sl, sl->resync_mb_x, sl->resync_mb_y, sl->mb_x,
                             sl->mb_y, ER_MB_ERROR);
                return AVERROR_INVALIDDATA;
            }

            ret = ff_h264_decode_mb_cavlc(h, sl);

            if (ret >= 0)
                ff_h264_hl_decode_mb(h, sl);

            // FIXME optimal? or let mb_decode decode 16x32 ?
            if (ret >= 0 && FRAME_MBAFF(h)) {
                sl->mb_y++;
                ret = ff_h264_decode_mb_cavlc(h, sl);

                if (ret >= 0)
                    ff_h264_hl_decode_mb(h, sl);
                sl->mb_y--;
            }

            if (ret < 0) {
                av_log(h->avctx, AV_LOG_ERROR,
                       "error while decoding MB %d %d\n", sl->mb_x, sl->mb_y);
                er_add_slice(sl, sl->resync_mb_x, sl->resync_mb_y, sl->mb_x,
                             sl->mb_y, ER_MB_ERROR);
                return ret;
            }

            if (++sl->mb_x >= h->mb_width) {
                loop_filter(h, sl, lf_x_start, sl->mb_x);
                sl->mb_x = lf_x_start = 0;
                decode_finish_row(h, sl);
                ++sl->mb_y;
                if (FIELD_OR_MBAFF_PICTURE(h)) {
                    ++sl->mb_y;
                    if (FRAME_MBAFF(h) && sl->mb_y < h->mb_height)
                        predict_field_decoding_flag(h, sl);
                }
                if (sl->mb_y >= h->mb_height) {
                    ff_tlog(h->avctx, "slice end %d %d\n",
                            get_bits_count(&sl->gb), sl->gb.size_in_bits);

                    if (   get_bits_left(&sl->gb) == 0
                        || get_bits_left(&sl->gb) > 0 && !(h->avctx->err_recognition & AV_EF_AGGRESSIVE)) {
                        er_add_slice(sl, sl->resync_mb_x, sl->resync_mb_y,
                                     sl->mb_x - 1, sl->mb_y, ER_MB_END);

                        goto finish;
                    } else {
                        er_add_slice(sl, sl->resync_mb_x, sl->resync_mb_y,
                                     sl->mb_x, sl->mb_y, ER_MB_END);

                        return AVERROR_INVALIDDATA;
                    }
                }
            }

            if (get_bits_left(&sl->gb) <= 0 && sl->mb_skip_run <= 0) {
                ff_tlog(h->avctx, "slice end %d %d\n",
                        get_bits_count(&sl->gb), sl->gb.size_in_bits);

                if (get_bits_left(&sl->gb) == 0) {
                    er_add_slice(sl, sl->resync_mb_x, sl->resync_mb_y,
                                 sl->mb_x - 1, sl->mb_y, ER_MB_END);
                    if (sl->mb_x > lf_x_start)
                        loop_filter(h, sl, lf_x_start, sl->mb_x);

                    goto finish;
                } else {
                    er_add_slice(sl, sl->resync_mb_x, sl->resync_mb_y, sl->mb_x,
                                 sl->mb_y, ER_MB_ERROR);

                    return AVERROR_INVALIDDATA;
                }
            }
        }
    }

finish:
    sl->deblocking_filter = orig_deblock;
    return 0;
}

/**
 * Call decode_slice() for each context.
 *
 * @param h h264 master context
 * @param context_count number of contexts to execute
 */
int ff_h264_execute_decode_slices(H264Context *h, unsigned context_count)
{
    AVCodecContext *const avctx = h->avctx;
    H264SliceContext *sl;
    int i, j;

    av_assert0(context_count && h->slice_ctx[context_count - 1].mb_y < h->mb_height);

    h->slice_ctx[0].next_slice_idx = INT_MAX;

    if (h->avctx->hwaccel
#if FF_API_CAP_VDPAU
        || h->avctx->codec->capabilities & AV_CODEC_CAP_HWACCEL_VDPAU
#endif
        )
        return 0;
    if (context_count == 1) {
        int ret;

        h->slice_ctx[0].next_slice_idx = h->mb_width * h->mb_height;
        h->postpone_filter = 0;

        ret = decode_slice(avctx, &h->slice_ctx[0]);
        h->mb_y = h->slice_ctx[0].mb_y;
        return ret;
    } else {
        av_assert0(context_count > 0);
        for (i = 0; i < context_count; i++) {
            int next_slice_idx = h->mb_width * h->mb_height;
            int slice_idx;

            sl                 = &h->slice_ctx[i];
            if (CONFIG_ERROR_RESILIENCE) {
                sl->er.error_count = 0;
            }

            /* make sure none of those slices overlap */
            slice_idx = sl->mb_y * h->mb_width + sl->mb_x;
            for (j = 0; j < context_count; j++) {
                H264SliceContext *sl2 = &h->slice_ctx[j];
                int        slice_idx2 = sl2->mb_y * h->mb_width + sl2->mb_x;

                if (i == j || slice_idx2 < slice_idx)
                    continue;
                next_slice_idx = FFMIN(next_slice_idx, slice_idx2);
            }
            sl->next_slice_idx = next_slice_idx;
        }

        avctx->execute(avctx, decode_slice, h->slice_ctx,
                       NULL, context_count, sizeof(h->slice_ctx[0]));

        /* pull back stuff from slices to master context */
        sl                   = &h->slice_ctx[context_count - 1];
        h->mb_y              = sl->mb_y;
        if (CONFIG_ERROR_RESILIENCE) {
            for (i = 1; i < context_count; i++)
                h->slice_ctx[0].er.error_count += h->slice_ctx[i].er.error_count;
        }

        if (h->postpone_filter) {
            h->postpone_filter = 0;

            for (i = 0; i < context_count; i++) {
                int y_end, x_end;

                sl = &h->slice_ctx[i];
                y_end = FFMIN(sl->mb_y + 1, h->mb_height);
                x_end = (sl->mb_y >= h->mb_height) ? h->mb_width : sl->mb_x;

                for (j = sl->resync_mb_y; j < y_end; j += 1 + FIELD_OR_MBAFF_PICTURE(h)) {
                    sl->mb_y = j;
                    loop_filter(h, sl, j > sl->resync_mb_y ? 0 : sl->resync_mb_x,
                                j == y_end - 1 ? x_end : h->mb_width);
                }
            }
        }
    }

    return 0;
}<|MERGE_RESOLUTION|>--- conflicted
+++ resolved
@@ -1032,7 +1032,7 @@
         h->ps.sps = (const SPS*)h->ps.sps_ref->data;
 
         if (h->mb_width  != h->ps.sps->mb_width ||
-            h->mb_height != h->ps.sps->mb_height * (2 - h->ps.sps->frame_mbs_only_flag) ||
+            h->mb_height != h->ps.sps->mb_height ||
             h->cur_bit_depth_luma    != h->ps.sps->bit_depth_luma ||
             h->cur_chroma_format_idc != h->ps.sps->chroma_format_idc
         )
@@ -1046,11 +1046,11 @@
 
     must_reinit = (h->context_initialized &&
                     (   16*sps->mb_width != h->avctx->coded_width
-                     || 16*sps->mb_height * (2 - sps->frame_mbs_only_flag) != h->avctx->coded_height
+                     || 16*sps->mb_height != h->avctx->coded_height
                      || h->cur_bit_depth_luma    != sps->bit_depth_luma
                      || h->cur_chroma_format_idc != sps->chroma_format_idc
                      || h->mb_width  != sps->mb_width
-                     || h->mb_height != sps->mb_height * (2 - sps->frame_mbs_only_flag)
+                     || h->mb_height != sps->mb_height
                     ));
     if (h->avctx->pix_fmt == AV_PIX_FMT_NONE
         || (non_j_pixfmt(h->avctx->pix_fmt) != non_j_pixfmt(get_pixel_format(h, 0))))
@@ -1059,26 +1059,15 @@
     if (first_slice && av_cmp_q(sps->sar, h->avctx->sample_aspect_ratio))
         must_reinit = 1;
 
-<<<<<<< HEAD
     if (!h->setup_finished) {
         h->avctx->profile = ff_h264_get_profile(sps);
         h->avctx->level   = sps->level_idc;
         h->avctx->refs    = sps->ref_frame_count;
 
         h->mb_width  = sps->mb_width;
-        h->mb_height = sps->mb_height * (2 - sps->frame_mbs_only_flag);
+        h->mb_height = sps->mb_height;
         h->mb_num    = h->mb_width * h->mb_height;
         h->mb_stride = h->mb_width + 1;
-=======
-    if (h->mb_width  != sps->mb_width ||
-        h->mb_height != sps->mb_height)
-        needs_reinit = 1;
-
-    h->mb_width  = sps->mb_width;
-    h->mb_height = sps->mb_height;
-    h->mb_num    = h->mb_width * h->mb_height;
-    h->mb_stride = h->mb_width + 1;
->>>>>>> a8cbe5a0
 
         h->b_stride = h->mb_width * 4;
 
