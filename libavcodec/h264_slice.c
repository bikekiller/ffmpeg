--- conflicted
+++ resolved
@@ -1109,13 +1109,10 @@
 {
     int width  = h->width  - (h->sps.crop_right + h->sps.crop_left);
     int height = h->height - (h->sps.crop_top   + h->sps.crop_bottom);
-<<<<<<< HEAD
+    int crop_present = h->sps.crop_left  || h->sps.crop_top ||
+                       h->sps.crop_right || h->sps.crop_bottom;
     av_assert0(h->sps.crop_right + h->sps.crop_left < (unsigned)h->width);
     av_assert0(h->sps.crop_top + h->sps.crop_bottom < (unsigned)h->height);
-=======
-    int crop_present = h->sps.crop_left  || h->sps.crop_top ||
-                       h->sps.crop_right || h->sps.crop_bottom;
->>>>>>> e87f5e4e
 
     /* handle container cropping */
     if (!crop_present &&
