--- conflicted
+++ resolved
@@ -238,13 +238,7 @@
     int ret = -1;
     int is_yuv = 0, alpha = 0;
     int shift_h, shift_v;
-<<<<<<< HEAD
-=======
     int packet_size;
-    const AVPixFmtDescriptor *pfd;
-
-    s->avctx = avctx;
->>>>>>> 49106844
 
     s->width          = avctx->width;
     s->height         = avctx->height;
@@ -311,18 +305,10 @@
 
     strips = (s->height - 1) / s->rps + 1;
 
-<<<<<<< HEAD
-    if ((ret = ff_alloc_packet2(avctx, pkt,
-                             avctx->width * avctx->height * s->bpp * 2 +
-                             avctx->height * 4 + FF_MIN_BUFFER_SIZE)) < 0)
-=======
     packet_size = avctx->height * ((avctx->width * s->bpp + 7) >> 3) * 2 +
                   avctx->height * 4 + FF_MIN_BUFFER_SIZE;
 
-    if (!pkt->data &&
-        (ret = av_new_packet(pkt, packet_size)) < 0) {
-        av_log(avctx, AV_LOG_ERROR, "Error getting output packet.\n");
->>>>>>> 49106844
+    if ((ret = ff_alloc_packet2(avctx, pkt, packet_size)) < 0)
         return ret;
     ptr          = pkt->data;
     s->buf_start = pkt->data;
