--- conflicted
+++ resolved
@@ -27,16 +27,12 @@
 #include "vda.h"
 #include "libavutil/avutil.h"
 #include "h264.h"
-<<<<<<< HEAD
 
 struct vda_buffer {
     CVPixelBufferRef cv_buffer;
 };
-=======
 #include "internal.h"
-#include "vda.h"
 #include "vda_internal.h"
->>>>>>> 67afcefb
 
 typedef struct VDAContext {
     // The current bitstream buffer.
@@ -135,7 +131,6 @@
     return 0;
 }
 
-<<<<<<< HEAD
 static void vda_h264_release_buffer(void *opaque, uint8_t *data)
 {
     struct vda_buffer *context = opaque;
@@ -143,10 +138,7 @@
     av_free(context);
 }
 
-static int vda_h264_end_frame(AVCodecContext *avctx)
-=======
 static int vda_old_h264_end_frame(AVCodecContext *avctx)
->>>>>>> 67afcefb
 {
     H264Context *h                      = avctx->priv_data;
     VDAContext *vda                     = avctx->internal->hwaccel_priv_data;
