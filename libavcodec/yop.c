--- conflicted
+++ resolved
@@ -89,13 +89,8 @@
         return -1;
     }
 
-<<<<<<< HEAD
-    if (!avctx->extradata) {
-        av_log(avctx, AV_LOG_ERROR, "extradata missing\n");
-=======
     if (avctx->extradata_size < 3) {
         av_log(avctx, AV_LOG_ERROR, "Missing or incomplete extradata.\n");
->>>>>>> 108ca6fa
         return AVERROR_INVALIDDATA;
     }
 
