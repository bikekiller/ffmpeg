/*
 * Interplay MVE Video Decoder
 * Copyright (C) 2003 the ffmpeg project
 *
 * This file is part of FFmpeg.
 *
 * FFmpeg is free software; you can redistribute it and/or
 * modify it under the terms of the GNU Lesser General Public
 * License as published by the Free Software Foundation; either
 * version 2.1 of the License, or (at your option) any later version.
 *
 * FFmpeg is distributed in the hope that it will be useful,
 * but WITHOUT ANY WARRANTY; without even the implied warranty of
 * MERCHANTABILITY or FITNESS FOR A PARTICULAR PURPOSE.  See the GNU
 * Lesser General Public License for more details.
 *
 * You should have received a copy of the GNU Lesser General Public
 * License along with FFmpeg; if not, write to the Free Software
 * Foundation, Inc., 51 Franklin Street, Fifth Floor, Boston, MA 02110-1301 USA
 */

/**
 * @file
 * Interplay MVE Video Decoder by Mike Melanson (melanson@pcisys.net)
 * For more information about the Interplay MVE format, visit:
 *   http://www.pcisys.net/~melanson/codecs/interplay-mve.txt
 * This code is written in such a way that the identifiers match up
 * with the encoding descriptions in the document.
 *
 * This decoder presently only supports a PAL8 output colorspace.
 *
 * An Interplay video frame consists of 2 parts: The decoding map and
 * the video data. A demuxer must load these 2 parts together in a single
 * buffer before sending it through the stream to this decoder.
 */

#include <stdio.h>
#include <stdlib.h>
#include <string.h>

#include "avcodec.h"
#include "bytestream.h"
#include "dsputil.h"
#define BITSTREAM_READER_LE
#include "get_bits.h"
#include "internal.h"

#define PALETTE_COUNT 256

typedef struct IpvideoContext {

    AVCodecContext *avctx;
    DSPContext dsp;
    AVFrame *second_last_frame;
    AVFrame *last_frame;
    const unsigned char *decoding_map;
    int decoding_map_size;

    int is_16bpp;
    GetByteContext stream_ptr, mv_ptr;
    unsigned char *pixel_ptr;
    int line_inc;
    int stride;
    int upper_motion_limit_offset;

    uint32_t pal[256];
} IpvideoContext;

static int copy_from(IpvideoContext *s, AVFrame *src, AVFrame *dst, int delta_x, int delta_y)
{
    int current_offset = s->pixel_ptr - dst->data[0];
    int motion_offset = current_offset + delta_y * dst->linesize[0]
                       + delta_x * (1 + s->is_16bpp);
    if (motion_offset < 0) {
        av_log(s->avctx, AV_LOG_ERROR, "motion offset < 0 (%d)\n", motion_offset);
        return AVERROR_INVALIDDATA;
    } else if (motion_offset > s->upper_motion_limit_offset) {
        av_log(s->avctx, AV_LOG_ERROR, "motion offset above limit (%d >= %d)\n",
            motion_offset, s->upper_motion_limit_offset);
        return AVERROR_INVALIDDATA;
    }
    if (src->data[0] == NULL) {
        av_log(s->avctx, AV_LOG_ERROR, "Invalid decode type, corrupted header?\n");
        return AVERROR(EINVAL);
    }
    s->dsp.put_pixels_tab[!s->is_16bpp][0](s->pixel_ptr, src->data[0] + motion_offset,
                                           dst->linesize[0], 8);
    return 0;
}

static int ipvideo_decode_block_opcode_0x0(IpvideoContext *s, AVFrame *frame)
{
    return copy_from(s, s->last_frame, frame, 0, 0);
}

static int ipvideo_decode_block_opcode_0x1(IpvideoContext *s, AVFrame *frame)
{
    return copy_from(s, s->second_last_frame, frame, 0, 0);
}

static int ipvideo_decode_block_opcode_0x2(IpvideoContext *s, AVFrame *frame)
{
    unsigned char B;
    int x, y;

    /* copy block from 2 frames ago using a motion vector; need 1 more byte */
    if (!s->is_16bpp) {
        B = bytestream2_get_byte(&s->stream_ptr);
    } else {
        B = bytestream2_get_byte(&s->mv_ptr);
    }

    if (B < 56) {
        x = 8 + (B % 7);
        y = B / 7;
    } else {
        x = -14 + ((B - 56) % 29);
        y =   8 + ((B - 56) / 29);
    }

<<<<<<< HEAD
    av_dlog(s->avctx, "motion byte = %d, (x, y) = (%d, %d)\n", B, x, y);
    return copy_from(s, &s->second_last_frame, x, y);
=======
    av_dlog(NULL, "    motion byte = %d, (x, y) = (%d, %d)\n", B, x, y);
    return copy_from(s, s->second_last_frame, frame, x, y);
>>>>>>> 759001c5
}

static int ipvideo_decode_block_opcode_0x3(IpvideoContext *s, AVFrame *frame)
{
    unsigned char B;
    int x, y;

    /* copy 8x8 block from current frame from an up/left block */

    /* need 1 more byte for motion */
    if (!s->is_16bpp) {
        B = bytestream2_get_byte(&s->stream_ptr);
    } else {
        B = bytestream2_get_byte(&s->mv_ptr);
    }

    if (B < 56) {
        x = -(8 + (B % 7));
        y = -(B / 7);
    } else {
        x = -(-14 + ((B - 56) % 29));
        y = -(  8 + ((B - 56) / 29));
    }

<<<<<<< HEAD
    av_dlog(s->avctx, "motion byte = %d, (x, y) = (%d, %d)\n", B, x, y);
    return copy_from(s, &s->current_frame, x, y);
=======
    av_dlog(NULL, "    motion byte = %d, (x, y) = (%d, %d)\n", B, x, y);
    return copy_from(s, frame, frame, x, y);
>>>>>>> 759001c5
}

static int ipvideo_decode_block_opcode_0x4(IpvideoContext *s, AVFrame *frame)
{
    int x, y;
    unsigned char B, BL, BH;

    /* copy a block from the previous frame; need 1 more byte */
    if (!s->is_16bpp) {
        B = bytestream2_get_byte(&s->stream_ptr);
    } else {
        B = bytestream2_get_byte(&s->mv_ptr);
    }

    BL = B & 0x0F;
    BH = (B >> 4) & 0x0F;
    x = -8 + BL;
    y = -8 + BH;

<<<<<<< HEAD
    av_dlog(s->avctx, "motion byte = %d, (x, y) = (%d, %d)\n", B, x, y);
    return copy_from(s, &s->last_frame, x, y);
=======
    av_dlog(NULL, "    motion byte = %d, (x, y) = (%d, %d)\n", B, x, y);
    return copy_from(s, s->last_frame, frame, x, y);
>>>>>>> 759001c5
}

static int ipvideo_decode_block_opcode_0x5(IpvideoContext *s, AVFrame *frame)
{
    signed char x, y;

    /* copy a block from the previous frame using an expanded range;
     * need 2 more bytes */
    x = bytestream2_get_byte(&s->stream_ptr);
    y = bytestream2_get_byte(&s->stream_ptr);

<<<<<<< HEAD
    av_dlog(s->avctx, "motion bytes = %d, %d\n", x, y);
    return copy_from(s, &s->last_frame, x, y);
=======
    av_dlog(NULL, "    motion bytes = %d, %d\n", x, y);
    return copy_from(s, s->last_frame, frame, x, y);
>>>>>>> 759001c5
}

static int ipvideo_decode_block_opcode_0x6(IpvideoContext *s, AVFrame *frame)
{
    /* mystery opcode? skip multiple blocks? */
    av_log(s->avctx, AV_LOG_ERROR, "Help! Mystery opcode 0x6 seen\n");

    /* report success */
    return 0;
}

static int ipvideo_decode_block_opcode_0x7(IpvideoContext *s, AVFrame *frame)
{
    int x, y;
    unsigned char P[2];
    unsigned int flags;

    /* 2-color encoding */
    P[0] = bytestream2_get_byte(&s->stream_ptr);
    P[1] = bytestream2_get_byte(&s->stream_ptr);

    if (P[0] <= P[1]) {

        /* need 8 more bytes from the stream */
        for (y = 0; y < 8; y++) {
            flags = bytestream2_get_byte(&s->stream_ptr) | 0x100;
            for (; flags != 1; flags >>= 1)
                *s->pixel_ptr++ = P[flags & 1];
            s->pixel_ptr += s->line_inc;
        }

    } else {

        /* need 2 more bytes from the stream */
        flags = bytestream2_get_le16(&s->stream_ptr);
        for (y = 0; y < 8; y += 2) {
            for (x = 0; x < 8; x += 2, flags >>= 1) {
                s->pixel_ptr[x                ] =
                s->pixel_ptr[x + 1            ] =
                s->pixel_ptr[x +     s->stride] =
                s->pixel_ptr[x + 1 + s->stride] = P[flags & 1];
            }
            s->pixel_ptr += s->stride * 2;
        }
    }

    /* report success */
    return 0;
}

static int ipvideo_decode_block_opcode_0x8(IpvideoContext *s, AVFrame *frame)
{
    int x, y;
    unsigned char P[4];
    unsigned int flags = 0;

    /* 2-color encoding for each 4x4 quadrant, or 2-color encoding on
     * either top and bottom or left and right halves */
    P[0] = bytestream2_get_byte(&s->stream_ptr);
    P[1] = bytestream2_get_byte(&s->stream_ptr);

    if (P[0] <= P[1]) {
        for (y = 0; y < 16; y++) {
            // new values for each 4x4 block
            if (!(y & 3)) {
                if (y) {
                    P[0]  = bytestream2_get_byte(&s->stream_ptr);
                    P[1]  = bytestream2_get_byte(&s->stream_ptr);
                }
                flags = bytestream2_get_le16(&s->stream_ptr);
            }

            for (x = 0; x < 4; x++, flags >>= 1)
                *s->pixel_ptr++ = P[flags & 1];
            s->pixel_ptr += s->stride - 4;
            // switch to right half
            if (y == 7) s->pixel_ptr -= 8 * s->stride - 4;
        }

    } else {
        flags = bytestream2_get_le32(&s->stream_ptr);
        P[2] = bytestream2_get_byte(&s->stream_ptr);
        P[3] = bytestream2_get_byte(&s->stream_ptr);

        if (P[2] <= P[3]) {

            /* vertical split; left & right halves are 2-color encoded */

            for (y = 0; y < 16; y++) {
                for (x = 0; x < 4; x++, flags >>= 1)
                    *s->pixel_ptr++ = P[flags & 1];
                s->pixel_ptr += s->stride - 4;
                // switch to right half
                if (y == 7) {
                    s->pixel_ptr -= 8 * s->stride - 4;
                    P[0]  = P[2];
                    P[1]  = P[3];
                    flags = bytestream2_get_le32(&s->stream_ptr);
                }
            }

        } else {

            /* horizontal split; top & bottom halves are 2-color encoded */

            for (y = 0; y < 8; y++) {
                if (y == 4) {
                    P[0]  = P[2];
                    P[1]  = P[3];
                    flags = bytestream2_get_le32(&s->stream_ptr);
                }

                for (x = 0; x < 8; x++, flags >>= 1)
                    *s->pixel_ptr++ = P[flags & 1];
                s->pixel_ptr += s->line_inc;
            }
        }
    }

    /* report success */
    return 0;
}

static int ipvideo_decode_block_opcode_0x9(IpvideoContext *s, AVFrame *frame)
{
    int x, y;
    unsigned char P[4];

    /* 4-color encoding */
    bytestream2_get_buffer(&s->stream_ptr, P, 4);

    if (P[0] <= P[1]) {
        if (P[2] <= P[3]) {

            /* 1 of 4 colors for each pixel, need 16 more bytes */
            for (y = 0; y < 8; y++) {
                /* get the next set of 8 2-bit flags */
                int flags = bytestream2_get_le16(&s->stream_ptr);
                for (x = 0; x < 8; x++, flags >>= 2)
                    *s->pixel_ptr++ = P[flags & 0x03];
                s->pixel_ptr += s->line_inc;
            }

        } else {
            uint32_t flags;

            /* 1 of 4 colors for each 2x2 block, need 4 more bytes */
            flags = bytestream2_get_le32(&s->stream_ptr);

            for (y = 0; y < 8; y += 2) {
                for (x = 0; x < 8; x += 2, flags >>= 2) {
                    s->pixel_ptr[x                ] =
                    s->pixel_ptr[x + 1            ] =
                    s->pixel_ptr[x +     s->stride] =
                    s->pixel_ptr[x + 1 + s->stride] = P[flags & 0x03];
                }
                s->pixel_ptr += s->stride * 2;
            }

        }
    } else {
        uint64_t flags;

        /* 1 of 4 colors for each 2x1 or 1x2 block, need 8 more bytes */
        flags = bytestream2_get_le64(&s->stream_ptr);
        if (P[2] <= P[3]) {
            for (y = 0; y < 8; y++) {
                for (x = 0; x < 8; x += 2, flags >>= 2) {
                    s->pixel_ptr[x    ] =
                    s->pixel_ptr[x + 1] = P[flags & 0x03];
                }
                s->pixel_ptr += s->stride;
            }
        } else {
            for (y = 0; y < 8; y += 2) {
                for (x = 0; x < 8; x++, flags >>= 2) {
                    s->pixel_ptr[x            ] =
                    s->pixel_ptr[x + s->stride] = P[flags & 0x03];
                }
                s->pixel_ptr += s->stride * 2;
            }
        }
    }

    /* report success */
    return 0;
}

static int ipvideo_decode_block_opcode_0xA(IpvideoContext *s, AVFrame *frame)
{
    int x, y;
    unsigned char P[8];
    int flags = 0;

    bytestream2_get_buffer(&s->stream_ptr, P, 4);

    /* 4-color encoding for each 4x4 quadrant, or 4-color encoding on
     * either top and bottom or left and right halves */
    if (P[0] <= P[1]) {

        /* 4-color encoding for each quadrant; need 32 bytes */
        for (y = 0; y < 16; y++) {
            // new values for each 4x4 block
            if (!(y & 3)) {
                if (y) bytestream2_get_buffer(&s->stream_ptr, P, 4);
                flags = bytestream2_get_le32(&s->stream_ptr);
            }

            for (x = 0; x < 4; x++, flags >>= 2)
                *s->pixel_ptr++ = P[flags & 0x03];

            s->pixel_ptr += s->stride - 4;
            // switch to right half
            if (y == 7) s->pixel_ptr -= 8 * s->stride - 4;
        }

    } else {
        // vertical split?
        int vert;
        uint64_t flags = bytestream2_get_le64(&s->stream_ptr);

        bytestream2_get_buffer(&s->stream_ptr, P + 4, 4);
        vert = P[4] <= P[5];

        /* 4-color encoding for either left and right or top and bottom
         * halves */

        for (y = 0; y < 16; y++) {
            for (x = 0; x < 4; x++, flags >>= 2)
                *s->pixel_ptr++ = P[flags & 0x03];

            if (vert) {
                s->pixel_ptr += s->stride - 4;
                // switch to right half
                if (y == 7) s->pixel_ptr -= 8 * s->stride - 4;
            } else if (y & 1) s->pixel_ptr += s->line_inc;

            // load values for second half
            if (y == 7) {
                memcpy(P, P + 4, 4);
                flags = bytestream2_get_le64(&s->stream_ptr);
            }
        }
    }

    /* report success */
    return 0;
}

static int ipvideo_decode_block_opcode_0xB(IpvideoContext *s, AVFrame *frame)
{
    int y;

    /* 64-color encoding (each pixel in block is a different color) */
    for (y = 0; y < 8; y++) {
        bytestream2_get_buffer(&s->stream_ptr, s->pixel_ptr, 8);
        s->pixel_ptr  += s->stride;
    }

    /* report success */
    return 0;
}

static int ipvideo_decode_block_opcode_0xC(IpvideoContext *s, AVFrame *frame)
{
    int x, y;

    /* 16-color block encoding: each 2x2 block is a different color */
    for (y = 0; y < 8; y += 2) {
        for (x = 0; x < 8; x += 2) {
            s->pixel_ptr[x                ] =
            s->pixel_ptr[x + 1            ] =
            s->pixel_ptr[x +     s->stride] =
            s->pixel_ptr[x + 1 + s->stride] = bytestream2_get_byte(&s->stream_ptr);
        }
        s->pixel_ptr += s->stride * 2;
    }

    /* report success */
    return 0;
}

static int ipvideo_decode_block_opcode_0xD(IpvideoContext *s, AVFrame *frame)
{
    int y;
    unsigned char P[2];

    /* 4-color block encoding: each 4x4 block is a different color */
    for (y = 0; y < 8; y++) {
        if (!(y & 3)) {
            P[0] = bytestream2_get_byte(&s->stream_ptr);
            P[1] = bytestream2_get_byte(&s->stream_ptr);
        }
        memset(s->pixel_ptr,     P[0], 4);
        memset(s->pixel_ptr + 4, P[1], 4);
        s->pixel_ptr += s->stride;
    }

    /* report success */
    return 0;
}

static int ipvideo_decode_block_opcode_0xE(IpvideoContext *s, AVFrame *frame)
{
    int y;
    unsigned char pix;

    /* 1-color encoding: the whole block is 1 solid color */
    pix = bytestream2_get_byte(&s->stream_ptr);

    for (y = 0; y < 8; y++) {
        memset(s->pixel_ptr, pix, 8);
        s->pixel_ptr += s->stride;
    }

    /* report success */
    return 0;
}

static int ipvideo_decode_block_opcode_0xF(IpvideoContext *s, AVFrame *frame)
{
    int x, y;
    unsigned char sample[2];

    /* dithered encoding */
    sample[0] = bytestream2_get_byte(&s->stream_ptr);
    sample[1] = bytestream2_get_byte(&s->stream_ptr);

    for (y = 0; y < 8; y++) {
        for (x = 0; x < 8; x += 2) {
            *s->pixel_ptr++ = sample[  y & 1 ];
            *s->pixel_ptr++ = sample[!(y & 1)];
        }
        s->pixel_ptr += s->line_inc;
    }

    /* report success */
    return 0;
}

static int ipvideo_decode_block_opcode_0x6_16(IpvideoContext *s, AVFrame *frame)
{
    signed char x, y;

    /* copy a block from the second last frame using an expanded range */
    x = bytestream2_get_byte(&s->stream_ptr);
    y = bytestream2_get_byte(&s->stream_ptr);

<<<<<<< HEAD
    av_dlog(s->avctx, "motion bytes = %d, %d\n", x, y);
    return copy_from(s, &s->second_last_frame, x, y);
=======
    av_dlog(NULL, "    motion bytes = %d, %d\n", x, y);
    return copy_from(s, s->second_last_frame, frame, x, y);
>>>>>>> 759001c5
}

static int ipvideo_decode_block_opcode_0x7_16(IpvideoContext *s, AVFrame *frame)
{
    int x, y;
    uint16_t P[2];
    unsigned int flags;
    uint16_t *pixel_ptr = (uint16_t*)s->pixel_ptr;

    /* 2-color encoding */
    P[0] = bytestream2_get_le16(&s->stream_ptr);
    P[1] = bytestream2_get_le16(&s->stream_ptr);

    if (!(P[0] & 0x8000)) {

        for (y = 0; y < 8; y++) {
            flags = bytestream2_get_byte(&s->stream_ptr) | 0x100;
            for (; flags != 1; flags >>= 1)
                *pixel_ptr++ = P[flags & 1];
            pixel_ptr += s->line_inc;
        }

    } else {

        flags = bytestream2_get_le16(&s->stream_ptr);
        for (y = 0; y < 8; y += 2) {
            for (x = 0; x < 8; x += 2, flags >>= 1) {
                pixel_ptr[x                ] =
                pixel_ptr[x + 1            ] =
                pixel_ptr[x +     s->stride] =
                pixel_ptr[x + 1 + s->stride] = P[flags & 1];
            }
            pixel_ptr += s->stride * 2;
        }
    }

    return 0;
}

static int ipvideo_decode_block_opcode_0x8_16(IpvideoContext *s, AVFrame *frame)
{
    int x, y;
    uint16_t P[4];
    unsigned int flags = 0;
    uint16_t *pixel_ptr = (uint16_t*)s->pixel_ptr;

    /* 2-color encoding for each 4x4 quadrant, or 2-color encoding on
     * either top and bottom or left and right halves */
    P[0] = bytestream2_get_le16(&s->stream_ptr);
    P[1] = bytestream2_get_le16(&s->stream_ptr);

    if (!(P[0] & 0x8000)) {

        for (y = 0; y < 16; y++) {
            // new values for each 4x4 block
            if (!(y & 3)) {
                if (y) {
                    P[0] = bytestream2_get_le16(&s->stream_ptr);
                    P[1] = bytestream2_get_le16(&s->stream_ptr);
                }
                flags = bytestream2_get_le16(&s->stream_ptr);
            }

            for (x = 0; x < 4; x++, flags >>= 1)
                *pixel_ptr++ = P[flags & 1];
            pixel_ptr += s->stride - 4;
            // switch to right half
            if (y == 7) pixel_ptr -= 8 * s->stride - 4;
        }

    } else {

        flags = bytestream2_get_le32(&s->stream_ptr);
        P[2]  = bytestream2_get_le16(&s->stream_ptr);
        P[3]  = bytestream2_get_le16(&s->stream_ptr);

        if (!(P[2] & 0x8000)) {

            /* vertical split; left & right halves are 2-color encoded */

            for (y = 0; y < 16; y++) {
                for (x = 0; x < 4; x++, flags >>= 1)
                    *pixel_ptr++ = P[flags & 1];
                pixel_ptr += s->stride - 4;
                // switch to right half
                if (y == 7) {
                    pixel_ptr -= 8 * s->stride - 4;
                    P[0]  = P[2];
                    P[1]  = P[3];
                    flags = bytestream2_get_le32(&s->stream_ptr);
                }
            }

        } else {

            /* horizontal split; top & bottom halves are 2-color encoded */

            for (y = 0; y < 8; y++) {
                if (y == 4) {
                    P[0]  = P[2];
                    P[1]  = P[3];
                    flags = bytestream2_get_le32(&s->stream_ptr);
                }

                for (x = 0; x < 8; x++, flags >>= 1)
                    *pixel_ptr++ = P[flags & 1];
                pixel_ptr += s->line_inc;
            }
        }
    }

    /* report success */
    return 0;
}

static int ipvideo_decode_block_opcode_0x9_16(IpvideoContext *s, AVFrame *frame)
{
    int x, y;
    uint16_t P[4];
    uint16_t *pixel_ptr = (uint16_t*)s->pixel_ptr;

    /* 4-color encoding */
    for (x = 0; x < 4; x++)
        P[x] = bytestream2_get_le16(&s->stream_ptr);

    if (!(P[0] & 0x8000)) {
        if (!(P[2] & 0x8000)) {

            /* 1 of 4 colors for each pixel */
            for (y = 0; y < 8; y++) {
                /* get the next set of 8 2-bit flags */
                int flags = bytestream2_get_le16(&s->stream_ptr);
                for (x = 0; x < 8; x++, flags >>= 2)
                    *pixel_ptr++ = P[flags & 0x03];
                pixel_ptr += s->line_inc;
            }

        } else {
            uint32_t flags;

            /* 1 of 4 colors for each 2x2 block */
            flags = bytestream2_get_le32(&s->stream_ptr);

            for (y = 0; y < 8; y += 2) {
                for (x = 0; x < 8; x += 2, flags >>= 2) {
                    pixel_ptr[x                ] =
                    pixel_ptr[x + 1            ] =
                    pixel_ptr[x +     s->stride] =
                    pixel_ptr[x + 1 + s->stride] = P[flags & 0x03];
                }
                pixel_ptr += s->stride * 2;
            }

        }
    } else {
        uint64_t flags;

        /* 1 of 4 colors for each 2x1 or 1x2 block */
        flags = bytestream2_get_le64(&s->stream_ptr);
        if (!(P[2] & 0x8000)) {
            for (y = 0; y < 8; y++) {
                for (x = 0; x < 8; x += 2, flags >>= 2) {
                    pixel_ptr[x    ] =
                    pixel_ptr[x + 1] = P[flags & 0x03];
                }
                pixel_ptr += s->stride;
            }
        } else {
            for (y = 0; y < 8; y += 2) {
                for (x = 0; x < 8; x++, flags >>= 2) {
                    pixel_ptr[x            ] =
                    pixel_ptr[x + s->stride] = P[flags & 0x03];
                }
                pixel_ptr += s->stride * 2;
            }
        }
    }

    /* report success */
    return 0;
}

static int ipvideo_decode_block_opcode_0xA_16(IpvideoContext *s, AVFrame *frame)
{
    int x, y;
    uint16_t P[8];
    int flags = 0;
    uint16_t *pixel_ptr = (uint16_t*)s->pixel_ptr;

    for (x = 0; x < 4; x++)
        P[x] = bytestream2_get_le16(&s->stream_ptr);

    /* 4-color encoding for each 4x4 quadrant, or 4-color encoding on
     * either top and bottom or left and right halves */
    if (!(P[0] & 0x8000)) {

        /* 4-color encoding for each quadrant */
        for (y = 0; y < 16; y++) {
            // new values for each 4x4 block
            if (!(y & 3)) {
                if (y)
                    for (x = 0; x < 4; x++)
                        P[x] = bytestream2_get_le16(&s->stream_ptr);
                flags = bytestream2_get_le32(&s->stream_ptr);
            }

            for (x = 0; x < 4; x++, flags >>= 2)
                *pixel_ptr++ = P[flags & 0x03];

            pixel_ptr += s->stride - 4;
            // switch to right half
            if (y == 7) pixel_ptr -= 8 * s->stride - 4;
        }

    } else {
        // vertical split?
        int vert;
        uint64_t flags = bytestream2_get_le64(&s->stream_ptr);

        for (x = 4; x < 8; x++)
            P[x] = bytestream2_get_le16(&s->stream_ptr);
        vert = !(P[4] & 0x8000);

        /* 4-color encoding for either left and right or top and bottom
         * halves */

        for (y = 0; y < 16; y++) {
            for (x = 0; x < 4; x++, flags >>= 2)
                *pixel_ptr++ = P[flags & 0x03];

            if (vert) {
                pixel_ptr += s->stride - 4;
                // switch to right half
                if (y == 7) pixel_ptr -= 8 * s->stride - 4;
            } else if (y & 1) pixel_ptr += s->line_inc;

            // load values for second half
            if (y == 7) {
                memcpy(P, P + 4, 8);
                flags = bytestream2_get_le64(&s->stream_ptr);
            }
        }
    }

    /* report success */
    return 0;
}

static int ipvideo_decode_block_opcode_0xB_16(IpvideoContext *s, AVFrame *frame)
{
    int x, y;
    uint16_t *pixel_ptr = (uint16_t*)s->pixel_ptr;

    /* 64-color encoding (each pixel in block is a different color) */
    for (y = 0; y < 8; y++) {
        for (x = 0; x < 8; x++)
            pixel_ptr[x] = bytestream2_get_le16(&s->stream_ptr);
        pixel_ptr  += s->stride;
    }

    /* report success */
    return 0;
}

static int ipvideo_decode_block_opcode_0xC_16(IpvideoContext *s, AVFrame *frame)
{
    int x, y;
    uint16_t *pixel_ptr = (uint16_t*)s->pixel_ptr;

    /* 16-color block encoding: each 2x2 block is a different color */
    for (y = 0; y < 8; y += 2) {
        for (x = 0; x < 8; x += 2) {
            pixel_ptr[x                ] =
            pixel_ptr[x + 1            ] =
            pixel_ptr[x +     s->stride] =
            pixel_ptr[x + 1 + s->stride] = bytestream2_get_le16(&s->stream_ptr);
        }
        pixel_ptr += s->stride * 2;
    }

    /* report success */
    return 0;
}

static int ipvideo_decode_block_opcode_0xD_16(IpvideoContext *s, AVFrame *frame)
{
    int x, y;
    uint16_t P[2];
    uint16_t *pixel_ptr = (uint16_t*)s->pixel_ptr;

    /* 4-color block encoding: each 4x4 block is a different color */
    for (y = 0; y < 8; y++) {
        if (!(y & 3)) {
            P[0] = bytestream2_get_le16(&s->stream_ptr);
            P[1] = bytestream2_get_le16(&s->stream_ptr);
        }
        for (x = 0; x < 8; x++)
            pixel_ptr[x] = P[x >> 2];
        pixel_ptr += s->stride;
    }

    /* report success */
    return 0;
}

static int ipvideo_decode_block_opcode_0xE_16(IpvideoContext *s, AVFrame *frame)
{
    int x, y;
    uint16_t pix;
    uint16_t *pixel_ptr = (uint16_t*)s->pixel_ptr;

    /* 1-color encoding: the whole block is 1 solid color */
    pix = bytestream2_get_le16(&s->stream_ptr);

    for (y = 0; y < 8; y++) {
        for (x = 0; x < 8; x++)
            pixel_ptr[x] = pix;
        pixel_ptr += s->stride;
    }

    /* report success */
    return 0;
}

static int (* const ipvideo_decode_block[])(IpvideoContext *s, AVFrame *frame) = {
    ipvideo_decode_block_opcode_0x0, ipvideo_decode_block_opcode_0x1,
    ipvideo_decode_block_opcode_0x2, ipvideo_decode_block_opcode_0x3,
    ipvideo_decode_block_opcode_0x4, ipvideo_decode_block_opcode_0x5,
    ipvideo_decode_block_opcode_0x6, ipvideo_decode_block_opcode_0x7,
    ipvideo_decode_block_opcode_0x8, ipvideo_decode_block_opcode_0x9,
    ipvideo_decode_block_opcode_0xA, ipvideo_decode_block_opcode_0xB,
    ipvideo_decode_block_opcode_0xC, ipvideo_decode_block_opcode_0xD,
    ipvideo_decode_block_opcode_0xE, ipvideo_decode_block_opcode_0xF,
};

static int (* const ipvideo_decode_block16[])(IpvideoContext *s, AVFrame *frame) = {
    ipvideo_decode_block_opcode_0x0,    ipvideo_decode_block_opcode_0x1,
    ipvideo_decode_block_opcode_0x2,    ipvideo_decode_block_opcode_0x3,
    ipvideo_decode_block_opcode_0x4,    ipvideo_decode_block_opcode_0x5,
    ipvideo_decode_block_opcode_0x6_16, ipvideo_decode_block_opcode_0x7_16,
    ipvideo_decode_block_opcode_0x8_16, ipvideo_decode_block_opcode_0x9_16,
    ipvideo_decode_block_opcode_0xA_16, ipvideo_decode_block_opcode_0xB_16,
    ipvideo_decode_block_opcode_0xC_16, ipvideo_decode_block_opcode_0xD_16,
    ipvideo_decode_block_opcode_0xE_16, ipvideo_decode_block_opcode_0x1,
};

static void ipvideo_decode_opcodes(IpvideoContext *s, AVFrame *frame)
{
    int x, y;
    unsigned char opcode;
    int ret;
    GetBitContext gb;

    bytestream2_skip(&s->stream_ptr, 14); /* data starts 14 bytes in */
    if (!s->is_16bpp) {
        /* this is PAL8, so make the palette available */
        memcpy(frame->data[1], s->pal, AVPALETTE_SIZE);

        s->stride = frame->linesize[0];
    } else {
        s->stride = frame->linesize[0] >> 1;
        s->mv_ptr = s->stream_ptr;
        bytestream2_skip(&s->mv_ptr, bytestream2_get_le16(&s->stream_ptr));
    }
    s->line_inc = s->stride - 8;
    s->upper_motion_limit_offset = (s->avctx->height - 8) * frame->linesize[0]
                                  + (s->avctx->width - 8) * (1 + s->is_16bpp);

    init_get_bits(&gb, s->decoding_map, s->decoding_map_size * 8);
    for (y = 0; y < s->avctx->height; y += 8) {
        for (x = 0; x < s->avctx->width; x += 8) {
            opcode = get_bits(&gb, 4);

            av_dlog(s->avctx,
                    "  block @ (%3d, %3d): encoding 0x%X, data ptr offset %d\n",
                    x, y, opcode, bytestream2_tell(&s->stream_ptr));

            if (!s->is_16bpp) {
                s->pixel_ptr = frame->data[0] + x
                              + y*frame->linesize[0];
                ret = ipvideo_decode_block[opcode](s, frame);
            } else {
                s->pixel_ptr = frame->data[0] + x*2
                              + y*frame->linesize[0];
                ret = ipvideo_decode_block16[opcode](s, frame);
            }
            if (ret != 0) {
                av_log(s->avctx, AV_LOG_ERROR, "decode problem on frame %d, @ block (%d, %d)\n",
                       s->avctx->frame_number, x, y);
                return;
            }
        }
    }
    if (bytestream2_get_bytes_left(&s->stream_ptr) > 1) {
        av_log(s->avctx, AV_LOG_ERROR,
               "decode finished with %d bytes left over\n",
               bytestream2_get_bytes_left(&s->stream_ptr));
    }
}

static av_cold int ipvideo_decode_init(AVCodecContext *avctx)
{
    IpvideoContext *s = avctx->priv_data;

    s->avctx = avctx;

    s->is_16bpp = avctx->bits_per_coded_sample == 16;
    avctx->pix_fmt = s->is_16bpp ? AV_PIX_FMT_RGB555 : AV_PIX_FMT_PAL8;

    ff_dsputil_init(&s->dsp, avctx);

<<<<<<< HEAD
    avcodec_get_frame_defaults(&s->second_last_frame);
    avcodec_get_frame_defaults(&s->last_frame);
    avcodec_get_frame_defaults(&s->current_frame);

    s->current_frame.data[0] = s->last_frame.data[0] =
    s->second_last_frame.data[0] = NULL;
=======
    s->last_frame        = av_frame_alloc();
    s->second_last_frame = av_frame_alloc();
    if (!s->last_frame || !s->second_last_frame) {
        av_frame_free(&s->last_frame);
        av_frame_free(&s->second_last_frame);
        return AVERROR(ENOMEM);
    }
>>>>>>> 759001c5

    return 0;
}

static int ipvideo_decode_frame(AVCodecContext *avctx,
                                void *data, int *got_frame,
                                AVPacket *avpkt)
{
    const uint8_t *buf = avpkt->data;
    int buf_size = avpkt->size;
    IpvideoContext *s = avctx->priv_data;
    AVFrame *frame = data;
    int ret;

    /* decoding map contains 4 bits of information per 8x8 block */
    s->decoding_map_size = avctx->width * avctx->height / (8 * 8 * 2);

    /* compressed buffer needs to be large enough to at least hold an entire
     * decoding map */
    if (buf_size < s->decoding_map_size)
        return buf_size;

    if (s->last_frame.data[0] && av_packet_get_side_data(avpkt, AV_PKT_DATA_PARAM_CHANGE, NULL)) {
        if (s->last_frame.data[0])
            avctx->release_buffer(avctx, &s->last_frame);
        if (s->second_last_frame.data[0])
            avctx->release_buffer(avctx, &s->second_last_frame);
    }

    s->decoding_map = buf;
    bytestream2_init(&s->stream_ptr, buf + s->decoding_map_size,
                     buf_size - s->decoding_map_size);

<<<<<<< HEAD
    s->current_frame.reference = 3;
    if ((ret = ff_get_buffer(avctx, &s->current_frame)) < 0) {
        av_log(avctx, AV_LOG_ERROR, "get_buffer() failed\n");
=======
    if ((ret = ff_get_buffer(avctx, frame, AV_GET_BUFFER_FLAG_REF)) < 0) {
        av_log(avctx, AV_LOG_ERROR, "  Interplay Video: get_buffer() failed\n");
>>>>>>> 759001c5
        return ret;
    }

    if (!s->is_16bpp) {
        const uint8_t *pal = av_packet_get_side_data(avpkt, AV_PKT_DATA_PALETTE, NULL);
        if (pal) {
            frame->palette_has_changed = 1;
            memcpy(s->pal, pal, AVPALETTE_SIZE);
        }
    }

    ipvideo_decode_opcodes(s, frame);

    *got_frame = 1;

    /* shuffle frames */
    av_frame_unref(s->second_last_frame);
    FFSWAP(AVFrame*, s->second_last_frame, s->last_frame);
    if ((ret = av_frame_ref(s->last_frame, frame)) < 0)
        return ret;

    /* report that the buffer was completely consumed */
    return buf_size;
}

static av_cold int ipvideo_decode_end(AVCodecContext *avctx)
{
    IpvideoContext *s = avctx->priv_data;

    av_frame_free(&s->last_frame);
    av_frame_free(&s->second_last_frame);

    return 0;
}

AVCodec ff_interplay_video_decoder = {
    .name           = "interplayvideo",
    .type           = AVMEDIA_TYPE_VIDEO,
    .id             = AV_CODEC_ID_INTERPLAY_VIDEO,
    .priv_data_size = sizeof(IpvideoContext),
    .init           = ipvideo_decode_init,
    .close          = ipvideo_decode_end,
    .decode         = ipvideo_decode_frame,
    .capabilities   = CODEC_CAP_DR1 | CODEC_CAP_PARAM_CHANGE,
    .long_name      = NULL_IF_CONFIG_SMALL("Interplay MVE video"),
};<|MERGE_RESOLUTION|>--- conflicted
+++ resolved
@@ -118,13 +118,8 @@
         y =   8 + ((B - 56) / 29);
     }
 
-<<<<<<< HEAD
     av_dlog(s->avctx, "motion byte = %d, (x, y) = (%d, %d)\n", B, x, y);
-    return copy_from(s, &s->second_last_frame, x, y);
-=======
-    av_dlog(NULL, "    motion byte = %d, (x, y) = (%d, %d)\n", B, x, y);
     return copy_from(s, s->second_last_frame, frame, x, y);
->>>>>>> 759001c5
 }
 
 static int ipvideo_decode_block_opcode_0x3(IpvideoContext *s, AVFrame *frame)
@@ -149,13 +144,8 @@
         y = -(  8 + ((B - 56) / 29));
     }
 
-<<<<<<< HEAD
     av_dlog(s->avctx, "motion byte = %d, (x, y) = (%d, %d)\n", B, x, y);
-    return copy_from(s, &s->current_frame, x, y);
-=======
-    av_dlog(NULL, "    motion byte = %d, (x, y) = (%d, %d)\n", B, x, y);
     return copy_from(s, frame, frame, x, y);
->>>>>>> 759001c5
 }
 
 static int ipvideo_decode_block_opcode_0x4(IpvideoContext *s, AVFrame *frame)
@@ -175,13 +165,8 @@
     x = -8 + BL;
     y = -8 + BH;
 
-<<<<<<< HEAD
     av_dlog(s->avctx, "motion byte = %d, (x, y) = (%d, %d)\n", B, x, y);
-    return copy_from(s, &s->last_frame, x, y);
-=======
-    av_dlog(NULL, "    motion byte = %d, (x, y) = (%d, %d)\n", B, x, y);
     return copy_from(s, s->last_frame, frame, x, y);
->>>>>>> 759001c5
 }
 
 static int ipvideo_decode_block_opcode_0x5(IpvideoContext *s, AVFrame *frame)
@@ -193,13 +178,8 @@
     x = bytestream2_get_byte(&s->stream_ptr);
     y = bytestream2_get_byte(&s->stream_ptr);
 
-<<<<<<< HEAD
     av_dlog(s->avctx, "motion bytes = %d, %d\n", x, y);
-    return copy_from(s, &s->last_frame, x, y);
-=======
-    av_dlog(NULL, "    motion bytes = %d, %d\n", x, y);
     return copy_from(s, s->last_frame, frame, x, y);
->>>>>>> 759001c5
 }
 
 static int ipvideo_decode_block_opcode_0x6(IpvideoContext *s, AVFrame *frame)
@@ -548,13 +528,8 @@
     x = bytestream2_get_byte(&s->stream_ptr);
     y = bytestream2_get_byte(&s->stream_ptr);
 
-<<<<<<< HEAD
     av_dlog(s->avctx, "motion bytes = %d, %d\n", x, y);
-    return copy_from(s, &s->second_last_frame, x, y);
-=======
-    av_dlog(NULL, "    motion bytes = %d, %d\n", x, y);
     return copy_from(s, s->second_last_frame, frame, x, y);
->>>>>>> 759001c5
 }
 
 static int ipvideo_decode_block_opcode_0x7_16(IpvideoContext *s, AVFrame *frame)
@@ -966,14 +941,6 @@
 
     ff_dsputil_init(&s->dsp, avctx);
 
-<<<<<<< HEAD
-    avcodec_get_frame_defaults(&s->second_last_frame);
-    avcodec_get_frame_defaults(&s->last_frame);
-    avcodec_get_frame_defaults(&s->current_frame);
-
-    s->current_frame.data[0] = s->last_frame.data[0] =
-    s->second_last_frame.data[0] = NULL;
-=======
     s->last_frame        = av_frame_alloc();
     s->second_last_frame = av_frame_alloc();
     if (!s->last_frame || !s->second_last_frame) {
@@ -981,7 +948,6 @@
         av_frame_free(&s->second_last_frame);
         return AVERROR(ENOMEM);
     }
->>>>>>> 759001c5
 
     return 0;
 }
@@ -1004,25 +970,17 @@
     if (buf_size < s->decoding_map_size)
         return buf_size;
 
-    if (s->last_frame.data[0] && av_packet_get_side_data(avpkt, AV_PKT_DATA_PARAM_CHANGE, NULL)) {
-        if (s->last_frame.data[0])
-            avctx->release_buffer(avctx, &s->last_frame);
-        if (s->second_last_frame.data[0])
-            avctx->release_buffer(avctx, &s->second_last_frame);
+    if (av_packet_get_side_data(avpkt, AV_PKT_DATA_PARAM_CHANGE, NULL)) {
+        av_frame_unref(s->last_frame);
+        av_frame_unref(s->second_last_frame);
     }
 
     s->decoding_map = buf;
     bytestream2_init(&s->stream_ptr, buf + s->decoding_map_size,
                      buf_size - s->decoding_map_size);
 
-<<<<<<< HEAD
-    s->current_frame.reference = 3;
-    if ((ret = ff_get_buffer(avctx, &s->current_frame)) < 0) {
+    if ((ret = ff_get_buffer(avctx, frame, AV_GET_BUFFER_FLAG_REF)) < 0) {
         av_log(avctx, AV_LOG_ERROR, "get_buffer() failed\n");
-=======
-    if ((ret = ff_get_buffer(avctx, frame, AV_GET_BUFFER_FLAG_REF)) < 0) {
-        av_log(avctx, AV_LOG_ERROR, "  Interplay Video: get_buffer() failed\n");
->>>>>>> 759001c5
         return ret;
     }
 
