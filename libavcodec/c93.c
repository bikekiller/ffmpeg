/*
 * Interplay C93 video decoder
 * Copyright (c) 2007 Anssi Hannula <anssi.hannula@gmail.com>
 *
 * This file is part of FFmpeg.
 *
 * FFmpeg is free software; you can redistribute it and/or
 * modify it under the terms of the GNU Lesser General Public
 * License as published by the Free Software Foundation; either
 * version 2.1 of the License, or (at your option) any later version.
 *
 * FFmpeg is distributed in the hope that it will be useful,
 * but WITHOUT ANY WARRANTY; without even the implied warranty of
 * MERCHANTABILITY or FITNESS FOR A PARTICULAR PURPOSE.  See the GNU
 * Lesser General Public License for more details.
 *
 * You should have received a copy of the GNU Lesser General Public
 * License along with FFmpeg; if not, write to the Free Software
 * Foundation, Inc., 51 Franklin Street, Fifth Floor, Boston, MA 02110-1301 USA
 */

#include "avcodec.h"
#include "bytestream.h"

typedef struct {
    AVFrame pictures[2];
    int currentpic;
} C93DecoderContext;

typedef enum {
    C93_8X8_FROM_PREV  = 0x02,
    C93_4X4_FROM_PREV  = 0x06,
    C93_4X4_FROM_CURR  = 0x07,
    C93_8X8_2COLOR     = 0x08,
    C93_4X4_2COLOR     = 0x0A,
    C93_4X4_4COLOR_GRP = 0x0B,
    C93_4X4_4COLOR     = 0x0D,
    C93_NOOP           = 0x0E,
    C93_8X8_INTRA      = 0x0F,
} C93BlockType;

#define WIDTH   320
#define HEIGHT  192

#define C93_HAS_PALETTE 0x01
#define C93_FIRST_FRAME 0x02

static av_cold int decode_init(AVCodecContext *avctx)
{
<<<<<<< HEAD
    C93DecoderContext * const c93 = avctx->priv_data;

    avcodec_get_frame_defaults(&c93->pictures[0]);
    avcodec_get_frame_defaults(&c93->pictures[1]);
    avctx->pix_fmt = PIX_FMT_PAL8;
=======
    avctx->pix_fmt = AV_PIX_FMT_PAL8;
>>>>>>> 716d413c
    return 0;
}

static av_cold int decode_end(AVCodecContext *avctx)
{
    C93DecoderContext * const c93 = avctx->priv_data;

    if (c93->pictures[0].data[0])
        avctx->release_buffer(avctx, &c93->pictures[0]);
    if (c93->pictures[1].data[0])
        avctx->release_buffer(avctx, &c93->pictures[1]);
    return 0;
}

static inline int copy_block(AVCodecContext *avctx, uint8_t *to,
        uint8_t *from, int offset, int height, int stride)
{
    int i;
    int width = height;
    int from_x = offset % WIDTH;
    int from_y = offset / WIDTH;
    int overflow = from_x + width - WIDTH;

    if (!from) {
        /* silently ignoring predictive blocks in first frame */
        return 0;
    }

    if (from_y + height > HEIGHT) {
        av_log(avctx, AV_LOG_ERROR, "invalid offset %d during C93 decoding\n",
               offset);
        return -1;
    }

    if (overflow > 0) {
        width -= overflow;
        for (i = 0; i < height; i++) {
            memcpy(&to[i*stride+width], &from[(from_y+i)*stride], overflow);
        }
    }

    for (i = 0; i < height; i++) {
        memcpy(&to[i*stride], &from[(from_y+i)*stride+from_x], width);
    }

    return 0;
}

static inline void draw_n_color(uint8_t *out, int stride, int width,
         int height, int bpp, uint8_t cols[4], uint8_t grps[4], uint32_t col)
{
    int x, y;
    for (y = 0; y < height; y++) {
        if (grps)
            cols[0] = grps[3 * (y >> 1)];
        for (x = 0; x < width; x++) {
            if (grps)
                cols[1]= grps[(x >> 1) + 1];
            out[x + y*stride] = cols[col & ((1 << bpp) - 1)];
            col >>= bpp;
        }
    }
}

static int decode_frame(AVCodecContext *avctx, void *data,
                            int *data_size, AVPacket *avpkt)
{
    const uint8_t *buf = avpkt->data;
    int buf_size = avpkt->size;
    C93DecoderContext * const c93 = avctx->priv_data;
    AVFrame * const newpic = &c93->pictures[c93->currentpic];
    AVFrame * const oldpic = &c93->pictures[c93->currentpic^1];
    AVFrame *picture = data;
    GetByteContext gb;
    uint8_t *out;
    int stride, i, x, y, b, bt = 0;

    c93->currentpic ^= 1;

    newpic->reference = 3;
    newpic->buffer_hints = FF_BUFFER_HINTS_VALID | FF_BUFFER_HINTS_PRESERVE |
                         FF_BUFFER_HINTS_REUSABLE | FF_BUFFER_HINTS_READABLE;
    if (avctx->reget_buffer(avctx, newpic)) {
        av_log(avctx, AV_LOG_ERROR, "reget_buffer() failed\n");
        return -1;
    }

    stride = newpic->linesize[0];

    bytestream2_init(&gb, buf, buf_size);
    b = bytestream2_get_byte(&gb);
    if (b & C93_FIRST_FRAME) {
        newpic->pict_type = AV_PICTURE_TYPE_I;
        newpic->key_frame = 1;
    } else {
        newpic->pict_type = AV_PICTURE_TYPE_P;
        newpic->key_frame = 0;
    }

    for (y = 0; y < HEIGHT; y += 8) {
        out = newpic->data[0] + y * stride;
        for (x = 0; x < WIDTH; x += 8) {
            uint8_t *copy_from = oldpic->data[0];
            unsigned int offset, j;
            uint8_t cols[4], grps[4];
            C93BlockType block_type;

            if (!bt)
                bt = bytestream2_get_byte(&gb);

            block_type= bt & 0x0F;
            switch (block_type) {
            case C93_8X8_FROM_PREV:
                offset = bytestream2_get_le16(&gb);
                if (copy_block(avctx, out, copy_from, offset, 8, stride))
                    return -1;
                break;

            case C93_4X4_FROM_CURR:
                copy_from = newpic->data[0];
            case C93_4X4_FROM_PREV:
                for (j = 0; j < 8; j += 4) {
                    for (i = 0; i < 8; i += 4) {
                        offset = bytestream2_get_le16(&gb);
                        if (copy_block(avctx, &out[j*stride+i],
                                           copy_from, offset, 4, stride))
                            return -1;
                    }
                }
                break;

            case C93_8X8_2COLOR:
                bytestream2_get_buffer(&gb, cols, 2);
                for (i = 0; i < 8; i++) {
                    draw_n_color(out + i*stride, stride, 8, 1, 1, cols,
                                     NULL, bytestream2_get_byte(&gb));
                }

                break;

            case C93_4X4_2COLOR:
            case C93_4X4_4COLOR:
            case C93_4X4_4COLOR_GRP:
                for (j = 0; j < 8; j += 4) {
                    for (i = 0; i < 8; i += 4) {
                        if (block_type == C93_4X4_2COLOR) {
                            bytestream2_get_buffer(&gb, cols, 2);
                            draw_n_color(out + i + j*stride, stride, 4, 4,
                                    1, cols, NULL, bytestream2_get_le16(&gb));
                        } else if (block_type == C93_4X4_4COLOR) {
                            bytestream2_get_buffer(&gb, cols, 4);
                            draw_n_color(out + i + j*stride, stride, 4, 4,
                                    2, cols, NULL, bytestream2_get_le32(&gb));
                        } else {
                            bytestream2_get_buffer(&gb, grps, 4);
                            draw_n_color(out + i + j*stride, stride, 4, 4,
                                    1, cols, grps, bytestream2_get_le16(&gb));
                        }
                    }
                }
                break;

            case C93_NOOP:
                break;

            case C93_8X8_INTRA:
                for (j = 0; j < 8; j++)
                    bytestream2_get_buffer(&gb, out + j*stride, 8);
                break;

            default:
                av_log(avctx, AV_LOG_ERROR, "unexpected type %x at %dx%d\n",
                       block_type, x, y);
                return -1;
            }
            bt >>= 4;
            out += 8;
        }
    }

    if (b & C93_HAS_PALETTE) {
        uint32_t *palette = (uint32_t *) newpic->data[1];
        for (i = 0; i < 256; i++) {
            palette[i] = 0xFFU << 24 | bytestream2_get_be24(&gb);
        }
    } else {
        if (oldpic->data[1])
            memcpy(newpic->data[1], oldpic->data[1], 256 * 4);
    }

    *picture = *newpic;
    *data_size = sizeof(AVFrame);

    return buf_size;
}

AVCodec ff_c93_decoder = {
    .name           = "c93",
    .type           = AVMEDIA_TYPE_VIDEO,
    .id             = AV_CODEC_ID_C93,
    .priv_data_size = sizeof(C93DecoderContext),
    .init           = decode_init,
    .close          = decode_end,
    .decode         = decode_frame,
    .capabilities   = CODEC_CAP_DR1,
    .long_name      = NULL_IF_CONFIG_SMALL("Interplay C93"),
};<|MERGE_RESOLUTION|>--- conflicted
+++ resolved
@@ -47,15 +47,11 @@
 
 static av_cold int decode_init(AVCodecContext *avctx)
 {
-<<<<<<< HEAD
     C93DecoderContext * const c93 = avctx->priv_data;
 
     avcodec_get_frame_defaults(&c93->pictures[0]);
     avcodec_get_frame_defaults(&c93->pictures[1]);
-    avctx->pix_fmt = PIX_FMT_PAL8;
-=======
     avctx->pix_fmt = AV_PIX_FMT_PAL8;
->>>>>>> 716d413c
     return 0;
 }
 
