/*
 * VC-1 and WMV3 decoder
 * Copyright (c) 2011 Mashiat Sarker Shakkhar
 * Copyright (c) 2006-2007 Konstantin Shishkov
 * Partly based on vc9.c (c) 2005 Anonymous, Alex Beregszaszi, Michael Niedermayer
 *
 * This file is part of FFmpeg.
 *
 * FFmpeg is free software; you can redistribute it and/or
 * modify it under the terms of the GNU Lesser General Public
 * License as published by the Free Software Foundation; either
 * version 2.1 of the License, or (at your option) any later version.
 *
 * FFmpeg is distributed in the hope that it will be useful,
 * but WITHOUT ANY WARRANTY; without even the implied warranty of
 * MERCHANTABILITY or FITNESS FOR A PARTICULAR PURPOSE.  See the GNU
 * Lesser General Public License for more details.
 *
 * You should have received a copy of the GNU Lesser General Public
 * License along with FFmpeg; if not, write to the Free Software
 * Foundation, Inc., 51 Franklin Street, Fifth Floor, Boston, MA 02110-1301 USA
 */

/**
 * @file
 * VC-1 and WMV3 decoder
 */

#include "internal.h"
#include "avcodec.h"
#include "error_resilience.h"
#include "mpegutils.h"
#include "mpegvideo.h"
#include "h263.h"
#include "h264chroma.h"
#include "vc1.h"
#include "vc1data.h"
#include "vc1acdata.h"
#include "msmpeg4data.h"
#include "unary.h"
#include "mathops.h"
#include "vdpau_internal.h"
#include "libavutil/avassert.h"

#undef NDEBUG
#include <assert.h>

#define MB_INTRA_VLC_BITS 9
#define DC_VLC_BITS 9


// offset tables for interlaced picture MVDATA decoding
static const int offset_table1[9] = {  0,  1,  2,  4,  8, 16, 32,  64, 128 };
static const int offset_table2[9] = {  0,  1,  3,  7, 15, 31, 63, 127, 255 };

/***********************************************************************/
/**
 * @name VC-1 Bitplane decoding
 * @see 8.7, p56
 * @{
 */


static void init_block_index(VC1Context *v)
{
    MpegEncContext *s = &v->s;
    ff_init_block_index(s);
    if (v->field_mode && !(v->second_field ^ v->tff)) {
        s->dest[0] += s->current_picture_ptr->f->linesize[0];
        s->dest[1] += s->current_picture_ptr->f->linesize[1];
        s->dest[2] += s->current_picture_ptr->f->linesize[2];
    }
}

/** @} */ //Bitplane group

static void vc1_put_signed_blocks_clamped(VC1Context *v)
{
    MpegEncContext *s = &v->s;
    int topleft_mb_pos, top_mb_pos;
    int stride_y, fieldtx = 0;
    int v_dist;

    /* The put pixels loop is always one MB row behind the decoding loop,
     * because we can only put pixels when overlap filtering is done, and
     * for filtering of the bottom edge of a MB, we need the next MB row
     * present as well.
     * Within the row, the put pixels loop is also one MB col behind the
     * decoding loop. The reason for this is again, because for filtering
     * of the right MB edge, we need the next MB present. */
    if (!s->first_slice_line) {
        if (s->mb_x) {
            topleft_mb_pos = (s->mb_y - 1) * s->mb_stride + s->mb_x - 1;
            if (v->fcm == ILACE_FRAME)
                fieldtx = v->fieldtx_plane[topleft_mb_pos];
            stride_y       = s->linesize << fieldtx;
            v_dist         = (16 - fieldtx) >> (fieldtx == 0);
            s->dsp.put_signed_pixels_clamped(v->block[v->topleft_blk_idx][0],
                                             s->dest[0] - 16 * s->linesize - 16,
                                             stride_y);
            s->dsp.put_signed_pixels_clamped(v->block[v->topleft_blk_idx][1],
                                             s->dest[0] - 16 * s->linesize - 8,
                                             stride_y);
            s->dsp.put_signed_pixels_clamped(v->block[v->topleft_blk_idx][2],
                                             s->dest[0] - v_dist * s->linesize - 16,
                                             stride_y);
            s->dsp.put_signed_pixels_clamped(v->block[v->topleft_blk_idx][3],
                                             s->dest[0] - v_dist * s->linesize - 8,
                                             stride_y);
            s->dsp.put_signed_pixels_clamped(v->block[v->topleft_blk_idx][4],
                                             s->dest[1] - 8 * s->uvlinesize - 8,
                                             s->uvlinesize);
            s->dsp.put_signed_pixels_clamped(v->block[v->topleft_blk_idx][5],
                                             s->dest[2] - 8 * s->uvlinesize - 8,
                                             s->uvlinesize);
        }
        if (s->mb_x == s->mb_width - 1) {
            top_mb_pos = (s->mb_y - 1) * s->mb_stride + s->mb_x;
            if (v->fcm == ILACE_FRAME)
                fieldtx = v->fieldtx_plane[top_mb_pos];
            stride_y   = s->linesize << fieldtx;
            v_dist     = fieldtx ? 15 : 8;
            s->dsp.put_signed_pixels_clamped(v->block[v->top_blk_idx][0],
                                             s->dest[0] - 16 * s->linesize,
                                             stride_y);
            s->dsp.put_signed_pixels_clamped(v->block[v->top_blk_idx][1],
                                             s->dest[0] - 16 * s->linesize + 8,
                                             stride_y);
            s->dsp.put_signed_pixels_clamped(v->block[v->top_blk_idx][2],
                                             s->dest[0] - v_dist * s->linesize,
                                             stride_y);
            s->dsp.put_signed_pixels_clamped(v->block[v->top_blk_idx][3],
                                             s->dest[0] - v_dist * s->linesize + 8,
                                             stride_y);
            s->dsp.put_signed_pixels_clamped(v->block[v->top_blk_idx][4],
                                             s->dest[1] - 8 * s->uvlinesize,
                                             s->uvlinesize);
            s->dsp.put_signed_pixels_clamped(v->block[v->top_blk_idx][5],
                                             s->dest[2] - 8 * s->uvlinesize,
                                             s->uvlinesize);
        }
    }

#define inc_blk_idx(idx) do { \
        idx++; \
        if (idx >= v->n_allocated_blks) \
            idx = 0; \
    } while (0)

    inc_blk_idx(v->topleft_blk_idx);
    inc_blk_idx(v->top_blk_idx);
    inc_blk_idx(v->left_blk_idx);
    inc_blk_idx(v->cur_blk_idx);
}

static void vc1_loop_filter_iblk(VC1Context *v, int pq)
{
    MpegEncContext *s = &v->s;
    int j;
    if (!s->first_slice_line) {
        v->vc1dsp.vc1_v_loop_filter16(s->dest[0], s->linesize, pq);
        if (s->mb_x)
            v->vc1dsp.vc1_h_loop_filter16(s->dest[0] - 16 * s->linesize, s->linesize, pq);
        v->vc1dsp.vc1_h_loop_filter16(s->dest[0] - 16 * s->linesize + 8, s->linesize, pq);
        for (j = 0; j < 2; j++) {
            v->vc1dsp.vc1_v_loop_filter8(s->dest[j + 1], s->uvlinesize, pq);
            if (s->mb_x)
                v->vc1dsp.vc1_h_loop_filter8(s->dest[j + 1] - 8 * s->uvlinesize, s->uvlinesize, pq);
        }
    }
    v->vc1dsp.vc1_v_loop_filter16(s->dest[0] + 8 * s->linesize, s->linesize, pq);

    if (s->mb_y == s->end_mb_y - 1) {
        if (s->mb_x) {
            v->vc1dsp.vc1_h_loop_filter16(s->dest[0], s->linesize, pq);
            v->vc1dsp.vc1_h_loop_filter8(s->dest[1], s->uvlinesize, pq);
            v->vc1dsp.vc1_h_loop_filter8(s->dest[2], s->uvlinesize, pq);
        }
        v->vc1dsp.vc1_h_loop_filter16(s->dest[0] + 8, s->linesize, pq);
    }
}

static void vc1_loop_filter_iblk_delayed(VC1Context *v, int pq)
{
    MpegEncContext *s = &v->s;
    int j;

    /* The loopfilter runs 1 row and 1 column behind the overlap filter, which
     * means it runs two rows/cols behind the decoding loop. */
    if (!s->first_slice_line) {
        if (s->mb_x) {
            if (s->mb_y >= s->start_mb_y + 2) {
                v->vc1dsp.vc1_v_loop_filter16(s->dest[0] - 16 * s->linesize - 16, s->linesize, pq);

                if (s->mb_x >= 2)
                    v->vc1dsp.vc1_h_loop_filter16(s->dest[0] - 32 * s->linesize - 16, s->linesize, pq);
                v->vc1dsp.vc1_h_loop_filter16(s->dest[0] - 32 * s->linesize - 8, s->linesize, pq);
                for (j = 0; j < 2; j++) {
                    v->vc1dsp.vc1_v_loop_filter8(s->dest[j + 1] - 8 * s->uvlinesize - 8, s->uvlinesize, pq);
                    if (s->mb_x >= 2) {
                        v->vc1dsp.vc1_h_loop_filter8(s->dest[j + 1] - 16 * s->uvlinesize - 8, s->uvlinesize, pq);
                    }
                }
            }
            v->vc1dsp.vc1_v_loop_filter16(s->dest[0] - 8 * s->linesize - 16, s->linesize, pq);
        }

        if (s->mb_x == s->mb_width - 1) {
            if (s->mb_y >= s->start_mb_y + 2) {
                v->vc1dsp.vc1_v_loop_filter16(s->dest[0] - 16 * s->linesize, s->linesize, pq);

                if (s->mb_x)
                    v->vc1dsp.vc1_h_loop_filter16(s->dest[0] - 32 * s->linesize, s->linesize, pq);
                v->vc1dsp.vc1_h_loop_filter16(s->dest[0] - 32 * s->linesize + 8, s->linesize, pq);
                for (j = 0; j < 2; j++) {
                    v->vc1dsp.vc1_v_loop_filter8(s->dest[j + 1] - 8 * s->uvlinesize, s->uvlinesize, pq);
                    if (s->mb_x >= 2) {
                        v->vc1dsp.vc1_h_loop_filter8(s->dest[j + 1] - 16 * s->uvlinesize, s->uvlinesize, pq);
                    }
                }
            }
            v->vc1dsp.vc1_v_loop_filter16(s->dest[0] - 8 * s->linesize, s->linesize, pq);
        }

        if (s->mb_y == s->end_mb_y) {
            if (s->mb_x) {
                if (s->mb_x >= 2)
                    v->vc1dsp.vc1_h_loop_filter16(s->dest[0] - 16 * s->linesize - 16, s->linesize, pq);
                v->vc1dsp.vc1_h_loop_filter16(s->dest[0] - 16 * s->linesize - 8, s->linesize, pq);
                if (s->mb_x >= 2) {
                    for (j = 0; j < 2; j++) {
                        v->vc1dsp.vc1_h_loop_filter8(s->dest[j + 1] - 8 * s->uvlinesize - 8, s->uvlinesize, pq);
                    }
                }
            }

            if (s->mb_x == s->mb_width - 1) {
                if (s->mb_x)
                    v->vc1dsp.vc1_h_loop_filter16(s->dest[0] - 16 * s->linesize, s->linesize, pq);
                v->vc1dsp.vc1_h_loop_filter16(s->dest[0] - 16 * s->linesize + 8, s->linesize, pq);
                if (s->mb_x) {
                    for (j = 0; j < 2; j++) {
                        v->vc1dsp.vc1_h_loop_filter8(s->dest[j + 1] - 8 * s->uvlinesize, s->uvlinesize, pq);
                    }
                }
            }
        }
    }
}

static void vc1_smooth_overlap_filter_iblk(VC1Context *v)
{
    MpegEncContext *s = &v->s;
    int mb_pos;

    if (v->condover == CONDOVER_NONE)
        return;

    mb_pos = s->mb_x + s->mb_y * s->mb_stride;

    /* Within a MB, the horizontal overlap always runs before the vertical.
     * To accomplish that, we run the H on left and internal borders of the
     * currently decoded MB. Then, we wait for the next overlap iteration
     * to do H overlap on the right edge of this MB, before moving over and
     * running the V overlap. Therefore, the V overlap makes us trail by one
     * MB col and the H overlap filter makes us trail by one MB row. This
     * is reflected in the time at which we run the put_pixels loop. */
    if (v->condover == CONDOVER_ALL || v->pq >= 9 || v->over_flags_plane[mb_pos]) {
        if (s->mb_x && (v->condover == CONDOVER_ALL || v->pq >= 9 ||
                        v->over_flags_plane[mb_pos - 1])) {
            v->vc1dsp.vc1_h_s_overlap(v->block[v->left_blk_idx][1],
                                      v->block[v->cur_blk_idx][0]);
            v->vc1dsp.vc1_h_s_overlap(v->block[v->left_blk_idx][3],
                                      v->block[v->cur_blk_idx][2]);
            if (!(s->flags & CODEC_FLAG_GRAY)) {
                v->vc1dsp.vc1_h_s_overlap(v->block[v->left_blk_idx][4],
                                          v->block[v->cur_blk_idx][4]);
                v->vc1dsp.vc1_h_s_overlap(v->block[v->left_blk_idx][5],
                                          v->block[v->cur_blk_idx][5]);
            }
        }
        v->vc1dsp.vc1_h_s_overlap(v->block[v->cur_blk_idx][0],
                                  v->block[v->cur_blk_idx][1]);
        v->vc1dsp.vc1_h_s_overlap(v->block[v->cur_blk_idx][2],
                                  v->block[v->cur_blk_idx][3]);

        if (s->mb_x == s->mb_width - 1) {
            if (!s->first_slice_line && (v->condover == CONDOVER_ALL || v->pq >= 9 ||
                                         v->over_flags_plane[mb_pos - s->mb_stride])) {
                v->vc1dsp.vc1_v_s_overlap(v->block[v->top_blk_idx][2],
                                          v->block[v->cur_blk_idx][0]);
                v->vc1dsp.vc1_v_s_overlap(v->block[v->top_blk_idx][3],
                                          v->block[v->cur_blk_idx][1]);
                if (!(s->flags & CODEC_FLAG_GRAY)) {
                    v->vc1dsp.vc1_v_s_overlap(v->block[v->top_blk_idx][4],
                                              v->block[v->cur_blk_idx][4]);
                    v->vc1dsp.vc1_v_s_overlap(v->block[v->top_blk_idx][5],
                                              v->block[v->cur_blk_idx][5]);
                }
            }
            v->vc1dsp.vc1_v_s_overlap(v->block[v->cur_blk_idx][0],
                                      v->block[v->cur_blk_idx][2]);
            v->vc1dsp.vc1_v_s_overlap(v->block[v->cur_blk_idx][1],
                                      v->block[v->cur_blk_idx][3]);
        }
    }
    if (s->mb_x && (v->condover == CONDOVER_ALL || v->over_flags_plane[mb_pos - 1])) {
        if (!s->first_slice_line && (v->condover == CONDOVER_ALL || v->pq >= 9 ||
                                     v->over_flags_plane[mb_pos - s->mb_stride - 1])) {
            v->vc1dsp.vc1_v_s_overlap(v->block[v->topleft_blk_idx][2],
                                      v->block[v->left_blk_idx][0]);
            v->vc1dsp.vc1_v_s_overlap(v->block[v->topleft_blk_idx][3],
                                      v->block[v->left_blk_idx][1]);
            if (!(s->flags & CODEC_FLAG_GRAY)) {
                v->vc1dsp.vc1_v_s_overlap(v->block[v->topleft_blk_idx][4],
                                          v->block[v->left_blk_idx][4]);
                v->vc1dsp.vc1_v_s_overlap(v->block[v->topleft_blk_idx][5],
                                          v->block[v->left_blk_idx][5]);
            }
        }
        v->vc1dsp.vc1_v_s_overlap(v->block[v->left_blk_idx][0],
                                  v->block[v->left_blk_idx][2]);
        v->vc1dsp.vc1_v_s_overlap(v->block[v->left_blk_idx][1],
                                  v->block[v->left_blk_idx][3]);
    }
}

/** Do motion compensation over 1 macroblock
 * Mostly adapted hpel_motion and qpel_motion from mpegvideo.c
 */
static void vc1_mc_1mv(VC1Context *v, int dir)
{
    MpegEncContext *s = &v->s;
    H264ChromaContext *h264chroma = &v->h264chroma;
    uint8_t *srcY, *srcU, *srcV;
    int dxy, mx, my, uvmx, uvmy, src_x, src_y, uvsrc_x, uvsrc_y;
    int v_edge_pos = s->v_edge_pos >> v->field_mode;
    int i;
    uint8_t (*luty)[256], (*lutuv)[256];
    int use_ic;

    if ((!v->field_mode ||
         (v->ref_field_type[dir] == 1 && v->cur_field_type == 1)) &&
        !v->s.last_picture.f->data[0])
        return;

    mx = s->mv[dir][0][0];
    my = s->mv[dir][0][1];

    // store motion vectors for further use in B frames
    if (s->pict_type == AV_PICTURE_TYPE_P) {
        for (i = 0; i < 4; i++) {
            s->current_picture.motion_val[1][s->block_index[i] + v->blocks_off][0] = mx;
            s->current_picture.motion_val[1][s->block_index[i] + v->blocks_off][1] = my;
        }
    }

    uvmx = (mx + ((mx & 3) == 3)) >> 1;
    uvmy = (my + ((my & 3) == 3)) >> 1;
    v->luma_mv[s->mb_x][0] = uvmx;
    v->luma_mv[s->mb_x][1] = uvmy;

    if (v->field_mode &&
        v->cur_field_type != v->ref_field_type[dir]) {
        my   = my   - 2 + 4 * v->cur_field_type;
        uvmy = uvmy - 2 + 4 * v->cur_field_type;
    }

    // fastuvmc shall be ignored for interlaced frame picture
    if (v->fastuvmc && (v->fcm != ILACE_FRAME)) {
        uvmx = uvmx + ((uvmx < 0) ? (uvmx & 1) : -(uvmx & 1));
        uvmy = uvmy + ((uvmy < 0) ? (uvmy & 1) : -(uvmy & 1));
    }
    if (!dir) {
        if (v->field_mode && (v->cur_field_type != v->ref_field_type[dir]) && v->second_field) {
            srcY = s->current_picture.f->data[0];
            srcU = s->current_picture.f->data[1];
            srcV = s->current_picture.f->data[2];
            luty  = v->curr_luty;
            lutuv = v->curr_lutuv;
            use_ic = *v->curr_use_ic;
        } else {
            srcY = s->last_picture.f->data[0];
            srcU = s->last_picture.f->data[1];
            srcV = s->last_picture.f->data[2];
            luty  = v->last_luty;
            lutuv = v->last_lutuv;
            use_ic = v->last_use_ic;
        }
    } else {
        srcY = s->next_picture.f->data[0];
        srcU = s->next_picture.f->data[1];
        srcV = s->next_picture.f->data[2];
        luty  = v->next_luty;
        lutuv = v->next_lutuv;
        use_ic = v->next_use_ic;
    }

    if (!srcY || !srcU) {
        av_log(v->s.avctx, AV_LOG_ERROR, "Referenced frame missing.\n");
        return;
    }

    src_x   = s->mb_x * 16 + (mx   >> 2);
    src_y   = s->mb_y * 16 + (my   >> 2);
    uvsrc_x = s->mb_x *  8 + (uvmx >> 2);
    uvsrc_y = s->mb_y *  8 + (uvmy >> 2);

    if (v->profile != PROFILE_ADVANCED) {
        src_x   = av_clip(  src_x, -16, s->mb_width  * 16);
        src_y   = av_clip(  src_y, -16, s->mb_height * 16);
        uvsrc_x = av_clip(uvsrc_x,  -8, s->mb_width  *  8);
        uvsrc_y = av_clip(uvsrc_y,  -8, s->mb_height *  8);
    } else {
        src_x   = av_clip(  src_x, -17, s->avctx->coded_width);
        src_y   = av_clip(  src_y, -18, s->avctx->coded_height + 1);
        uvsrc_x = av_clip(uvsrc_x,  -8, s->avctx->coded_width  >> 1);
        uvsrc_y = av_clip(uvsrc_y,  -8, s->avctx->coded_height >> 1);
    }

    srcY += src_y   * s->linesize   + src_x;
    srcU += uvsrc_y * s->uvlinesize + uvsrc_x;
    srcV += uvsrc_y * s->uvlinesize + uvsrc_x;

    if (v->field_mode && v->ref_field_type[dir]) {
        srcY += s->current_picture_ptr->f->linesize[0];
        srcU += s->current_picture_ptr->f->linesize[1];
        srcV += s->current_picture_ptr->f->linesize[2];
    }

    /* for grayscale we should not try to read from unknown area */
    if (s->flags & CODEC_FLAG_GRAY) {
        srcU = s->edge_emu_buffer + 18 * s->linesize;
        srcV = s->edge_emu_buffer + 18 * s->linesize;
    }

    if (v->rangeredfrm || use_ic
        || s->h_edge_pos < 22 || v_edge_pos < 22
        || (unsigned)(src_x - s->mspel) > s->h_edge_pos - (mx&3) - 16 - s->mspel * 3
        || (unsigned)(src_y - 1)        > v_edge_pos    - (my&3) - 16 - 3) {
        uint8_t *uvbuf = s->edge_emu_buffer + 19 * s->linesize;

        srcY -= s->mspel * (1 + s->linesize);
        s->vdsp.emulated_edge_mc(s->edge_emu_buffer, srcY,
                                 s->linesize, s->linesize,
                                 17 + s->mspel * 2, 17 + s->mspel * 2,
                                 src_x - s->mspel, src_y - s->mspel,
                                 s->h_edge_pos, v_edge_pos);
        srcY = s->edge_emu_buffer;
        s->vdsp.emulated_edge_mc(uvbuf, srcU,
                                 s->uvlinesize, s->uvlinesize,
                                 8 + 1, 8 + 1,
                                 uvsrc_x, uvsrc_y,
                                 s->h_edge_pos >> 1, v_edge_pos >> 1);
        s->vdsp.emulated_edge_mc(uvbuf + 16, srcV,
                                 s->uvlinesize, s->uvlinesize,
                                 8 + 1, 8 + 1,
                                 uvsrc_x, uvsrc_y,
                                 s->h_edge_pos >> 1, v_edge_pos >> 1);
        srcU = uvbuf;
        srcV = uvbuf + 16;
        /* if we deal with range reduction we need to scale source blocks */
        if (v->rangeredfrm) {
            int i, j;
            uint8_t *src, *src2;

            src = srcY;
            for (j = 0; j < 17 + s->mspel * 2; j++) {
                for (i = 0; i < 17 + s->mspel * 2; i++)
                    src[i] = ((src[i] - 128) >> 1) + 128;
                src += s->linesize;
            }
            src  = srcU;
            src2 = srcV;
            for (j = 0; j < 9; j++) {
                for (i = 0; i < 9; i++) {
                    src[i]  = ((src[i]  - 128) >> 1) + 128;
                    src2[i] = ((src2[i] - 128) >> 1) + 128;
                }
                src  += s->uvlinesize;
                src2 += s->uvlinesize;
            }
        }
        /* if we deal with intensity compensation we need to scale source blocks */
        if (use_ic) {
            int i, j;
            uint8_t *src, *src2;

            src = srcY;
            for (j = 0; j < 17 + s->mspel * 2; j++) {
                int f = v->field_mode ? v->ref_field_type[dir] : ((j + src_y - s->mspel) & 1) ;
                for (i = 0; i < 17 + s->mspel * 2; i++)
                    src[i] = luty[f][src[i]];
                src += s->linesize;
            }
            src  = srcU;
            src2 = srcV;
            for (j = 0; j < 9; j++) {
                int f = v->field_mode ? v->ref_field_type[dir] : ((j + uvsrc_y) & 1);
                for (i = 0; i < 9; i++) {
                    src[i]  = lutuv[f][src[i]];
                    src2[i] = lutuv[f][src2[i]];
                }
                src  += s->uvlinesize;
                src2 += s->uvlinesize;
            }
        }
        srcY += s->mspel * (1 + s->linesize);
    }

    if (s->mspel) {
        dxy = ((my & 3) << 2) | (mx & 3);
        v->vc1dsp.put_vc1_mspel_pixels_tab[dxy](s->dest[0]    , srcY    , s->linesize, v->rnd);
        v->vc1dsp.put_vc1_mspel_pixels_tab[dxy](s->dest[0] + 8, srcY + 8, s->linesize, v->rnd);
        srcY += s->linesize * 8;
        v->vc1dsp.put_vc1_mspel_pixels_tab[dxy](s->dest[0] + 8 * s->linesize    , srcY    , s->linesize, v->rnd);
        v->vc1dsp.put_vc1_mspel_pixels_tab[dxy](s->dest[0] + 8 * s->linesize + 8, srcY + 8, s->linesize, v->rnd);
    } else { // hpel mc - always used for luma
        dxy = (my & 2) | ((mx & 2) >> 1);
        if (!v->rnd)
            s->hdsp.put_pixels_tab[0][dxy](s->dest[0], srcY, s->linesize, 16);
        else
            s->hdsp.put_no_rnd_pixels_tab[0][dxy](s->dest[0], srcY, s->linesize, 16);
    }

    if (s->flags & CODEC_FLAG_GRAY) return;
    /* Chroma MC always uses qpel bilinear */
    uvmx = (uvmx & 3) << 1;
    uvmy = (uvmy & 3) << 1;
    if (!v->rnd) {
        h264chroma->put_h264_chroma_pixels_tab[0](s->dest[1], srcU, s->uvlinesize, 8, uvmx, uvmy);
        h264chroma->put_h264_chroma_pixels_tab[0](s->dest[2], srcV, s->uvlinesize, 8, uvmx, uvmy);
    } else {
        v->vc1dsp.put_no_rnd_vc1_chroma_pixels_tab[0](s->dest[1], srcU, s->uvlinesize, 8, uvmx, uvmy);
        v->vc1dsp.put_no_rnd_vc1_chroma_pixels_tab[0](s->dest[2], srcV, s->uvlinesize, 8, uvmx, uvmy);
    }
}

static inline int median4(int a, int b, int c, int d)
{
    if (a < b) {
        if (c < d) return (FFMIN(b, d) + FFMAX(a, c)) / 2;
        else       return (FFMIN(b, c) + FFMAX(a, d)) / 2;
    } else {
        if (c < d) return (FFMIN(a, d) + FFMAX(b, c)) / 2;
        else       return (FFMIN(a, c) + FFMAX(b, d)) / 2;
    }
}

/** Do motion compensation for 4-MV macroblock - luminance block
 */
static void vc1_mc_4mv_luma(VC1Context *v, int n, int dir, int avg)
{
    MpegEncContext *s = &v->s;
    uint8_t *srcY;
    int dxy, mx, my, src_x, src_y;
    int off;
    int fieldmv = (v->fcm == ILACE_FRAME) ? v->blk_mv_type[s->block_index[n]] : 0;
    int v_edge_pos = s->v_edge_pos >> v->field_mode;
    uint8_t (*luty)[256];
    int use_ic;

    if ((!v->field_mode ||
         (v->ref_field_type[dir] == 1 && v->cur_field_type == 1)) &&
        !v->s.last_picture.f->data[0])
        return;

    mx = s->mv[dir][n][0];
    my = s->mv[dir][n][1];

    if (!dir) {
        if (v->field_mode && (v->cur_field_type != v->ref_field_type[dir]) && v->second_field) {
            srcY = s->current_picture.f->data[0];
            luty = v->curr_luty;
            use_ic = *v->curr_use_ic;
        } else {
            srcY = s->last_picture.f->data[0];
            luty = v->last_luty;
            use_ic = v->last_use_ic;
        }
    } else {
        srcY = s->next_picture.f->data[0];
        luty = v->next_luty;
        use_ic = v->next_use_ic;
    }

    if (!srcY) {
        av_log(v->s.avctx, AV_LOG_ERROR, "Referenced frame missing.\n");
        return;
    }

    if (v->field_mode) {
        if (v->cur_field_type != v->ref_field_type[dir])
            my = my - 2 + 4 * v->cur_field_type;
    }

    if (s->pict_type == AV_PICTURE_TYPE_P && n == 3 && v->field_mode) {
        int same_count = 0, opp_count = 0, k;
        int chosen_mv[2][4][2], f;
        int tx, ty;
        for (k = 0; k < 4; k++) {
            f = v->mv_f[0][s->block_index[k] + v->blocks_off];
            chosen_mv[f][f ? opp_count : same_count][0] = s->mv[0][k][0];
            chosen_mv[f][f ? opp_count : same_count][1] = s->mv[0][k][1];
            opp_count  += f;
            same_count += 1 - f;
        }
        f = opp_count > same_count;
        switch (f ? opp_count : same_count) {
        case 4:
            tx = median4(chosen_mv[f][0][0], chosen_mv[f][1][0],
                         chosen_mv[f][2][0], chosen_mv[f][3][0]);
            ty = median4(chosen_mv[f][0][1], chosen_mv[f][1][1],
                         chosen_mv[f][2][1], chosen_mv[f][3][1]);
            break;
        case 3:
            tx = mid_pred(chosen_mv[f][0][0], chosen_mv[f][1][0], chosen_mv[f][2][0]);
            ty = mid_pred(chosen_mv[f][0][1], chosen_mv[f][1][1], chosen_mv[f][2][1]);
            break;
        case 2:
            tx = (chosen_mv[f][0][0] + chosen_mv[f][1][0]) / 2;
            ty = (chosen_mv[f][0][1] + chosen_mv[f][1][1]) / 2;
            break;
        default:
            av_assert0(0);
        }
        s->current_picture.motion_val[1][s->block_index[0] + v->blocks_off][0] = tx;
        s->current_picture.motion_val[1][s->block_index[0] + v->blocks_off][1] = ty;
        for (k = 0; k < 4; k++)
            v->mv_f[1][s->block_index[k] + v->blocks_off] = f;
    }

    if (v->fcm == ILACE_FRAME) {  // not sure if needed for other types of picture
        int qx, qy;
        int width  = s->avctx->coded_width;
        int height = s->avctx->coded_height >> 1;
        if (s->pict_type == AV_PICTURE_TYPE_P) {
            s->current_picture.motion_val[1][s->block_index[n] + v->blocks_off][0] = mx;
            s->current_picture.motion_val[1][s->block_index[n] + v->blocks_off][1] = my;
        }
        qx = (s->mb_x * 16) + (mx >> 2);
        qy = (s->mb_y *  8) + (my >> 3);

        if (qx < -17)
            mx -= 4 * (qx + 17);
        else if (qx > width)
            mx -= 4 * (qx - width);
        if (qy < -18)
            my -= 8 * (qy + 18);
        else if (qy > height + 1)
            my -= 8 * (qy - height - 1);
    }

    if ((v->fcm == ILACE_FRAME) && fieldmv)
        off = ((n > 1) ? s->linesize : 0) + (n & 1) * 8;
    else
        off = s->linesize * 4 * (n & 2) + (n & 1) * 8;

    src_x = s->mb_x * 16 + (n & 1) * 8 + (mx >> 2);
    if (!fieldmv)
        src_y = s->mb_y * 16 + (n & 2) * 4 + (my >> 2);
    else
        src_y = s->mb_y * 16 + ((n > 1) ? 1 : 0) + (my >> 2);

    if (v->profile != PROFILE_ADVANCED) {
        src_x = av_clip(src_x, -16, s->mb_width  * 16);
        src_y = av_clip(src_y, -16, s->mb_height * 16);
    } else {
        src_x = av_clip(src_x, -17, s->avctx->coded_width);
        if (v->fcm == ILACE_FRAME) {
            if (src_y & 1)
                src_y = av_clip(src_y, -17, s->avctx->coded_height + 1);
            else
                src_y = av_clip(src_y, -18, s->avctx->coded_height);
        } else {
            src_y = av_clip(src_y, -18, s->avctx->coded_height + 1);
        }
    }

    srcY += src_y * s->linesize + src_x;
    if (v->field_mode && v->ref_field_type[dir])
        srcY += s->current_picture_ptr->f->linesize[0];

    if (fieldmv && !(src_y & 1))
        v_edge_pos--;
    if (fieldmv && (src_y & 1) && src_y < 4)
        src_y--;
    if (v->rangeredfrm || use_ic
        || s->h_edge_pos < 13 || v_edge_pos < 23
        || (unsigned)(src_x - s->mspel) > s->h_edge_pos - (mx & 3) - 8 - s->mspel * 2
        || (unsigned)(src_y - (s->mspel << fieldmv)) > v_edge_pos - (my & 3) - ((8 + s->mspel * 2) << fieldmv)) {
        srcY -= s->mspel * (1 + (s->linesize << fieldmv));
        /* check emulate edge stride and offset */
        s->vdsp.emulated_edge_mc(s->edge_emu_buffer, srcY,
                                 s->linesize, s->linesize,
                                 9 + s->mspel * 2, (9 + s->mspel * 2) << fieldmv,
                                 src_x - s->mspel, src_y - (s->mspel << fieldmv),
                                 s->h_edge_pos, v_edge_pos);
        srcY = s->edge_emu_buffer;
        /* if we deal with range reduction we need to scale source blocks */
        if (v->rangeredfrm) {
            int i, j;
            uint8_t *src;

            src = srcY;
            for (j = 0; j < 9 + s->mspel * 2; j++) {
                for (i = 0; i < 9 + s->mspel * 2; i++)
                    src[i] = ((src[i] - 128) >> 1) + 128;
                src += s->linesize << fieldmv;
            }
        }
        /* if we deal with intensity compensation we need to scale source blocks */
        if (use_ic) {
            int i, j;
            uint8_t *src;

            src = srcY;
            for (j = 0; j < 9 + s->mspel * 2; j++) {
                int f = v->field_mode ? v->ref_field_type[dir] : (((j<<fieldmv)+src_y - (s->mspel << fieldmv)) & 1);
                for (i = 0; i < 9 + s->mspel * 2; i++)
                    src[i] = luty[f][src[i]];
                src += s->linesize << fieldmv;
            }
        }
        srcY += s->mspel * (1 + (s->linesize << fieldmv));
    }

    if (s->mspel) {
        dxy = ((my & 3) << 2) | (mx & 3);
        if (avg)
            v->vc1dsp.avg_vc1_mspel_pixels_tab[dxy](s->dest[0] + off, srcY, s->linesize << fieldmv, v->rnd);
        else
            v->vc1dsp.put_vc1_mspel_pixels_tab[dxy](s->dest[0] + off, srcY, s->linesize << fieldmv, v->rnd);
    } else { // hpel mc - always used for luma
        dxy = (my & 2) | ((mx & 2) >> 1);
        if (!v->rnd)
            s->hdsp.put_pixels_tab[1][dxy](s->dest[0] + off, srcY, s->linesize, 8);
        else
            s->hdsp.put_no_rnd_pixels_tab[1][dxy](s->dest[0] + off, srcY, s->linesize, 8);
    }
}

static av_always_inline int get_chroma_mv(int *mvx, int *mvy, int *a, int flag, int *tx, int *ty)
{
    int idx, i;
    static const int count[16] = { 0, 1, 1, 2, 1, 2, 2, 3, 1, 2, 2, 3, 2, 3, 3, 4};

    idx =  ((a[3] != flag) << 3)
         | ((a[2] != flag) << 2)
         | ((a[1] != flag) << 1)
         |  (a[0] != flag);
    if (!idx) {
        *tx = median4(mvx[0], mvx[1], mvx[2], mvx[3]);
        *ty = median4(mvy[0], mvy[1], mvy[2], mvy[3]);
        return 4;
    } else if (count[idx] == 1) {
        switch (idx) {
        case 0x1:
            *tx = mid_pred(mvx[1], mvx[2], mvx[3]);
            *ty = mid_pred(mvy[1], mvy[2], mvy[3]);
            return 3;
        case 0x2:
            *tx = mid_pred(mvx[0], mvx[2], mvx[3]);
            *ty = mid_pred(mvy[0], mvy[2], mvy[3]);
            return 3;
        case 0x4:
            *tx = mid_pred(mvx[0], mvx[1], mvx[3]);
            *ty = mid_pred(mvy[0], mvy[1], mvy[3]);
            return 3;
        case 0x8:
            *tx = mid_pred(mvx[0], mvx[1], mvx[2]);
            *ty = mid_pred(mvy[0], mvy[1], mvy[2]);
            return 3;
        }
    } else if (count[idx] == 2) {
        int t1 = 0, t2 = 0;
        for (i = 0; i < 3; i++)
            if (!a[i]) {
                t1 = i;
                break;
            }
        for (i = t1 + 1; i < 4; i++)
            if (!a[i]) {
                t2 = i;
                break;
            }
        *tx = (mvx[t1] + mvx[t2]) / 2;
        *ty = (mvy[t1] + mvy[t2]) / 2;
        return 2;
    } else {
        return 0;
    }
    return -1;
}

/** Do motion compensation for 4-MV macroblock - both chroma blocks
 */
static void vc1_mc_4mv_chroma(VC1Context *v, int dir)
{
    MpegEncContext *s = &v->s;
    H264ChromaContext *h264chroma = &v->h264chroma;
    uint8_t *srcU, *srcV;
    int uvmx, uvmy, uvsrc_x, uvsrc_y;
    int k, tx = 0, ty = 0;
    int mvx[4], mvy[4], intra[4], mv_f[4];
    int valid_count;
    int chroma_ref_type = v->cur_field_type;
    int v_edge_pos = s->v_edge_pos >> v->field_mode;
    uint8_t (*lutuv)[256];
    int use_ic;

    if (!v->field_mode && !v->s.last_picture.f->data[0])
        return;
    if (s->flags & CODEC_FLAG_GRAY)
        return;

    for (k = 0; k < 4; k++) {
        mvx[k] = s->mv[dir][k][0];
        mvy[k] = s->mv[dir][k][1];
        intra[k] = v->mb_type[0][s->block_index[k]];
        if (v->field_mode)
            mv_f[k] = v->mv_f[dir][s->block_index[k] + v->blocks_off];
    }

    /* calculate chroma MV vector from four luma MVs */
    if (!v->field_mode || (v->field_mode && !v->numref)) {
        valid_count = get_chroma_mv(mvx, mvy, intra, 0, &tx, &ty);
        chroma_ref_type = v->reffield;
        if (!valid_count) {
            s->current_picture.motion_val[1][s->block_index[0] + v->blocks_off][0] = 0;
            s->current_picture.motion_val[1][s->block_index[0] + v->blocks_off][1] = 0;
            v->luma_mv[s->mb_x][0] = v->luma_mv[s->mb_x][1] = 0;
            return; //no need to do MC for intra blocks
        }
    } else {
        int dominant = 0;
        if (mv_f[0] + mv_f[1] + mv_f[2] + mv_f[3] > 2)
            dominant = 1;
        valid_count = get_chroma_mv(mvx, mvy, mv_f, dominant, &tx, &ty);
        if (dominant)
            chroma_ref_type = !v->cur_field_type;
    }
    if (v->field_mode && chroma_ref_type == 1 && v->cur_field_type == 1 && !v->s.last_picture.f->data[0])
        return;
    s->current_picture.motion_val[1][s->block_index[0] + v->blocks_off][0] = tx;
    s->current_picture.motion_val[1][s->block_index[0] + v->blocks_off][1] = ty;
    uvmx = (tx + ((tx & 3) == 3)) >> 1;
    uvmy = (ty + ((ty & 3) == 3)) >> 1;

    v->luma_mv[s->mb_x][0] = uvmx;
    v->luma_mv[s->mb_x][1] = uvmy;

    if (v->fastuvmc) {
        uvmx = uvmx + ((uvmx < 0) ? (uvmx & 1) : -(uvmx & 1));
        uvmy = uvmy + ((uvmy < 0) ? (uvmy & 1) : -(uvmy & 1));
    }
    // Field conversion bias
    if (v->cur_field_type != chroma_ref_type)
        uvmy += 2 - 4 * chroma_ref_type;

    uvsrc_x = s->mb_x * 8 + (uvmx >> 2);
    uvsrc_y = s->mb_y * 8 + (uvmy >> 2);

    if (v->profile != PROFILE_ADVANCED) {
        uvsrc_x = av_clip(uvsrc_x, -8, s->mb_width  * 8);
        uvsrc_y = av_clip(uvsrc_y, -8, s->mb_height * 8);
    } else {
        uvsrc_x = av_clip(uvsrc_x, -8, s->avctx->coded_width  >> 1);
        uvsrc_y = av_clip(uvsrc_y, -8, s->avctx->coded_height >> 1);
    }

    if (!dir) {
        if (v->field_mode && (v->cur_field_type != chroma_ref_type) && v->second_field) {
            srcU = s->current_picture.f->data[1];
            srcV = s->current_picture.f->data[2];
            lutuv = v->curr_lutuv;
            use_ic = *v->curr_use_ic;
        } else {
            srcU = s->last_picture.f->data[1];
            srcV = s->last_picture.f->data[2];
            lutuv = v->last_lutuv;
            use_ic = v->last_use_ic;
        }
    } else {
        srcU = s->next_picture.f->data[1];
        srcV = s->next_picture.f->data[2];
        lutuv = v->next_lutuv;
        use_ic = v->next_use_ic;
    }

    if (!srcU) {
        av_log(v->s.avctx, AV_LOG_ERROR, "Referenced frame missing.\n");
        return;
    }

    srcU += uvsrc_y * s->uvlinesize + uvsrc_x;
    srcV += uvsrc_y * s->uvlinesize + uvsrc_x;

    if (v->field_mode) {
        if (chroma_ref_type) {
            srcU += s->current_picture_ptr->f->linesize[1];
            srcV += s->current_picture_ptr->f->linesize[2];
        }
    }

    if (v->rangeredfrm || use_ic
        || s->h_edge_pos < 18 || v_edge_pos < 18
        || (unsigned)uvsrc_x > (s->h_edge_pos >> 1) - 9
        || (unsigned)uvsrc_y > (v_edge_pos    >> 1) - 9) {
        s->vdsp.emulated_edge_mc(s->edge_emu_buffer, srcU,
                                 s->uvlinesize, s->uvlinesize,
                                 8 + 1, 8 + 1, uvsrc_x, uvsrc_y,
                                 s->h_edge_pos >> 1, v_edge_pos >> 1);
        s->vdsp.emulated_edge_mc(s->edge_emu_buffer + 16, srcV,
                                 s->uvlinesize, s->uvlinesize,
                                 8 + 1, 8 + 1, uvsrc_x, uvsrc_y,
                                 s->h_edge_pos >> 1, v_edge_pos >> 1);
        srcU = s->edge_emu_buffer;
        srcV = s->edge_emu_buffer + 16;

        /* if we deal with range reduction we need to scale source blocks */
        if (v->rangeredfrm) {
            int i, j;
            uint8_t *src, *src2;

            src  = srcU;
            src2 = srcV;
            for (j = 0; j < 9; j++) {
                for (i = 0; i < 9; i++) {
                    src[i]  = ((src[i]  - 128) >> 1) + 128;
                    src2[i] = ((src2[i] - 128) >> 1) + 128;
                }
                src  += s->uvlinesize;
                src2 += s->uvlinesize;
            }
        }
        /* if we deal with intensity compensation we need to scale source blocks */
        if (use_ic) {
            int i, j;
            uint8_t *src, *src2;

            src  = srcU;
            src2 = srcV;
            for (j = 0; j < 9; j++) {
                int f = v->field_mode ? chroma_ref_type : ((j + uvsrc_y) & 1);
                for (i = 0; i < 9; i++) {
                    src[i]  = lutuv[f][src[i]];
                    src2[i] = lutuv[f][src2[i]];
                }
                src  += s->uvlinesize;
                src2 += s->uvlinesize;
            }
        }
    }

    /* Chroma MC always uses qpel bilinear */
    uvmx = (uvmx & 3) << 1;
    uvmy = (uvmy & 3) << 1;
    if (!v->rnd) {
        h264chroma->put_h264_chroma_pixels_tab[0](s->dest[1], srcU, s->uvlinesize, 8, uvmx, uvmy);
        h264chroma->put_h264_chroma_pixels_tab[0](s->dest[2], srcV, s->uvlinesize, 8, uvmx, uvmy);
    } else {
        v->vc1dsp.put_no_rnd_vc1_chroma_pixels_tab[0](s->dest[1], srcU, s->uvlinesize, 8, uvmx, uvmy);
        v->vc1dsp.put_no_rnd_vc1_chroma_pixels_tab[0](s->dest[2], srcV, s->uvlinesize, 8, uvmx, uvmy);
    }
}

/** Do motion compensation for 4-MV interlaced frame chroma macroblock (both U and V)
 */
static void vc1_mc_4mv_chroma4(VC1Context *v, int dir, int dir2, int avg)
{
    MpegEncContext *s = &v->s;
    H264ChromaContext *h264chroma = &v->h264chroma;
    uint8_t *srcU, *srcV;
    int uvsrc_x, uvsrc_y;
    int uvmx_field[4], uvmy_field[4];
    int i, off, tx, ty;
    int fieldmv = v->blk_mv_type[s->block_index[0]];
    static const int s_rndtblfield[16] = { 0, 0, 1, 2, 4, 4, 5, 6, 2, 2, 3, 8, 6, 6, 7, 12 };
    int v_dist = fieldmv ? 1 : 4; // vertical offset for lower sub-blocks
    int v_edge_pos = s->v_edge_pos >> 1;
    int use_ic;
    uint8_t (*lutuv)[256];

    if (s->flags & CODEC_FLAG_GRAY)
        return;

    for (i = 0; i < 4; i++) {
        int d = i < 2 ? dir: dir2;
        tx = s->mv[d][i][0];
        uvmx_field[i] = (tx + ((tx & 3) == 3)) >> 1;
        ty = s->mv[d][i][1];
        if (fieldmv)
            uvmy_field[i] = (ty >> 4) * 8 + s_rndtblfield[ty & 0xF];
        else
            uvmy_field[i] = (ty + ((ty & 3) == 3)) >> 1;
    }

    for (i = 0; i < 4; i++) {
        off = (i & 1) * 4 + ((i & 2) ? v_dist * s->uvlinesize : 0);
        uvsrc_x = s->mb_x * 8 +  (i & 1) * 4           + (uvmx_field[i] >> 2);
        uvsrc_y = s->mb_y * 8 + ((i & 2) ? v_dist : 0) + (uvmy_field[i] >> 2);
        // FIXME: implement proper pull-back (see vc1cropmv.c, vc1CROPMV_ChromaPullBack())
        uvsrc_x = av_clip(uvsrc_x, -8, s->avctx->coded_width  >> 1);
        uvsrc_y = av_clip(uvsrc_y, -8, s->avctx->coded_height >> 1);
        if (i < 2 ? dir : dir2) {
<<<<<<< HEAD
            srcU = s->next_picture.f.data[1];
            srcV = s->next_picture.f.data[2];
            lutuv  = v->next_lutuv;
            use_ic = v->next_use_ic;
        } else {
            srcU = s->last_picture.f.data[1];
            srcV = s->last_picture.f.data[2];
=======
            srcU = s->next_picture.f->data[1] + uvsrc_y * s->uvlinesize + uvsrc_x;
            srcV = s->next_picture.f->data[2] + uvsrc_y * s->uvlinesize + uvsrc_x;
            lutuv  = v->next_lutuv;
            use_ic = v->next_use_ic;
        } else {
            srcU = s->last_picture.f->data[1] + uvsrc_y * s->uvlinesize + uvsrc_x;
            srcV = s->last_picture.f->data[2] + uvsrc_y * s->uvlinesize + uvsrc_x;
>>>>>>> f6774f90
            lutuv  = v->last_lutuv;
            use_ic = v->last_use_ic;
        }
        if (!srcU)
            return;
        srcU += uvsrc_y * s->uvlinesize + uvsrc_x;
        srcV += uvsrc_y * s->uvlinesize + uvsrc_x;
        uvmx_field[i] = (uvmx_field[i] & 3) << 1;
        uvmy_field[i] = (uvmy_field[i] & 3) << 1;

        if (fieldmv && !(uvsrc_y & 1))
            v_edge_pos = (s->v_edge_pos >> 1) - 1;

        if (fieldmv && (uvsrc_y & 1) && uvsrc_y < 2)
            uvsrc_y--;
        if (use_ic
            || s->h_edge_pos < 10 || v_edge_pos < (5 << fieldmv)
            || (unsigned)uvsrc_x > (s->h_edge_pos >> 1) - 5
            || (unsigned)uvsrc_y > v_edge_pos - (5 << fieldmv)) {
            s->vdsp.emulated_edge_mc(s->edge_emu_buffer, srcU,
                                     s->uvlinesize, s->uvlinesize,
                                     5, (5 << fieldmv), uvsrc_x, uvsrc_y,
                                     s->h_edge_pos >> 1, v_edge_pos);
            s->vdsp.emulated_edge_mc(s->edge_emu_buffer + 16, srcV,
                                     s->uvlinesize, s->uvlinesize,
                                     5, (5 << fieldmv), uvsrc_x, uvsrc_y,
                                     s->h_edge_pos >> 1, v_edge_pos);
            srcU = s->edge_emu_buffer;
            srcV = s->edge_emu_buffer + 16;

            /* if we deal with intensity compensation we need to scale source blocks */
            if (use_ic) {
                int i, j;
                uint8_t *src, *src2;

                src  = srcU;
                src2 = srcV;
                for (j = 0; j < 5; j++) {
                    int f = (uvsrc_y + (j << fieldmv)) & 1;
                    for (i = 0; i < 5; i++) {
                        src[i]  = lutuv[f][src[i]];
                        src2[i] = lutuv[f][src2[i]];
                    }
                    src  += s->uvlinesize << fieldmv;
                    src2 += s->uvlinesize << fieldmv;
                }
            }
        }
        if (avg) {
            if (!v->rnd) {
                h264chroma->avg_h264_chroma_pixels_tab[1](s->dest[1] + off, srcU, s->uvlinesize << fieldmv, 4, uvmx_field[i], uvmy_field[i]);
                h264chroma->avg_h264_chroma_pixels_tab[1](s->dest[2] + off, srcV, s->uvlinesize << fieldmv, 4, uvmx_field[i], uvmy_field[i]);
            } else {
                v->vc1dsp.avg_no_rnd_vc1_chroma_pixels_tab[1](s->dest[1] + off, srcU, s->uvlinesize << fieldmv, 4, uvmx_field[i], uvmy_field[i]);
                v->vc1dsp.avg_no_rnd_vc1_chroma_pixels_tab[1](s->dest[2] + off, srcV, s->uvlinesize << fieldmv, 4, uvmx_field[i], uvmy_field[i]);
            }
        } else {
            if (!v->rnd) {
                h264chroma->put_h264_chroma_pixels_tab[1](s->dest[1] + off, srcU, s->uvlinesize << fieldmv, 4, uvmx_field[i], uvmy_field[i]);
                h264chroma->put_h264_chroma_pixels_tab[1](s->dest[2] + off, srcV, s->uvlinesize << fieldmv, 4, uvmx_field[i], uvmy_field[i]);
            } else {
                v->vc1dsp.put_no_rnd_vc1_chroma_pixels_tab[1](s->dest[1] + off, srcU, s->uvlinesize << fieldmv, 4, uvmx_field[i], uvmy_field[i]);
                v->vc1dsp.put_no_rnd_vc1_chroma_pixels_tab[1](s->dest[2] + off, srcV, s->uvlinesize << fieldmv, 4, uvmx_field[i], uvmy_field[i]);
            }
        }
    }
}

/***********************************************************************/
/**
 * @name VC-1 Block-level functions
 * @see 7.1.4, p91 and 8.1.1.7, p(1)04
 * @{
 */

/**
 * @def GET_MQUANT
 * @brief Get macroblock-level quantizer scale
 */
#define GET_MQUANT()                                           \
    if (v->dquantfrm) {                                        \
        int edges = 0;                                         \
        if (v->dqprofile == DQPROFILE_ALL_MBS) {               \
            if (v->dqbilevel) {                                \
                mquant = (get_bits1(gb)) ? v->altpq : v->pq;   \
            } else {                                           \
                mqdiff = get_bits(gb, 3);                      \
                if (mqdiff != 7)                               \
                    mquant = v->pq + mqdiff;                   \
                else                                           \
                    mquant = get_bits(gb, 5);                  \
            }                                                  \
        }                                                      \
        if (v->dqprofile == DQPROFILE_SINGLE_EDGE)             \
            edges = 1 << v->dqsbedge;                          \
        else if (v->dqprofile == DQPROFILE_DOUBLE_EDGES)       \
            edges = (3 << v->dqsbedge) % 15;                   \
        else if (v->dqprofile == DQPROFILE_FOUR_EDGES)         \
            edges = 15;                                        \
        if ((edges&1) && !s->mb_x)                             \
            mquant = v->altpq;                                 \
        if ((edges&2) && s->first_slice_line)                  \
            mquant = v->altpq;                                 \
        if ((edges&4) && s->mb_x == (s->mb_width - 1))         \
            mquant = v->altpq;                                 \
        if ((edges&8) && s->mb_y == (s->mb_height - 1))        \
            mquant = v->altpq;                                 \
        if (!mquant || mquant > 31) {                          \
            av_log(v->s.avctx, AV_LOG_ERROR,                   \
                   "Overriding invalid mquant %d\n", mquant);  \
            mquant = 1;                                        \
        }                                                      \
    }

/**
 * @def GET_MVDATA(_dmv_x, _dmv_y)
 * @brief Get MV differentials
 * @see MVDATA decoding from 8.3.5.2, p(1)20
 * @param _dmv_x Horizontal differential for decoded MV
 * @param _dmv_y Vertical differential for decoded MV
 */
#define GET_MVDATA(_dmv_x, _dmv_y)                                      \
    index = 1 + get_vlc2(gb, ff_vc1_mv_diff_vlc[s->mv_table_index].table, \
                         VC1_MV_DIFF_VLC_BITS, 2);                      \
    if (index > 36) {                                                   \
        mb_has_coeffs = 1;                                              \
        index -= 37;                                                    \
    } else                                                              \
        mb_has_coeffs = 0;                                              \
    s->mb_intra = 0;                                                    \
    if (!index) {                                                       \
        _dmv_x = _dmv_y = 0;                                            \
    } else if (index == 35) {                                           \
        _dmv_x = get_bits(gb, v->k_x - 1 + s->quarter_sample);          \
        _dmv_y = get_bits(gb, v->k_y - 1 + s->quarter_sample);          \
    } else if (index == 36) {                                           \
        _dmv_x = 0;                                                     \
        _dmv_y = 0;                                                     \
        s->mb_intra = 1;                                                \
    } else {                                                            \
        index1 = index % 6;                                             \
        if (!s->quarter_sample && index1 == 5) val = 1;                 \
        else                                   val = 0;                 \
        if (size_table[index1] - val > 0)                               \
            val = get_bits(gb, size_table[index1] - val);               \
        else                                   val = 0;                 \
        sign = 0 - (val&1);                                             \
        _dmv_x = (sign ^ ((val>>1) + offset_table[index1])) - sign;     \
                                                                        \
        index1 = index / 6;                                             \
        if (!s->quarter_sample && index1 == 5) val = 1;                 \
        else                                   val = 0;                 \
        if (size_table[index1] - val > 0)                               \
            val = get_bits(gb, size_table[index1] - val);               \
        else                                   val = 0;                 \
        sign = 0 - (val & 1);                                           \
        _dmv_y = (sign ^ ((val >> 1) + offset_table[index1])) - sign;   \
    }

static av_always_inline void get_mvdata_interlaced(VC1Context *v, int *dmv_x,
                                                   int *dmv_y, int *pred_flag)
{
    int index, index1;
    int extend_x = 0, extend_y = 0;
    GetBitContext *gb = &v->s.gb;
    int bits, esc;
    int val, sign;
    const int* offs_tab;

    if (v->numref) {
        bits = VC1_2REF_MVDATA_VLC_BITS;
        esc  = 125;
    } else {
        bits = VC1_1REF_MVDATA_VLC_BITS;
        esc  = 71;
    }
    switch (v->dmvrange) {
    case 1:
        extend_x = 1;
        break;
    case 2:
        extend_y = 1;
        break;
    case 3:
        extend_x = extend_y = 1;
        break;
    }
    index = get_vlc2(gb, v->imv_vlc->table, bits, 3);
    if (index == esc) {
        *dmv_x = get_bits(gb, v->k_x);
        *dmv_y = get_bits(gb, v->k_y);
        if (v->numref) {
            if (pred_flag) {
                *pred_flag = *dmv_y & 1;
                *dmv_y     = (*dmv_y + *pred_flag) >> 1;
            } else {
                *dmv_y     = (*dmv_y + (*dmv_y & 1)) >> 1;
            }
        }
    }
    else {
        av_assert0(index < esc);
        if (extend_x)
            offs_tab = offset_table2;
        else
            offs_tab = offset_table1;
        index1 = (index + 1) % 9;
        if (index1 != 0) {
            val    = get_bits(gb, index1 + extend_x);
            sign   = 0 -(val & 1);
            *dmv_x = (sign ^ ((val >> 1) + offs_tab[index1])) - sign;
        } else
            *dmv_x = 0;
        if (extend_y)
            offs_tab = offset_table2;
        else
            offs_tab = offset_table1;
        index1 = (index + 1) / 9;
        if (index1 > v->numref) {
            val    = get_bits(gb, (index1 + (extend_y << v->numref)) >> v->numref);
            sign   = 0 - (val & 1);
            *dmv_y = (sign ^ ((val >> 1) + offs_tab[index1 >> v->numref])) - sign;
        } else
            *dmv_y = 0;
        if (v->numref && pred_flag)
            *pred_flag = index1 & 1;
    }
}

static av_always_inline int scaleforsame_x(VC1Context *v, int n /* MV */, int dir)
{
    int scaledvalue, refdist;
    int scalesame1, scalesame2;
    int scalezone1_x, zone1offset_x;
    int table_index = dir ^ v->second_field;

    if (v->s.pict_type != AV_PICTURE_TYPE_B)
        refdist = v->refdist;
    else
        refdist = dir ? v->brfd : v->frfd;
    if (refdist > 3)
        refdist = 3;
    scalesame1    = ff_vc1_field_mvpred_scales[table_index][1][refdist];
    scalesame2    = ff_vc1_field_mvpred_scales[table_index][2][refdist];
    scalezone1_x  = ff_vc1_field_mvpred_scales[table_index][3][refdist];
    zone1offset_x = ff_vc1_field_mvpred_scales[table_index][5][refdist];

    if (FFABS(n) > 255)
        scaledvalue = n;
    else {
        if (FFABS(n) < scalezone1_x)
            scaledvalue = (n * scalesame1) >> 8;
        else {
            if (n < 0)
                scaledvalue = ((n * scalesame2) >> 8) - zone1offset_x;
            else
                scaledvalue = ((n * scalesame2) >> 8) + zone1offset_x;
        }
    }
    return av_clip(scaledvalue, -v->range_x, v->range_x - 1);
}

static av_always_inline int scaleforsame_y(VC1Context *v, int i, int n /* MV */, int dir)
{
    int scaledvalue, refdist;
    int scalesame1, scalesame2;
    int scalezone1_y, zone1offset_y;
    int table_index = dir ^ v->second_field;

    if (v->s.pict_type != AV_PICTURE_TYPE_B)
        refdist = v->refdist;
    else
        refdist = dir ? v->brfd : v->frfd;
    if (refdist > 3)
        refdist = 3;
    scalesame1    = ff_vc1_field_mvpred_scales[table_index][1][refdist];
    scalesame2    = ff_vc1_field_mvpred_scales[table_index][2][refdist];
    scalezone1_y  = ff_vc1_field_mvpred_scales[table_index][4][refdist];
    zone1offset_y = ff_vc1_field_mvpred_scales[table_index][6][refdist];

    if (FFABS(n) > 63)
        scaledvalue = n;
    else {
        if (FFABS(n) < scalezone1_y)
            scaledvalue = (n * scalesame1) >> 8;
        else {
            if (n < 0)
                scaledvalue = ((n * scalesame2) >> 8) - zone1offset_y;
            else
                scaledvalue = ((n * scalesame2) >> 8) + zone1offset_y;
        }
    }

    if (v->cur_field_type && !v->ref_field_type[dir])
        return av_clip(scaledvalue, -v->range_y / 2 + 1, v->range_y / 2);
    else
        return av_clip(scaledvalue, -v->range_y / 2, v->range_y / 2 - 1);
}

static av_always_inline int scaleforopp_x(VC1Context *v, int n /* MV */)
{
    int scalezone1_x, zone1offset_x;
    int scaleopp1, scaleopp2, brfd;
    int scaledvalue;

    brfd = FFMIN(v->brfd, 3);
    scalezone1_x  = ff_vc1_b_field_mvpred_scales[3][brfd];
    zone1offset_x = ff_vc1_b_field_mvpred_scales[5][brfd];
    scaleopp1     = ff_vc1_b_field_mvpred_scales[1][brfd];
    scaleopp2     = ff_vc1_b_field_mvpred_scales[2][brfd];

    if (FFABS(n) > 255)
        scaledvalue = n;
    else {
        if (FFABS(n) < scalezone1_x)
            scaledvalue = (n * scaleopp1) >> 8;
        else {
            if (n < 0)
                scaledvalue = ((n * scaleopp2) >> 8) - zone1offset_x;
            else
                scaledvalue = ((n * scaleopp2) >> 8) + zone1offset_x;
        }
    }
    return av_clip(scaledvalue, -v->range_x, v->range_x - 1);
}

static av_always_inline int scaleforopp_y(VC1Context *v, int n /* MV */, int dir)
{
    int scalezone1_y, zone1offset_y;
    int scaleopp1, scaleopp2, brfd;
    int scaledvalue;

    brfd = FFMIN(v->brfd, 3);
    scalezone1_y  = ff_vc1_b_field_mvpred_scales[4][brfd];
    zone1offset_y = ff_vc1_b_field_mvpred_scales[6][brfd];
    scaleopp1     = ff_vc1_b_field_mvpred_scales[1][brfd];
    scaleopp2     = ff_vc1_b_field_mvpred_scales[2][brfd];

    if (FFABS(n) > 63)
        scaledvalue = n;
    else {
        if (FFABS(n) < scalezone1_y)
            scaledvalue = (n * scaleopp1) >> 8;
        else {
            if (n < 0)
                scaledvalue = ((n * scaleopp2) >> 8) - zone1offset_y;
            else
                scaledvalue = ((n * scaleopp2) >> 8) + zone1offset_y;
        }
    }
    if (v->cur_field_type && !v->ref_field_type[dir]) {
        return av_clip(scaledvalue, -v->range_y / 2 + 1, v->range_y / 2);
    } else {
        return av_clip(scaledvalue, -v->range_y / 2, v->range_y / 2 - 1);
    }
}

static av_always_inline int scaleforsame(VC1Context *v, int i, int n /* MV */,
                                         int dim, int dir)
{
    int brfd, scalesame;
    int hpel = 1 - v->s.quarter_sample;

    n >>= hpel;
    if (v->s.pict_type != AV_PICTURE_TYPE_B || v->second_field || !dir) {
        if (dim)
            n = scaleforsame_y(v, i, n, dir) << hpel;
        else
            n = scaleforsame_x(v, n, dir) << hpel;
        return n;
    }
    brfd      = FFMIN(v->brfd, 3);
    scalesame = ff_vc1_b_field_mvpred_scales[0][brfd];

    n = (n * scalesame >> 8) << hpel;
    return n;
}

static av_always_inline int scaleforopp(VC1Context *v, int n /* MV */,
                                        int dim, int dir)
{
    int refdist, scaleopp;
    int hpel = 1 - v->s.quarter_sample;

    n >>= hpel;
    if (v->s.pict_type == AV_PICTURE_TYPE_B && !v->second_field && dir == 1) {
        if (dim)
            n = scaleforopp_y(v, n, dir) << hpel;
        else
            n = scaleforopp_x(v, n) << hpel;
        return n;
    }
    if (v->s.pict_type != AV_PICTURE_TYPE_B)
        refdist = FFMIN(v->refdist, 3);
    else
        refdist = dir ? v->brfd : v->frfd;
    scaleopp = ff_vc1_field_mvpred_scales[dir ^ v->second_field][0][refdist];

    n = (n * scaleopp >> 8) << hpel;
    return n;
}

/** Predict and set motion vector
 */
static inline void vc1_pred_mv(VC1Context *v, int n, int dmv_x, int dmv_y,
                               int mv1, int r_x, int r_y, uint8_t* is_intra,
                               int pred_flag, int dir)
{
    MpegEncContext *s = &v->s;
    int xy, wrap, off = 0;
    int16_t *A, *B, *C;
    int px, py;
    int sum;
    int mixedmv_pic, num_samefield = 0, num_oppfield = 0;
    int opposite, a_f, b_f, c_f;
    int16_t field_predA[2];
    int16_t field_predB[2];
    int16_t field_predC[2];
    int a_valid, b_valid, c_valid;
    int hybridmv_thresh, y_bias = 0;

    if (v->mv_mode == MV_PMODE_MIXED_MV ||
        ((v->mv_mode == MV_PMODE_INTENSITY_COMP) && (v->mv_mode2 == MV_PMODE_MIXED_MV)))
        mixedmv_pic = 1;
    else
        mixedmv_pic = 0;
    /* scale MV difference to be quad-pel */
    dmv_x <<= 1 - s->quarter_sample;
    dmv_y <<= 1 - s->quarter_sample;

    wrap = s->b8_stride;
    xy   = s->block_index[n];

    if (s->mb_intra) {
        s->mv[0][n][0] = s->current_picture.motion_val[0][xy + v->blocks_off][0] = 0;
        s->mv[0][n][1] = s->current_picture.motion_val[0][xy + v->blocks_off][1] = 0;
        s->current_picture.motion_val[1][xy + v->blocks_off][0] = 0;
        s->current_picture.motion_val[1][xy + v->blocks_off][1] = 0;
        if (mv1) { /* duplicate motion data for 1-MV block */
            s->current_picture.motion_val[0][xy + 1 + v->blocks_off][0]        = 0;
            s->current_picture.motion_val[0][xy + 1 + v->blocks_off][1]        = 0;
            s->current_picture.motion_val[0][xy + wrap + v->blocks_off][0]     = 0;
            s->current_picture.motion_val[0][xy + wrap + v->blocks_off][1]     = 0;
            s->current_picture.motion_val[0][xy + wrap + 1 + v->blocks_off][0] = 0;
            s->current_picture.motion_val[0][xy + wrap + 1 + v->blocks_off][1] = 0;
            v->luma_mv[s->mb_x][0] = v->luma_mv[s->mb_x][1] = 0;
            s->current_picture.motion_val[1][xy + 1 + v->blocks_off][0]        = 0;
            s->current_picture.motion_val[1][xy + 1 + v->blocks_off][1]        = 0;
            s->current_picture.motion_val[1][xy + wrap][0]                     = 0;
            s->current_picture.motion_val[1][xy + wrap + v->blocks_off][1]     = 0;
            s->current_picture.motion_val[1][xy + wrap + 1 + v->blocks_off][0] = 0;
            s->current_picture.motion_val[1][xy + wrap + 1 + v->blocks_off][1] = 0;
        }
        return;
    }

    C = s->current_picture.motion_val[dir][xy -    1 + v->blocks_off];
    A = s->current_picture.motion_val[dir][xy - wrap + v->blocks_off];
    if (mv1) {
        if (v->field_mode && mixedmv_pic)
            off = (s->mb_x == (s->mb_width - 1)) ? -2 : 2;
        else
            off = (s->mb_x == (s->mb_width - 1)) ? -1 : 2;
    } else {
        //in 4-MV mode different blocks have different B predictor position
        switch (n) {
        case 0:
            off = (s->mb_x > 0) ? -1 : 1;
            break;
        case 1:
            off = (s->mb_x == (s->mb_width - 1)) ? -1 : 1;
            break;
        case 2:
            off = 1;
            break;
        case 3:
            off = -1;
        }
    }
    B = s->current_picture.motion_val[dir][xy - wrap + off + v->blocks_off];

    a_valid = !s->first_slice_line || (n == 2 || n == 3);
    b_valid = a_valid && (s->mb_width > 1);
    c_valid = s->mb_x || (n == 1 || n == 3);
    if (v->field_mode) {
        a_valid = a_valid && !is_intra[xy - wrap];
        b_valid = b_valid && !is_intra[xy - wrap + off];
        c_valid = c_valid && !is_intra[xy - 1];
    }

    if (a_valid) {
        a_f = v->mv_f[dir][xy - wrap + v->blocks_off];
        num_oppfield  += a_f;
        num_samefield += 1 - a_f;
        field_predA[0] = A[0];
        field_predA[1] = A[1];
    } else {
        field_predA[0] = field_predA[1] = 0;
        a_f = 0;
    }
    if (b_valid) {
        b_f = v->mv_f[dir][xy - wrap + off + v->blocks_off];
        num_oppfield  += b_f;
        num_samefield += 1 - b_f;
        field_predB[0] = B[0];
        field_predB[1] = B[1];
    } else {
        field_predB[0] = field_predB[1] = 0;
        b_f = 0;
    }
    if (c_valid) {
        c_f = v->mv_f[dir][xy - 1 + v->blocks_off];
        num_oppfield  += c_f;
        num_samefield += 1 - c_f;
        field_predC[0] = C[0];
        field_predC[1] = C[1];
    } else {
        field_predC[0] = field_predC[1] = 0;
        c_f = 0;
    }

    if (v->field_mode) {
        if (!v->numref)
            // REFFIELD determines if the last field or the second-last field is
            // to be used as reference
            opposite = 1 - v->reffield;
        else {
            if (num_samefield <= num_oppfield)
                opposite = 1 - pred_flag;
            else
                opposite = pred_flag;
        }
    } else
        opposite = 0;
    if (opposite) {
        if (a_valid && !a_f) {
            field_predA[0] = scaleforopp(v, field_predA[0], 0, dir);
            field_predA[1] = scaleforopp(v, field_predA[1], 1, dir);
        }
        if (b_valid && !b_f) {
            field_predB[0] = scaleforopp(v, field_predB[0], 0, dir);
            field_predB[1] = scaleforopp(v, field_predB[1], 1, dir);
        }
        if (c_valid && !c_f) {
            field_predC[0] = scaleforopp(v, field_predC[0], 0, dir);
            field_predC[1] = scaleforopp(v, field_predC[1], 1, dir);
        }
        v->mv_f[dir][xy + v->blocks_off] = 1;
        v->ref_field_type[dir] = !v->cur_field_type;
    } else {
        if (a_valid && a_f) {
            field_predA[0] = scaleforsame(v, n, field_predA[0], 0, dir);
            field_predA[1] = scaleforsame(v, n, field_predA[1], 1, dir);
        }
        if (b_valid && b_f) {
            field_predB[0] = scaleforsame(v, n, field_predB[0], 0, dir);
            field_predB[1] = scaleforsame(v, n, field_predB[1], 1, dir);
        }
        if (c_valid && c_f) {
            field_predC[0] = scaleforsame(v, n, field_predC[0], 0, dir);
            field_predC[1] = scaleforsame(v, n, field_predC[1], 1, dir);
        }
        v->mv_f[dir][xy + v->blocks_off] = 0;
        v->ref_field_type[dir] = v->cur_field_type;
    }

    if (a_valid) {
        px = field_predA[0];
        py = field_predA[1];
    } else if (c_valid) {
        px = field_predC[0];
        py = field_predC[1];
    } else if (b_valid) {
        px = field_predB[0];
        py = field_predB[1];
    } else {
        px = 0;
        py = 0;
    }

    if (num_samefield + num_oppfield > 1) {
        px = mid_pred(field_predA[0], field_predB[0], field_predC[0]);
        py = mid_pred(field_predA[1], field_predB[1], field_predC[1]);
    }

    /* Pullback MV as specified in 8.3.5.3.4 */
    if (!v->field_mode) {
        int qx, qy, X, Y;
        qx = (s->mb_x << 6) + ((n == 1 || n == 3) ? 32 : 0);
        qy = (s->mb_y << 6) + ((n == 2 || n == 3) ? 32 : 0);
        X  = (s->mb_width  << 6) - 4;
        Y  = (s->mb_height << 6) - 4;
        if (mv1) {
            if (qx + px < -60) px = -60 - qx;
            if (qy + py < -60) py = -60 - qy;
        } else {
            if (qx + px < -28) px = -28 - qx;
            if (qy + py < -28) py = -28 - qy;
        }
        if (qx + px > X) px = X - qx;
        if (qy + py > Y) py = Y - qy;
    }

    if (!v->field_mode || s->pict_type != AV_PICTURE_TYPE_B) {
        /* Calculate hybrid prediction as specified in 8.3.5.3.5 (also 10.3.5.4.3.5) */
        hybridmv_thresh = 32;
        if (a_valid && c_valid) {
            if (is_intra[xy - wrap])
                sum = FFABS(px) + FFABS(py);
            else
                sum = FFABS(px - field_predA[0]) + FFABS(py - field_predA[1]);
            if (sum > hybridmv_thresh) {
                if (get_bits1(&s->gb)) {     // read HYBRIDPRED bit
                    px = field_predA[0];
                    py = field_predA[1];
                } else {
                    px = field_predC[0];
                    py = field_predC[1];
                }
            } else {
                if (is_intra[xy - 1])
                    sum = FFABS(px) + FFABS(py);
                else
                    sum = FFABS(px - field_predC[0]) + FFABS(py - field_predC[1]);
                if (sum > hybridmv_thresh) {
                    if (get_bits1(&s->gb)) {
                        px = field_predA[0];
                        py = field_predA[1];
                    } else {
                        px = field_predC[0];
                        py = field_predC[1];
                    }
                }
            }
        }
    }

    if (v->field_mode && v->numref)
        r_y >>= 1;
    if (v->field_mode && v->cur_field_type && v->ref_field_type[dir] == 0)
        y_bias = 1;
    /* store MV using signed modulus of MV range defined in 4.11 */
    s->mv[dir][n][0] = s->current_picture.motion_val[dir][xy + v->blocks_off][0] = ((px + dmv_x + r_x) & ((r_x << 1) - 1)) - r_x;
    s->mv[dir][n][1] = s->current_picture.motion_val[dir][xy + v->blocks_off][1] = ((py + dmv_y + r_y - y_bias) & ((r_y << 1) - 1)) - r_y + y_bias;
    if (mv1) { /* duplicate motion data for 1-MV block */
        s->current_picture.motion_val[dir][xy +    1 +     v->blocks_off][0] = s->current_picture.motion_val[dir][xy + v->blocks_off][0];
        s->current_picture.motion_val[dir][xy +    1 +     v->blocks_off][1] = s->current_picture.motion_val[dir][xy + v->blocks_off][1];
        s->current_picture.motion_val[dir][xy + wrap +     v->blocks_off][0] = s->current_picture.motion_val[dir][xy + v->blocks_off][0];
        s->current_picture.motion_val[dir][xy + wrap +     v->blocks_off][1] = s->current_picture.motion_val[dir][xy + v->blocks_off][1];
        s->current_picture.motion_val[dir][xy + wrap + 1 + v->blocks_off][0] = s->current_picture.motion_val[dir][xy + v->blocks_off][0];
        s->current_picture.motion_val[dir][xy + wrap + 1 + v->blocks_off][1] = s->current_picture.motion_val[dir][xy + v->blocks_off][1];
        v->mv_f[dir][xy +    1 + v->blocks_off] = v->mv_f[dir][xy +            v->blocks_off];
        v->mv_f[dir][xy + wrap + v->blocks_off] = v->mv_f[dir][xy + wrap + 1 + v->blocks_off] = v->mv_f[dir][xy + v->blocks_off];
    }
}

/** Predict and set motion vector for interlaced frame picture MBs
 */
static inline void vc1_pred_mv_intfr(VC1Context *v, int n, int dmv_x, int dmv_y,
                                     int mvn, int r_x, int r_y, uint8_t* is_intra, int dir)
{
    MpegEncContext *s = &v->s;
    int xy, wrap, off = 0;
    int A[2], B[2], C[2];
    int px = 0, py = 0;
    int a_valid = 0, b_valid = 0, c_valid = 0;
    int field_a, field_b, field_c; // 0: same, 1: opposit
    int total_valid, num_samefield, num_oppfield;
    int pos_c, pos_b, n_adj;

    wrap = s->b8_stride;
    xy = s->block_index[n];

    if (s->mb_intra) {
        s->mv[0][n][0] = s->current_picture.motion_val[0][xy][0] = 0;
        s->mv[0][n][1] = s->current_picture.motion_val[0][xy][1] = 0;
        s->current_picture.motion_val[1][xy][0] = 0;
        s->current_picture.motion_val[1][xy][1] = 0;
        if (mvn == 1) { /* duplicate motion data for 1-MV block */
            s->current_picture.motion_val[0][xy + 1][0]        = 0;
            s->current_picture.motion_val[0][xy + 1][1]        = 0;
            s->current_picture.motion_val[0][xy + wrap][0]     = 0;
            s->current_picture.motion_val[0][xy + wrap][1]     = 0;
            s->current_picture.motion_val[0][xy + wrap + 1][0] = 0;
            s->current_picture.motion_val[0][xy + wrap + 1][1] = 0;
            v->luma_mv[s->mb_x][0] = v->luma_mv[s->mb_x][1] = 0;
            s->current_picture.motion_val[1][xy + 1][0]        = 0;
            s->current_picture.motion_val[1][xy + 1][1]        = 0;
            s->current_picture.motion_val[1][xy + wrap][0]     = 0;
            s->current_picture.motion_val[1][xy + wrap][1]     = 0;
            s->current_picture.motion_val[1][xy + wrap + 1][0] = 0;
            s->current_picture.motion_val[1][xy + wrap + 1][1] = 0;
        }
        return;
    }

    off = ((n == 0) || (n == 1)) ? 1 : -1;
    /* predict A */
    if (s->mb_x || (n == 1) || (n == 3)) {
        if ((v->blk_mv_type[xy]) // current block (MB) has a field MV
            || (!v->blk_mv_type[xy] && !v->blk_mv_type[xy - 1])) { // or both have frame MV
            A[0] = s->current_picture.motion_val[dir][xy - 1][0];
            A[1] = s->current_picture.motion_val[dir][xy - 1][1];
            a_valid = 1;
        } else { // current block has frame mv and cand. has field MV (so average)
            A[0] = (s->current_picture.motion_val[dir][xy - 1][0]
                    + s->current_picture.motion_val[dir][xy - 1 + off * wrap][0] + 1) >> 1;
            A[1] = (s->current_picture.motion_val[dir][xy - 1][1]
                    + s->current_picture.motion_val[dir][xy - 1 + off * wrap][1] + 1) >> 1;
            a_valid = 1;
        }
        if (!(n & 1) && v->is_intra[s->mb_x - 1]) {
            a_valid = 0;
            A[0] = A[1] = 0;
        }
    } else
        A[0] = A[1] = 0;
    /* Predict B and C */
    B[0] = B[1] = C[0] = C[1] = 0;
    if (n == 0 || n == 1 || v->blk_mv_type[xy]) {
        if (!s->first_slice_line) {
            if (!v->is_intra[s->mb_x - s->mb_stride]) {
                b_valid = 1;
                n_adj   = n | 2;
                pos_b   = s->block_index[n_adj] - 2 * wrap;
                if (v->blk_mv_type[pos_b] && v->blk_mv_type[xy]) {
                    n_adj = (n & 2) | (n & 1);
                }
                B[0] = s->current_picture.motion_val[dir][s->block_index[n_adj] - 2 * wrap][0];
                B[1] = s->current_picture.motion_val[dir][s->block_index[n_adj] - 2 * wrap][1];
                if (v->blk_mv_type[pos_b] && !v->blk_mv_type[xy]) {
                    B[0] = (B[0] + s->current_picture.motion_val[dir][s->block_index[n_adj ^ 2] - 2 * wrap][0] + 1) >> 1;
                    B[1] = (B[1] + s->current_picture.motion_val[dir][s->block_index[n_adj ^ 2] - 2 * wrap][1] + 1) >> 1;
                }
            }
            if (s->mb_width > 1) {
                if (!v->is_intra[s->mb_x - s->mb_stride + 1]) {
                    c_valid = 1;
                    n_adj   = 2;
                    pos_c   = s->block_index[2] - 2 * wrap + 2;
                    if (v->blk_mv_type[pos_c] && v->blk_mv_type[xy]) {
                        n_adj = n & 2;
                    }
                    C[0] = s->current_picture.motion_val[dir][s->block_index[n_adj] - 2 * wrap + 2][0];
                    C[1] = s->current_picture.motion_val[dir][s->block_index[n_adj] - 2 * wrap + 2][1];
                    if (v->blk_mv_type[pos_c] && !v->blk_mv_type[xy]) {
                        C[0] = (1 + C[0] + (s->current_picture.motion_val[dir][s->block_index[n_adj ^ 2] - 2 * wrap + 2][0])) >> 1;
                        C[1] = (1 + C[1] + (s->current_picture.motion_val[dir][s->block_index[n_adj ^ 2] - 2 * wrap + 2][1])) >> 1;
                    }
                    if (s->mb_x == s->mb_width - 1) {
                        if (!v->is_intra[s->mb_x - s->mb_stride - 1]) {
                            c_valid = 1;
                            n_adj   = 3;
                            pos_c   = s->block_index[3] - 2 * wrap - 2;
                            if (v->blk_mv_type[pos_c] && v->blk_mv_type[xy]) {
                                n_adj = n | 1;
                            }
                            C[0] = s->current_picture.motion_val[dir][s->block_index[n_adj] - 2 * wrap - 2][0];
                            C[1] = s->current_picture.motion_val[dir][s->block_index[n_adj] - 2 * wrap - 2][1];
                            if (v->blk_mv_type[pos_c] && !v->blk_mv_type[xy]) {
                                C[0] = (1 + C[0] + s->current_picture.motion_val[dir][s->block_index[1] - 2 * wrap - 2][0]) >> 1;
                                C[1] = (1 + C[1] + s->current_picture.motion_val[dir][s->block_index[1] - 2 * wrap - 2][1]) >> 1;
                            }
                        } else
                            c_valid = 0;
                    }
                }
            }
        }
    } else {
        pos_b   = s->block_index[1];
        b_valid = 1;
        B[0]    = s->current_picture.motion_val[dir][pos_b][0];
        B[1]    = s->current_picture.motion_val[dir][pos_b][1];
        pos_c   = s->block_index[0];
        c_valid = 1;
        C[0]    = s->current_picture.motion_val[dir][pos_c][0];
        C[1]    = s->current_picture.motion_val[dir][pos_c][1];
    }

    total_valid = a_valid + b_valid + c_valid;
    // check if predictor A is out of bounds
    if (!s->mb_x && !(n == 1 || n == 3)) {
        A[0] = A[1] = 0;
    }
    // check if predictor B is out of bounds
    if ((s->first_slice_line && v->blk_mv_type[xy]) || (s->first_slice_line && !(n & 2))) {
        B[0] = B[1] = C[0] = C[1] = 0;
    }
    if (!v->blk_mv_type[xy]) {
        if (s->mb_width == 1) {
            px = B[0];
            py = B[1];
        } else {
            if (total_valid >= 2) {
                px = mid_pred(A[0], B[0], C[0]);
                py = mid_pred(A[1], B[1], C[1]);
            } else if (total_valid) {
                if      (a_valid) { px = A[0]; py = A[1]; }
                else if (b_valid) { px = B[0]; py = B[1]; }
                else              { px = C[0]; py = C[1]; }
            }
        }
    } else {
        if (a_valid)
            field_a = (A[1] & 4) ? 1 : 0;
        else
            field_a = 0;
        if (b_valid)
            field_b = (B[1] & 4) ? 1 : 0;
        else
            field_b = 0;
        if (c_valid)
            field_c = (C[1] & 4) ? 1 : 0;
        else
            field_c = 0;

        num_oppfield  = field_a + field_b + field_c;
        num_samefield = total_valid - num_oppfield;
        if (total_valid == 3) {
            if ((num_samefield == 3) || (num_oppfield == 3)) {
                px = mid_pred(A[0], B[0], C[0]);
                py = mid_pred(A[1], B[1], C[1]);
            } else if (num_samefield >= num_oppfield) {
                /* take one MV from same field set depending on priority
                the check for B may not be necessary */
                px = !field_a ? A[0] : B[0];
                py = !field_a ? A[1] : B[1];
            } else {
                px =  field_a ? A[0] : B[0];
                py =  field_a ? A[1] : B[1];
            }
        } else if (total_valid == 2) {
            if (num_samefield >= num_oppfield) {
                if (!field_a && a_valid) {
                    px = A[0];
                    py = A[1];
                } else if (!field_b && b_valid) {
                    px = B[0];
                    py = B[1];
                } else /*if (c_valid)*/ {
                    av_assert1(c_valid);
                    px = C[0];
                    py = C[1];
                } /*else px = py = 0;*/
            } else {
                if (field_a && a_valid) {
                    px = A[0];
                    py = A[1];
                } else /*if (field_b && b_valid)*/ {
                    av_assert1(field_b && b_valid);
                    px = B[0];
                    py = B[1];
                } /*else if (c_valid) {
                    px = C[0];
                    py = C[1];
                }*/
            }
        } else if (total_valid == 1) {
            px = (a_valid) ? A[0] : ((b_valid) ? B[0] : C[0]);
            py = (a_valid) ? A[1] : ((b_valid) ? B[1] : C[1]);
        }
    }

    /* store MV using signed modulus of MV range defined in 4.11 */
    s->mv[dir][n][0] = s->current_picture.motion_val[dir][xy][0] = ((px + dmv_x + r_x) & ((r_x << 1) - 1)) - r_x;
    s->mv[dir][n][1] = s->current_picture.motion_val[dir][xy][1] = ((py + dmv_y + r_y) & ((r_y << 1) - 1)) - r_y;
    if (mvn == 1) { /* duplicate motion data for 1-MV block */
        s->current_picture.motion_val[dir][xy +    1    ][0] = s->current_picture.motion_val[dir][xy][0];
        s->current_picture.motion_val[dir][xy +    1    ][1] = s->current_picture.motion_val[dir][xy][1];
        s->current_picture.motion_val[dir][xy + wrap    ][0] = s->current_picture.motion_val[dir][xy][0];
        s->current_picture.motion_val[dir][xy + wrap    ][1] = s->current_picture.motion_val[dir][xy][1];
        s->current_picture.motion_val[dir][xy + wrap + 1][0] = s->current_picture.motion_val[dir][xy][0];
        s->current_picture.motion_val[dir][xy + wrap + 1][1] = s->current_picture.motion_val[dir][xy][1];
    } else if (mvn == 2) { /* duplicate motion data for 2-Field MV block */
        s->current_picture.motion_val[dir][xy + 1][0] = s->current_picture.motion_val[dir][xy][0];
        s->current_picture.motion_val[dir][xy + 1][1] = s->current_picture.motion_val[dir][xy][1];
        s->mv[dir][n + 1][0] = s->mv[dir][n][0];
        s->mv[dir][n + 1][1] = s->mv[dir][n][1];
    }
}

/** Motion compensation for direct or interpolated blocks in B-frames
 */
static void vc1_interp_mc(VC1Context *v)
{
    MpegEncContext *s = &v->s;
    H264ChromaContext *h264chroma = &v->h264chroma;
    uint8_t *srcY, *srcU, *srcV;
    int dxy, mx, my, uvmx, uvmy, src_x, src_y, uvsrc_x, uvsrc_y;
    int off, off_uv;
    int v_edge_pos = s->v_edge_pos >> v->field_mode;
    int use_ic = v->next_use_ic;

    if (!v->field_mode && !v->s.next_picture.f->data[0])
        return;

    mx   = s->mv[1][0][0];
    my   = s->mv[1][0][1];
    uvmx = (mx + ((mx & 3) == 3)) >> 1;
    uvmy = (my + ((my & 3) == 3)) >> 1;
    if (v->field_mode) {
        if (v->cur_field_type != v->ref_field_type[1])
            my   = my   - 2 + 4 * v->cur_field_type;
            uvmy = uvmy - 2 + 4 * v->cur_field_type;
    }
    if (v->fastuvmc) {
        uvmx = uvmx + ((uvmx < 0) ? -(uvmx & 1) : (uvmx & 1));
        uvmy = uvmy + ((uvmy < 0) ? -(uvmy & 1) : (uvmy & 1));
    }
    srcY = s->next_picture.f->data[0];
    srcU = s->next_picture.f->data[1];
    srcV = s->next_picture.f->data[2];

    src_x   = s->mb_x * 16 + (mx   >> 2);
    src_y   = s->mb_y * 16 + (my   >> 2);
    uvsrc_x = s->mb_x *  8 + (uvmx >> 2);
    uvsrc_y = s->mb_y *  8 + (uvmy >> 2);

    if (v->profile != PROFILE_ADVANCED) {
        src_x   = av_clip(  src_x, -16, s->mb_width  * 16);
        src_y   = av_clip(  src_y, -16, s->mb_height * 16);
        uvsrc_x = av_clip(uvsrc_x,  -8, s->mb_width  *  8);
        uvsrc_y = av_clip(uvsrc_y,  -8, s->mb_height *  8);
    } else {
        src_x   = av_clip(  src_x, -17, s->avctx->coded_width);
        src_y   = av_clip(  src_y, -18, s->avctx->coded_height + 1);
        uvsrc_x = av_clip(uvsrc_x,  -8, s->avctx->coded_width  >> 1);
        uvsrc_y = av_clip(uvsrc_y,  -8, s->avctx->coded_height >> 1);
    }

    srcY += src_y   * s->linesize   + src_x;
    srcU += uvsrc_y * s->uvlinesize + uvsrc_x;
    srcV += uvsrc_y * s->uvlinesize + uvsrc_x;

    if (v->field_mode && v->ref_field_type[1]) {
        srcY += s->current_picture_ptr->f->linesize[0];
        srcU += s->current_picture_ptr->f->linesize[1];
        srcV += s->current_picture_ptr->f->linesize[2];
    }

    /* for grayscale we should not try to read from unknown area */
    if (s->flags & CODEC_FLAG_GRAY) {
        srcU = s->edge_emu_buffer + 18 * s->linesize;
        srcV = s->edge_emu_buffer + 18 * s->linesize;
    }

    if (v->rangeredfrm || s->h_edge_pos < 22 || v_edge_pos < 22 || use_ic
        || (unsigned)(src_x - 1) > s->h_edge_pos - (mx & 3) - 16 - 3
        || (unsigned)(src_y - 1) > v_edge_pos    - (my & 3) - 16 - 3) {
        uint8_t *uvbuf = s->edge_emu_buffer + 19 * s->linesize;

        srcY -= s->mspel * (1 + s->linesize);
        s->vdsp.emulated_edge_mc(s->edge_emu_buffer, srcY,
                                 s->linesize, s->linesize,
                                 17 + s->mspel * 2, 17 + s->mspel * 2,
                                 src_x - s->mspel, src_y - s->mspel,
                                 s->h_edge_pos, v_edge_pos);
        srcY = s->edge_emu_buffer;
        s->vdsp.emulated_edge_mc(uvbuf, srcU,
                                 s->uvlinesize, s->uvlinesize,
                                 8 + 1, 8 + 1,
                                 uvsrc_x, uvsrc_y,
                                 s->h_edge_pos >> 1, v_edge_pos >> 1);
        s->vdsp.emulated_edge_mc(uvbuf + 16, srcV,
                                 s->uvlinesize, s->uvlinesize,
                                 8 + 1, 8 + 1,
                                 uvsrc_x, uvsrc_y,
                                 s->h_edge_pos >> 1, v_edge_pos >> 1);
        srcU = uvbuf;
        srcV = uvbuf + 16;
        /* if we deal with range reduction we need to scale source blocks */
        if (v->rangeredfrm) {
            int i, j;
            uint8_t *src, *src2;

            src = srcY;
            for (j = 0; j < 17 + s->mspel * 2; j++) {
                for (i = 0; i < 17 + s->mspel * 2; i++)
                    src[i] = ((src[i] - 128) >> 1) + 128;
                src += s->linesize;
            }
            src = srcU;
            src2 = srcV;
            for (j = 0; j < 9; j++) {
                for (i = 0; i < 9; i++) {
                    src[i]  = ((src[i]  - 128) >> 1) + 128;
                    src2[i] = ((src2[i] - 128) >> 1) + 128;
                }
                src  += s->uvlinesize;
                src2 += s->uvlinesize;
            }
        }

        if (use_ic) {
            uint8_t (*luty )[256] = v->next_luty;
            uint8_t (*lutuv)[256] = v->next_lutuv;
            int i, j;
            uint8_t *src, *src2;

            src = srcY;
            for (j = 0; j < 17 + s->mspel * 2; j++) {
                int f = v->field_mode ? v->ref_field_type[1] : ((j+src_y - s->mspel) & 1);
                for (i = 0; i < 17 + s->mspel * 2; i++)
                    src[i] = luty[f][src[i]];
                src += s->linesize;
            }
            src  = srcU;
            src2 = srcV;
            for (j = 0; j < 9; j++) {
                int f = v->field_mode ? v->ref_field_type[1] : ((j+uvsrc_y) & 1);
                for (i = 0; i < 9; i++) {
                    src[i]  = lutuv[f][src[i]];
                    src2[i] = lutuv[f][src2[i]];
                }
                src  += s->uvlinesize;
                src2 += s->uvlinesize;
            }
        }
        srcY += s->mspel * (1 + s->linesize);
    }

    off    = 0;
    off_uv = 0;

    if (s->mspel) {
        dxy = ((my & 3) << 2) | (mx & 3);
        v->vc1dsp.avg_vc1_mspel_pixels_tab[dxy](s->dest[0] + off    , srcY    , s->linesize, v->rnd);
        v->vc1dsp.avg_vc1_mspel_pixels_tab[dxy](s->dest[0] + off + 8, srcY + 8, s->linesize, v->rnd);
        srcY += s->linesize * 8;
        v->vc1dsp.avg_vc1_mspel_pixels_tab[dxy](s->dest[0] + off + 8 * s->linesize    , srcY    , s->linesize, v->rnd);
        v->vc1dsp.avg_vc1_mspel_pixels_tab[dxy](s->dest[0] + off + 8 * s->linesize + 8, srcY + 8, s->linesize, v->rnd);
    } else { // hpel mc
        dxy = (my & 2) | ((mx & 2) >> 1);

        if (!v->rnd)
            s->hdsp.avg_pixels_tab[0][dxy](s->dest[0] + off, srcY, s->linesize, 16);
        else
            s->hdsp.avg_no_rnd_pixels_tab[dxy](s->dest[0] + off, srcY, s->linesize, 16);
    }

    if (s->flags & CODEC_FLAG_GRAY) return;
    /* Chroma MC always uses qpel blilinear */
    uvmx = (uvmx & 3) << 1;
    uvmy = (uvmy & 3) << 1;
    if (!v->rnd) {
        h264chroma->avg_h264_chroma_pixels_tab[0](s->dest[1] + off_uv, srcU, s->uvlinesize, 8, uvmx, uvmy);
        h264chroma->avg_h264_chroma_pixels_tab[0](s->dest[2] + off_uv, srcV, s->uvlinesize, 8, uvmx, uvmy);
    } else {
        v->vc1dsp.avg_no_rnd_vc1_chroma_pixels_tab[0](s->dest[1] + off_uv, srcU, s->uvlinesize, 8, uvmx, uvmy);
        v->vc1dsp.avg_no_rnd_vc1_chroma_pixels_tab[0](s->dest[2] + off_uv, srcV, s->uvlinesize, 8, uvmx, uvmy);
    }
}

static av_always_inline int scale_mv(int value, int bfrac, int inv, int qs)
{
    int n = bfrac;

#if B_FRACTION_DEN==256
    if (inv)
        n -= 256;
    if (!qs)
        return 2 * ((value * n + 255) >> 9);
    return (value * n + 128) >> 8;
#else
    if (inv)
        n -= B_FRACTION_DEN;
    if (!qs)
        return 2 * ((value * n + B_FRACTION_DEN - 1) / (2 * B_FRACTION_DEN));
    return (value * n + B_FRACTION_DEN/2) / B_FRACTION_DEN;
#endif
}

/** Reconstruct motion vector for B-frame and do motion compensation
 */
static inline void vc1_b_mc(VC1Context *v, int dmv_x[2], int dmv_y[2],
                            int direct, int mode)
{
    if (direct) {
        vc1_mc_1mv(v, 0);
        vc1_interp_mc(v);
        return;
    }
    if (mode == BMV_TYPE_INTERPOLATED) {
        vc1_mc_1mv(v, 0);
        vc1_interp_mc(v);
        return;
    }

    vc1_mc_1mv(v, (mode == BMV_TYPE_BACKWARD));
}

static inline void vc1_pred_b_mv(VC1Context *v, int dmv_x[2], int dmv_y[2],
                                 int direct, int mvtype)
{
    MpegEncContext *s = &v->s;
    int xy, wrap, off = 0;
    int16_t *A, *B, *C;
    int px, py;
    int sum;
    int r_x, r_y;
    const uint8_t *is_intra = v->mb_type[0];

    av_assert0(!v->field_mode);

    r_x = v->range_x;
    r_y = v->range_y;
    /* scale MV difference to be quad-pel */
    dmv_x[0] <<= 1 - s->quarter_sample;
    dmv_y[0] <<= 1 - s->quarter_sample;
    dmv_x[1] <<= 1 - s->quarter_sample;
    dmv_y[1] <<= 1 - s->quarter_sample;

    wrap = s->b8_stride;
    xy = s->block_index[0];

    if (s->mb_intra) {
        s->current_picture.motion_val[0][xy][0] =
        s->current_picture.motion_val[0][xy][1] =
        s->current_picture.motion_val[1][xy][0] =
        s->current_picture.motion_val[1][xy][1] = 0;
        return;
    }
        if (direct && s->next_picture_ptr->field_picture)
            av_log(s->avctx, AV_LOG_WARNING, "Mixed frame/field direct mode not supported\n");

        s->mv[0][0][0] = scale_mv(s->next_picture.motion_val[1][xy][0], v->bfraction, 0, s->quarter_sample);
        s->mv[0][0][1] = scale_mv(s->next_picture.motion_val[1][xy][1], v->bfraction, 0, s->quarter_sample);
        s->mv[1][0][0] = scale_mv(s->next_picture.motion_val[1][xy][0], v->bfraction, 1, s->quarter_sample);
        s->mv[1][0][1] = scale_mv(s->next_picture.motion_val[1][xy][1], v->bfraction, 1, s->quarter_sample);

        /* Pullback predicted motion vectors as specified in 8.4.5.4 */
        s->mv[0][0][0] = av_clip(s->mv[0][0][0], -60 - (s->mb_x << 6), (s->mb_width  << 6) - 4 - (s->mb_x << 6));
        s->mv[0][0][1] = av_clip(s->mv[0][0][1], -60 - (s->mb_y << 6), (s->mb_height << 6) - 4 - (s->mb_y << 6));
        s->mv[1][0][0] = av_clip(s->mv[1][0][0], -60 - (s->mb_x << 6), (s->mb_width  << 6) - 4 - (s->mb_x << 6));
        s->mv[1][0][1] = av_clip(s->mv[1][0][1], -60 - (s->mb_y << 6), (s->mb_height << 6) - 4 - (s->mb_y << 6));
    if (direct) {
        s->current_picture.motion_val[0][xy][0] = s->mv[0][0][0];
        s->current_picture.motion_val[0][xy][1] = s->mv[0][0][1];
        s->current_picture.motion_val[1][xy][0] = s->mv[1][0][0];
        s->current_picture.motion_val[1][xy][1] = s->mv[1][0][1];
        return;
    }

    if ((mvtype == BMV_TYPE_FORWARD) || (mvtype == BMV_TYPE_INTERPOLATED)) {
        C   = s->current_picture.motion_val[0][xy - 2];
        A   = s->current_picture.motion_val[0][xy - wrap * 2];
        off = (s->mb_x == (s->mb_width - 1)) ? -2 : 2;
        B   = s->current_picture.motion_val[0][xy - wrap * 2 + off];

        if (!s->mb_x) C[0] = C[1] = 0;
        if (!s->first_slice_line) { // predictor A is not out of bounds
            if (s->mb_width == 1) {
                px = A[0];
                py = A[1];
            } else {
                px = mid_pred(A[0], B[0], C[0]);
                py = mid_pred(A[1], B[1], C[1]);
            }
        } else if (s->mb_x) { // predictor C is not out of bounds
            px = C[0];
            py = C[1];
        } else {
            px = py = 0;
        }
        /* Pullback MV as specified in 8.3.5.3.4 */
        {
            int qx, qy, X, Y;
            if (v->profile < PROFILE_ADVANCED) {
                qx = (s->mb_x << 5);
                qy = (s->mb_y << 5);
                X  = (s->mb_width  << 5) - 4;
                Y  = (s->mb_height << 5) - 4;
                if (qx + px < -28) px = -28 - qx;
                if (qy + py < -28) py = -28 - qy;
                if (qx + px > X) px = X - qx;
                if (qy + py > Y) py = Y - qy;
            } else {
                qx = (s->mb_x << 6);
                qy = (s->mb_y << 6);
                X  = (s->mb_width  << 6) - 4;
                Y  = (s->mb_height << 6) - 4;
                if (qx + px < -60) px = -60 - qx;
                if (qy + py < -60) py = -60 - qy;
                if (qx + px > X) px = X - qx;
                if (qy + py > Y) py = Y - qy;
            }
        }
        /* Calculate hybrid prediction as specified in 8.3.5.3.5 */
        if (0 && !s->first_slice_line && s->mb_x) {
            if (is_intra[xy - wrap])
                sum = FFABS(px) + FFABS(py);
            else
                sum = FFABS(px - A[0]) + FFABS(py - A[1]);
            if (sum > 32) {
                if (get_bits1(&s->gb)) {
                    px = A[0];
                    py = A[1];
                } else {
                    px = C[0];
                    py = C[1];
                }
            } else {
                if (is_intra[xy - 2])
                    sum = FFABS(px) + FFABS(py);
                else
                    sum = FFABS(px - C[0]) + FFABS(py - C[1]);
                if (sum > 32) {
                    if (get_bits1(&s->gb)) {
                        px = A[0];
                        py = A[1];
                    } else {
                        px = C[0];
                        py = C[1];
                    }
                }
            }
        }
        /* store MV using signed modulus of MV range defined in 4.11 */
        s->mv[0][0][0] = ((px + dmv_x[0] + r_x) & ((r_x << 1) - 1)) - r_x;
        s->mv[0][0][1] = ((py + dmv_y[0] + r_y) & ((r_y << 1) - 1)) - r_y;
    }
    if ((mvtype == BMV_TYPE_BACKWARD) || (mvtype == BMV_TYPE_INTERPOLATED)) {
        C   = s->current_picture.motion_val[1][xy - 2];
        A   = s->current_picture.motion_val[1][xy - wrap * 2];
        off = (s->mb_x == (s->mb_width - 1)) ? -2 : 2;
        B   = s->current_picture.motion_val[1][xy - wrap * 2 + off];

        if (!s->mb_x)
            C[0] = C[1] = 0;
        if (!s->first_slice_line) { // predictor A is not out of bounds
            if (s->mb_width == 1) {
                px = A[0];
                py = A[1];
            } else {
                px = mid_pred(A[0], B[0], C[0]);
                py = mid_pred(A[1], B[1], C[1]);
            }
        } else if (s->mb_x) { // predictor C is not out of bounds
            px = C[0];
            py = C[1];
        } else {
            px = py = 0;
        }
        /* Pullback MV as specified in 8.3.5.3.4 */
        {
            int qx, qy, X, Y;
            if (v->profile < PROFILE_ADVANCED) {
                qx = (s->mb_x << 5);
                qy = (s->mb_y << 5);
                X  = (s->mb_width  << 5) - 4;
                Y  = (s->mb_height << 5) - 4;
                if (qx + px < -28) px = -28 - qx;
                if (qy + py < -28) py = -28 - qy;
                if (qx + px > X) px = X - qx;
                if (qy + py > Y) py = Y - qy;
            } else {
                qx = (s->mb_x << 6);
                qy = (s->mb_y << 6);
                X  = (s->mb_width  << 6) - 4;
                Y  = (s->mb_height << 6) - 4;
                if (qx + px < -60) px = -60 - qx;
                if (qy + py < -60) py = -60 - qy;
                if (qx + px > X) px = X - qx;
                if (qy + py > Y) py = Y - qy;
            }
        }
        /* Calculate hybrid prediction as specified in 8.3.5.3.5 */
        if (0 && !s->first_slice_line && s->mb_x) {
            if (is_intra[xy - wrap])
                sum = FFABS(px) + FFABS(py);
            else
                sum = FFABS(px - A[0]) + FFABS(py - A[1]);
            if (sum > 32) {
                if (get_bits1(&s->gb)) {
                    px = A[0];
                    py = A[1];
                } else {
                    px = C[0];
                    py = C[1];
                }
            } else {
                if (is_intra[xy - 2])
                    sum = FFABS(px) + FFABS(py);
                else
                    sum = FFABS(px - C[0]) + FFABS(py - C[1]);
                if (sum > 32) {
                    if (get_bits1(&s->gb)) {
                        px = A[0];
                        py = A[1];
                    } else {
                        px = C[0];
                        py = C[1];
                    }
                }
            }
        }
        /* store MV using signed modulus of MV range defined in 4.11 */

        s->mv[1][0][0] = ((px + dmv_x[1] + r_x) & ((r_x << 1) - 1)) - r_x;
        s->mv[1][0][1] = ((py + dmv_y[1] + r_y) & ((r_y << 1) - 1)) - r_y;
    }
    s->current_picture.motion_val[0][xy][0] = s->mv[0][0][0];
    s->current_picture.motion_val[0][xy][1] = s->mv[0][0][1];
    s->current_picture.motion_val[1][xy][0] = s->mv[1][0][0];
    s->current_picture.motion_val[1][xy][1] = s->mv[1][0][1];
}

static inline void vc1_pred_b_mv_intfi(VC1Context *v, int n, int *dmv_x, int *dmv_y, int mv1, int *pred_flag)
{
    int dir = (v->bmvtype == BMV_TYPE_BACKWARD) ? 1 : 0;
    MpegEncContext *s = &v->s;
    int mb_pos = s->mb_x + s->mb_y * s->mb_stride;

    if (v->bmvtype == BMV_TYPE_DIRECT) {
        int total_opp, k, f;
        if (s->next_picture.mb_type[mb_pos + v->mb_off] != MB_TYPE_INTRA) {
            s->mv[0][0][0] = scale_mv(s->next_picture.motion_val[1][s->block_index[0] + v->blocks_off][0],
                                      v->bfraction, 0, s->quarter_sample);
            s->mv[0][0][1] = scale_mv(s->next_picture.motion_val[1][s->block_index[0] + v->blocks_off][1],
                                      v->bfraction, 0, s->quarter_sample);
            s->mv[1][0][0] = scale_mv(s->next_picture.motion_val[1][s->block_index[0] + v->blocks_off][0],
                                      v->bfraction, 1, s->quarter_sample);
            s->mv[1][0][1] = scale_mv(s->next_picture.motion_val[1][s->block_index[0] + v->blocks_off][1],
                                      v->bfraction, 1, s->quarter_sample);

            total_opp = v->mv_f_next[0][s->block_index[0] + v->blocks_off]
                      + v->mv_f_next[0][s->block_index[1] + v->blocks_off]
                      + v->mv_f_next[0][s->block_index[2] + v->blocks_off]
                      + v->mv_f_next[0][s->block_index[3] + v->blocks_off];
            f = (total_opp > 2) ? 1 : 0;
        } else {
            s->mv[0][0][0] = s->mv[0][0][1] = 0;
            s->mv[1][0][0] = s->mv[1][0][1] = 0;
            f = 0;
        }
        v->ref_field_type[0] = v->ref_field_type[1] = v->cur_field_type ^ f;
        for (k = 0; k < 4; k++) {
            s->current_picture.motion_val[0][s->block_index[k] + v->blocks_off][0] = s->mv[0][0][0];
            s->current_picture.motion_val[0][s->block_index[k] + v->blocks_off][1] = s->mv[0][0][1];
            s->current_picture.motion_val[1][s->block_index[k] + v->blocks_off][0] = s->mv[1][0][0];
            s->current_picture.motion_val[1][s->block_index[k] + v->blocks_off][1] = s->mv[1][0][1];
            v->mv_f[0][s->block_index[k] + v->blocks_off] = f;
            v->mv_f[1][s->block_index[k] + v->blocks_off] = f;
        }
        return;
    }
    if (v->bmvtype == BMV_TYPE_INTERPOLATED) {
        vc1_pred_mv(v, 0, dmv_x[0], dmv_y[0],   1, v->range_x, v->range_y, v->mb_type[0], pred_flag[0], 0);
        vc1_pred_mv(v, 0, dmv_x[1], dmv_y[1],   1, v->range_x, v->range_y, v->mb_type[0], pred_flag[1], 1);
        return;
    }
    if (dir) { // backward
        vc1_pred_mv(v, n, dmv_x[1], dmv_y[1], mv1, v->range_x, v->range_y, v->mb_type[0], pred_flag[1], 1);
        if (n == 3 || mv1) {
            vc1_pred_mv(v, 0, dmv_x[0], dmv_y[0],   1, v->range_x, v->range_y, v->mb_type[0], 0, 0);
        }
    } else { // forward
        vc1_pred_mv(v, n, dmv_x[0], dmv_y[0], mv1, v->range_x, v->range_y, v->mb_type[0], pred_flag[0], 0);
        if (n == 3 || mv1) {
            vc1_pred_mv(v, 0, dmv_x[1], dmv_y[1],   1, v->range_x, v->range_y, v->mb_type[0], 0, 1);
        }
    }
}

/** Get predicted DC value for I-frames only
 * prediction dir: left=0, top=1
 * @param s MpegEncContext
 * @param overlap flag indicating that overlap filtering is used
 * @param pq integer part of picture quantizer
 * @param[in] n block index in the current MB
 * @param dc_val_ptr Pointer to DC predictor
 * @param dir_ptr Prediction direction for use in AC prediction
 */
static inline int vc1_i_pred_dc(MpegEncContext *s, int overlap, int pq, int n,
                                int16_t **dc_val_ptr, int *dir_ptr)
{
    int a, b, c, wrap, pred, scale;
    int16_t *dc_val;
    static const uint16_t dcpred[32] = {
        -1, 1024,  512,  341,  256,  205,  171,  146,  128,
             114,  102,   93,   85,   79,   73,   68,   64,
              60,   57,   54,   51,   49,   47,   45,   43,
              41,   39,   38,   37,   35,   34,   33
    };

    /* find prediction - wmv3_dc_scale always used here in fact */
    if (n < 4) scale = s->y_dc_scale;
    else       scale = s->c_dc_scale;

    wrap   = s->block_wrap[n];
    dc_val = s->dc_val[0] + s->block_index[n];

    /* B A
     * C X
     */
    c = dc_val[ - 1];
    b = dc_val[ - 1 - wrap];
    a = dc_val[ - wrap];

    if (pq < 9 || !overlap) {
        /* Set outer values */
        if (s->first_slice_line && (n != 2 && n != 3))
            b = a = dcpred[scale];
        if (s->mb_x == 0 && (n != 1 && n != 3))
            b = c = dcpred[scale];
    } else {
        /* Set outer values */
        if (s->first_slice_line && (n != 2 && n != 3))
            b = a = 0;
        if (s->mb_x == 0 && (n != 1 && n != 3))
            b = c = 0;
    }

    if (abs(a - b) <= abs(b - c)) {
        pred     = c;
        *dir_ptr = 1; // left
    } else {
        pred     = a;
        *dir_ptr = 0; // top
    }

    /* update predictor */
    *dc_val_ptr = &dc_val[0];
    return pred;
}


/** Get predicted DC value
 * prediction dir: left=0, top=1
 * @param s MpegEncContext
 * @param overlap flag indicating that overlap filtering is used
 * @param pq integer part of picture quantizer
 * @param[in] n block index in the current MB
 * @param a_avail flag indicating top block availability
 * @param c_avail flag indicating left block availability
 * @param dc_val_ptr Pointer to DC predictor
 * @param dir_ptr Prediction direction for use in AC prediction
 */
static inline int vc1_pred_dc(MpegEncContext *s, int overlap, int pq, int n,
                              int a_avail, int c_avail,
                              int16_t **dc_val_ptr, int *dir_ptr)
{
    int a, b, c, wrap, pred;
    int16_t *dc_val;
    int mb_pos = s->mb_x + s->mb_y * s->mb_stride;
    int q1, q2 = 0;
    int dqscale_index;

    wrap = s->block_wrap[n];
    dc_val = s->dc_val[0] + s->block_index[n];

    /* B A
     * C X
     */
    c = dc_val[ - 1];
    b = dc_val[ - 1 - wrap];
    a = dc_val[ - wrap];
    /* scale predictors if needed */
    q1 = s->current_picture.qscale_table[mb_pos];
    dqscale_index = s->y_dc_scale_table[q1] - 1;
    if (dqscale_index < 0)
        return 0;
    if (c_avail && (n != 1 && n != 3)) {
        q2 = s->current_picture.qscale_table[mb_pos - 1];
        if (q2 && q2 != q1)
            c = (c * s->y_dc_scale_table[q2] * ff_vc1_dqscale[dqscale_index] + 0x20000) >> 18;
    }
    if (a_avail && (n != 2 && n != 3)) {
        q2 = s->current_picture.qscale_table[mb_pos - s->mb_stride];
        if (q2 && q2 != q1)
            a = (a * s->y_dc_scale_table[q2] * ff_vc1_dqscale[dqscale_index] + 0x20000) >> 18;
    }
    if (a_avail && c_avail && (n != 3)) {
        int off = mb_pos;
        if (n != 1)
            off--;
        if (n != 2)
            off -= s->mb_stride;
        q2 = s->current_picture.qscale_table[off];
        if (q2 && q2 != q1)
            b = (b * s->y_dc_scale_table[q2] * ff_vc1_dqscale[dqscale_index] + 0x20000) >> 18;
    }

    if (a_avail && c_avail) {
        if (abs(a - b) <= abs(b - c)) {
            pred     = c;
            *dir_ptr = 1; // left
        } else {
            pred     = a;
            *dir_ptr = 0; // top
        }
    } else if (a_avail) {
        pred     = a;
        *dir_ptr = 0; // top
    } else if (c_avail) {
        pred     = c;
        *dir_ptr = 1; // left
    } else {
        pred     = 0;
        *dir_ptr = 1; // left
    }

    /* update predictor */
    *dc_val_ptr = &dc_val[0];
    return pred;
}

/** @} */ // Block group

/**
 * @name VC1 Macroblock-level functions in Simple/Main Profiles
 * @see 7.1.4, p91 and 8.1.1.7, p(1)04
 * @{
 */

static inline int vc1_coded_block_pred(MpegEncContext * s, int n,
                                       uint8_t **coded_block_ptr)
{
    int xy, wrap, pred, a, b, c;

    xy   = s->block_index[n];
    wrap = s->b8_stride;

    /* B C
     * A X
     */
    a = s->coded_block[xy - 1       ];
    b = s->coded_block[xy - 1 - wrap];
    c = s->coded_block[xy     - wrap];

    if (b == c) {
        pred = a;
    } else {
        pred = c;
    }

    /* store value */
    *coded_block_ptr = &s->coded_block[xy];

    return pred;
}

/**
 * Decode one AC coefficient
 * @param v The VC1 context
 * @param last Last coefficient
 * @param skip How much zero coefficients to skip
 * @param value Decoded AC coefficient value
 * @param codingset set of VLC to decode data
 * @see 8.1.3.4
 */
static void vc1_decode_ac_coeff(VC1Context *v, int *last, int *skip,
                                int *value, int codingset)
{
    GetBitContext *gb = &v->s.gb;
    int index, escape, run = 0, level = 0, lst = 0;

    index = get_vlc2(gb, ff_vc1_ac_coeff_table[codingset].table, AC_VLC_BITS, 3);
    if (index != ff_vc1_ac_sizes[codingset] - 1) {
        run   = vc1_index_decode_table[codingset][index][0];
        level = vc1_index_decode_table[codingset][index][1];
        lst   = index >= vc1_last_decode_table[codingset] || get_bits_left(gb) < 0;
        if (get_bits1(gb))
            level = -level;
    } else {
        escape = decode210(gb);
        if (escape != 2) {
            index = get_vlc2(gb, ff_vc1_ac_coeff_table[codingset].table, AC_VLC_BITS, 3);
            run   = vc1_index_decode_table[codingset][index][0];
            level = vc1_index_decode_table[codingset][index][1];
            lst   = index >= vc1_last_decode_table[codingset];
            if (escape == 0) {
                if (lst)
                    level += vc1_last_delta_level_table[codingset][run];
                else
                    level += vc1_delta_level_table[codingset][run];
            } else {
                if (lst)
                    run += vc1_last_delta_run_table[codingset][level] + 1;
                else
                    run += vc1_delta_run_table[codingset][level] + 1;
            }
            if (get_bits1(gb))
                level = -level;
        } else {
            int sign;
            lst = get_bits1(gb);
            if (v->s.esc3_level_length == 0) {
                if (v->pq < 8 || v->dquantfrm) { // table 59
                    v->s.esc3_level_length = get_bits(gb, 3);
                    if (!v->s.esc3_level_length)
                        v->s.esc3_level_length = get_bits(gb, 2) + 8;
                } else { // table 60
                    v->s.esc3_level_length = get_unary(gb, 1, 6) + 2;
                }
                v->s.esc3_run_length = 3 + get_bits(gb, 2);
            }
            run   = get_bits(gb, v->s.esc3_run_length);
            sign  = get_bits1(gb);
            level = get_bits(gb, v->s.esc3_level_length);
            if (sign)
                level = -level;
        }
    }

    *last  = lst;
    *skip  = run;
    *value = level;
}

/** Decode intra block in intra frames - should be faster than decode_intra_block
 * @param v VC1Context
 * @param block block to decode
 * @param[in] n subblock index
 * @param coded are AC coeffs present or not
 * @param codingset set of VLC to decode data
 */
static int vc1_decode_i_block(VC1Context *v, int16_t block[64], int n,
                              int coded, int codingset)
{
    GetBitContext *gb = &v->s.gb;
    MpegEncContext *s = &v->s;
    int dc_pred_dir = 0; /* Direction of the DC prediction used */
    int i;
    int16_t *dc_val;
    int16_t *ac_val, *ac_val2;
    int dcdiff;

    /* Get DC differential */
    if (n < 4) {
        dcdiff = get_vlc2(&s->gb, ff_msmp4_dc_luma_vlc[s->dc_table_index].table, DC_VLC_BITS, 3);
    } else {
        dcdiff = get_vlc2(&s->gb, ff_msmp4_dc_chroma_vlc[s->dc_table_index].table, DC_VLC_BITS, 3);
    }
    if (dcdiff < 0) {
        av_log(s->avctx, AV_LOG_ERROR, "Illegal DC VLC\n");
        return -1;
    }
    if (dcdiff) {
        if (dcdiff == 119 /* ESC index value */) {
            /* TODO: Optimize */
            if (v->pq == 1)      dcdiff = get_bits(gb, 10);
            else if (v->pq == 2) dcdiff = get_bits(gb, 9);
            else                 dcdiff = get_bits(gb, 8);
        } else {
            if (v->pq == 1)
                dcdiff = (dcdiff << 2) + get_bits(gb, 2) - 3;
            else if (v->pq == 2)
                dcdiff = (dcdiff << 1) + get_bits1(gb)   - 1;
        }
        if (get_bits1(gb))
            dcdiff = -dcdiff;
    }

    /* Prediction */
    dcdiff += vc1_i_pred_dc(&v->s, v->overlap, v->pq, n, &dc_val, &dc_pred_dir);
    *dc_val = dcdiff;

    /* Store the quantized DC coeff, used for prediction */
    if (n < 4) {
        block[0] = dcdiff * s->y_dc_scale;
    } else {
        block[0] = dcdiff * s->c_dc_scale;
    }
    /* Skip ? */
    if (!coded) {
        goto not_coded;
    }

    // AC Decoding
    i = 1;

    {
        int last = 0, skip, value;
        const uint8_t *zz_table;
        int scale;
        int k;

        scale = v->pq * 2 + v->halfpq;

        if (v->s.ac_pred) {
            if (!dc_pred_dir)
                zz_table = v->zz_8x8[2];
            else
                zz_table = v->zz_8x8[3];
        } else
            zz_table = v->zz_8x8[1];

        ac_val  = s->ac_val[0][0] + s->block_index[n] * 16;
        ac_val2 = ac_val;
        if (dc_pred_dir) // left
            ac_val -= 16;
        else // top
            ac_val -= 16 * s->block_wrap[n];

        while (!last) {
            vc1_decode_ac_coeff(v, &last, &skip, &value, codingset);
            i += skip;
            if (i > 63)
                break;
            block[zz_table[i++]] = value;
        }

        /* apply AC prediction if needed */
        if (s->ac_pred) {
            if (dc_pred_dir) { // left
                for (k = 1; k < 8; k++)
                    block[k << v->left_blk_sh] += ac_val[k];
            } else { // top
                for (k = 1; k < 8; k++)
                    block[k << v->top_blk_sh] += ac_val[k + 8];
            }
        }
        /* save AC coeffs for further prediction */
        for (k = 1; k < 8; k++) {
            ac_val2[k]     = block[k << v->left_blk_sh];
            ac_val2[k + 8] = block[k << v->top_blk_sh];
        }

        /* scale AC coeffs */
        for (k = 1; k < 64; k++)
            if (block[k]) {
                block[k] *= scale;
                if (!v->pquantizer)
                    block[k] += (block[k] < 0) ? -v->pq : v->pq;
            }

        if (s->ac_pred) i = 63;
    }

not_coded:
    if (!coded) {
        int k, scale;
        ac_val  = s->ac_val[0][0] + s->block_index[n] * 16;
        ac_val2 = ac_val;

        i = 0;
        scale = v->pq * 2 + v->halfpq;
        memset(ac_val2, 0, 16 * 2);
        if (dc_pred_dir) { // left
            ac_val -= 16;
            if (s->ac_pred)
                memcpy(ac_val2, ac_val, 8 * 2);
        } else { // top
            ac_val -= 16 * s->block_wrap[n];
            if (s->ac_pred)
                memcpy(ac_val2 + 8, ac_val + 8, 8 * 2);
        }

        /* apply AC prediction if needed */
        if (s->ac_pred) {
            if (dc_pred_dir) { //left
                for (k = 1; k < 8; k++) {
                    block[k << v->left_blk_sh] = ac_val[k] * scale;
                    if (!v->pquantizer && block[k << v->left_blk_sh])
                        block[k << v->left_blk_sh] += (block[k << v->left_blk_sh] < 0) ? -v->pq : v->pq;
                }
            } else { // top
                for (k = 1; k < 8; k++) {
                    block[k << v->top_blk_sh] = ac_val[k + 8] * scale;
                    if (!v->pquantizer && block[k << v->top_blk_sh])
                        block[k << v->top_blk_sh] += (block[k << v->top_blk_sh] < 0) ? -v->pq : v->pq;
                }
            }
            i = 63;
        }
    }
    s->block_last_index[n] = i;

    return 0;
}

/** Decode intra block in intra frames - should be faster than decode_intra_block
 * @param v VC1Context
 * @param block block to decode
 * @param[in] n subblock number
 * @param coded are AC coeffs present or not
 * @param codingset set of VLC to decode data
 * @param mquant quantizer value for this macroblock
 */
static int vc1_decode_i_block_adv(VC1Context *v, int16_t block[64], int n,
                                  int coded, int codingset, int mquant)
{
    GetBitContext *gb = &v->s.gb;
    MpegEncContext *s = &v->s;
    int dc_pred_dir = 0; /* Direction of the DC prediction used */
    int i;
    int16_t *dc_val = NULL;
    int16_t *ac_val, *ac_val2;
    int dcdiff;
    int a_avail = v->a_avail, c_avail = v->c_avail;
    int use_pred = s->ac_pred;
    int scale;
    int q1, q2 = 0;
    int mb_pos = s->mb_x + s->mb_y * s->mb_stride;

    /* Get DC differential */
    if (n < 4) {
        dcdiff = get_vlc2(&s->gb, ff_msmp4_dc_luma_vlc[s->dc_table_index].table, DC_VLC_BITS, 3);
    } else {
        dcdiff = get_vlc2(&s->gb, ff_msmp4_dc_chroma_vlc[s->dc_table_index].table, DC_VLC_BITS, 3);
    }
    if (dcdiff < 0) {
        av_log(s->avctx, AV_LOG_ERROR, "Illegal DC VLC\n");
        return -1;
    }
    if (dcdiff) {
        if (dcdiff == 119 /* ESC index value */) {
            /* TODO: Optimize */
            if (mquant == 1)      dcdiff = get_bits(gb, 10);
            else if (mquant == 2) dcdiff = get_bits(gb, 9);
            else                  dcdiff = get_bits(gb, 8);
        } else {
            if (mquant == 1)
                dcdiff = (dcdiff << 2) + get_bits(gb, 2) - 3;
            else if (mquant == 2)
                dcdiff = (dcdiff << 1) + get_bits1(gb)   - 1;
        }
        if (get_bits1(gb))
            dcdiff = -dcdiff;
    }

    /* Prediction */
    dcdiff += vc1_pred_dc(&v->s, v->overlap, mquant, n, v->a_avail, v->c_avail, &dc_val, &dc_pred_dir);
    *dc_val = dcdiff;

    /* Store the quantized DC coeff, used for prediction */
    if (n < 4) {
        block[0] = dcdiff * s->y_dc_scale;
    } else {
        block[0] = dcdiff * s->c_dc_scale;
    }

    //AC Decoding
    i = 1;

    /* check if AC is needed at all */
    if (!a_avail && !c_avail)
        use_pred = 0;
    ac_val  = s->ac_val[0][0] + s->block_index[n] * 16;
    ac_val2 = ac_val;

    scale = mquant * 2 + ((mquant == v->pq) ? v->halfpq : 0);

    if (dc_pred_dir) // left
        ac_val -= 16;
    else // top
        ac_val -= 16 * s->block_wrap[n];

    q1 = s->current_picture.qscale_table[mb_pos];
    if ( dc_pred_dir && c_avail && mb_pos)
        q2 = s->current_picture.qscale_table[mb_pos - 1];
    if (!dc_pred_dir && a_avail && mb_pos >= s->mb_stride)
        q2 = s->current_picture.qscale_table[mb_pos - s->mb_stride];
    if ( dc_pred_dir && n == 1)
        q2 = q1;
    if (!dc_pred_dir && n == 2)
        q2 = q1;
    if (n == 3)
        q2 = q1;

    if (coded) {
        int last = 0, skip, value;
        const uint8_t *zz_table;
        int k;

        if (v->s.ac_pred) {
            if (!use_pred && v->fcm == ILACE_FRAME) {
                zz_table = v->zzi_8x8;
            } else {
                if (!dc_pred_dir) // top
                    zz_table = v->zz_8x8[2];
                else // left
                    zz_table = v->zz_8x8[3];
            }
        } else {
            if (v->fcm != ILACE_FRAME)
                zz_table = v->zz_8x8[1];
            else
                zz_table = v->zzi_8x8;
        }

        while (!last) {
            vc1_decode_ac_coeff(v, &last, &skip, &value, codingset);
            i += skip;
            if (i > 63)
                break;
            block[zz_table[i++]] = value;
        }

        /* apply AC prediction if needed */
        if (use_pred) {
            /* scale predictors if needed*/
            if (q2 && q1 != q2) {
                q1 = q1 * 2 + ((q1 == v->pq) ? v->halfpq : 0) - 1;
                q2 = q2 * 2 + ((q2 == v->pq) ? v->halfpq : 0) - 1;

                if (q1 < 1)
                    return AVERROR_INVALIDDATA;
                if (dc_pred_dir) { // left
                    for (k = 1; k < 8; k++)
                        block[k << v->left_blk_sh] += (ac_val[k] * q2 * ff_vc1_dqscale[q1 - 1] + 0x20000) >> 18;
                } else { // top
                    for (k = 1; k < 8; k++)
                        block[k << v->top_blk_sh] += (ac_val[k + 8] * q2 * ff_vc1_dqscale[q1 - 1] + 0x20000) >> 18;
                }
            } else {
                if (dc_pred_dir) { //left
                    for (k = 1; k < 8; k++)
                        block[k << v->left_blk_sh] += ac_val[k];
                } else { //top
                    for (k = 1; k < 8; k++)
                        block[k << v->top_blk_sh] += ac_val[k + 8];
                }
            }
        }
        /* save AC coeffs for further prediction */
        for (k = 1; k < 8; k++) {
            ac_val2[k    ] = block[k << v->left_blk_sh];
            ac_val2[k + 8] = block[k << v->top_blk_sh];
        }

        /* scale AC coeffs */
        for (k = 1; k < 64; k++)
            if (block[k]) {
                block[k] *= scale;
                if (!v->pquantizer)
                    block[k] += (block[k] < 0) ? -mquant : mquant;
            }

        if (use_pred) i = 63;
    } else { // no AC coeffs
        int k;

        memset(ac_val2, 0, 16 * 2);
        if (dc_pred_dir) { // left
            if (use_pred) {
                memcpy(ac_val2, ac_val, 8 * 2);
                if (q2 && q1 != q2) {
                    q1 = q1 * 2 + ((q1 == v->pq) ? v->halfpq : 0) - 1;
                    q2 = q2 * 2 + ((q2 == v->pq) ? v->halfpq : 0) - 1;
                    if (q1 < 1)
                        return AVERROR_INVALIDDATA;
                    for (k = 1; k < 8; k++)
                        ac_val2[k] = (ac_val2[k] * q2 * ff_vc1_dqscale[q1 - 1] + 0x20000) >> 18;
                }
            }
        } else { // top
            if (use_pred) {
                memcpy(ac_val2 + 8, ac_val + 8, 8 * 2);
                if (q2 && q1 != q2) {
                    q1 = q1 * 2 + ((q1 == v->pq) ? v->halfpq : 0) - 1;
                    q2 = q2 * 2 + ((q2 == v->pq) ? v->halfpq : 0) - 1;
                    if (q1 < 1)
                        return AVERROR_INVALIDDATA;
                    for (k = 1; k < 8; k++)
                        ac_val2[k + 8] = (ac_val2[k + 8] * q2 * ff_vc1_dqscale[q1 - 1] + 0x20000) >> 18;
                }
            }
        }

        /* apply AC prediction if needed */
        if (use_pred) {
            if (dc_pred_dir) { // left
                for (k = 1; k < 8; k++) {
                    block[k << v->left_blk_sh] = ac_val2[k] * scale;
                    if (!v->pquantizer && block[k << v->left_blk_sh])
                        block[k << v->left_blk_sh] += (block[k << v->left_blk_sh] < 0) ? -mquant : mquant;
                }
            } else { // top
                for (k = 1; k < 8; k++) {
                    block[k << v->top_blk_sh] = ac_val2[k + 8] * scale;
                    if (!v->pquantizer && block[k << v->top_blk_sh])
                        block[k << v->top_blk_sh] += (block[k << v->top_blk_sh] < 0) ? -mquant : mquant;
                }
            }
            i = 63;
        }
    }
    s->block_last_index[n] = i;

    return 0;
}

/** Decode intra block in inter frames - more generic version than vc1_decode_i_block
 * @param v VC1Context
 * @param block block to decode
 * @param[in] n subblock index
 * @param coded are AC coeffs present or not
 * @param mquant block quantizer
 * @param codingset set of VLC to decode data
 */
static int vc1_decode_intra_block(VC1Context *v, int16_t block[64], int n,
                                  int coded, int mquant, int codingset)
{
    GetBitContext *gb = &v->s.gb;
    MpegEncContext *s = &v->s;
    int dc_pred_dir = 0; /* Direction of the DC prediction used */
    int i;
    int16_t *dc_val = NULL;
    int16_t *ac_val, *ac_val2;
    int dcdiff;
    int mb_pos = s->mb_x + s->mb_y * s->mb_stride;
    int a_avail = v->a_avail, c_avail = v->c_avail;
    int use_pred = s->ac_pred;
    int scale;
    int q1, q2 = 0;

    s->dsp.clear_block(block);

    /* XXX: Guard against dumb values of mquant */
    mquant = (mquant < 1) ? 0 : ((mquant > 31) ? 31 : mquant);

    /* Set DC scale - y and c use the same */
    s->y_dc_scale = s->y_dc_scale_table[mquant];
    s->c_dc_scale = s->c_dc_scale_table[mquant];

    /* Get DC differential */
    if (n < 4) {
        dcdiff = get_vlc2(&s->gb, ff_msmp4_dc_luma_vlc[s->dc_table_index].table, DC_VLC_BITS, 3);
    } else {
        dcdiff = get_vlc2(&s->gb, ff_msmp4_dc_chroma_vlc[s->dc_table_index].table, DC_VLC_BITS, 3);
    }
    if (dcdiff < 0) {
        av_log(s->avctx, AV_LOG_ERROR, "Illegal DC VLC\n");
        return -1;
    }
    if (dcdiff) {
        if (dcdiff == 119 /* ESC index value */) {
            /* TODO: Optimize */
            if (mquant == 1)      dcdiff = get_bits(gb, 10);
            else if (mquant == 2) dcdiff = get_bits(gb, 9);
            else                  dcdiff = get_bits(gb, 8);
        } else {
            if (mquant == 1)
                dcdiff = (dcdiff << 2) + get_bits(gb, 2) - 3;
            else if (mquant == 2)
                dcdiff = (dcdiff << 1) + get_bits1(gb)   - 1;
        }
        if (get_bits1(gb))
            dcdiff = -dcdiff;
    }

    /* Prediction */
    dcdiff += vc1_pred_dc(&v->s, v->overlap, mquant, n, a_avail, c_avail, &dc_val, &dc_pred_dir);
    *dc_val = dcdiff;

    /* Store the quantized DC coeff, used for prediction */

    if (n < 4) {
        block[0] = dcdiff * s->y_dc_scale;
    } else {
        block[0] = dcdiff * s->c_dc_scale;
    }

    //AC Decoding
    i = 1;

    /* check if AC is needed at all and adjust direction if needed */
    if (!a_avail) dc_pred_dir = 1;
    if (!c_avail) dc_pred_dir = 0;
    if (!a_avail && !c_avail) use_pred = 0;
    ac_val = s->ac_val[0][0] + s->block_index[n] * 16;
    ac_val2 = ac_val;

    scale = mquant * 2 + v->halfpq;

    if (dc_pred_dir) //left
        ac_val -= 16;
    else //top
        ac_val -= 16 * s->block_wrap[n];

    q1 = s->current_picture.qscale_table[mb_pos];
    if (dc_pred_dir && c_avail && mb_pos)
        q2 = s->current_picture.qscale_table[mb_pos - 1];
    if (!dc_pred_dir && a_avail && mb_pos >= s->mb_stride)
        q2 = s->current_picture.qscale_table[mb_pos - s->mb_stride];
    if ( dc_pred_dir && n == 1)
        q2 = q1;
    if (!dc_pred_dir && n == 2)
        q2 = q1;
    if (n == 3) q2 = q1;

    if (coded) {
        int last = 0, skip, value;
        int k;

        while (!last) {
            vc1_decode_ac_coeff(v, &last, &skip, &value, codingset);
            i += skip;
            if (i > 63)
                break;
            if (v->fcm == PROGRESSIVE)
                block[v->zz_8x8[0][i++]] = value;
            else {
                if (use_pred && (v->fcm == ILACE_FRAME)) {
                    if (!dc_pred_dir) // top
                        block[v->zz_8x8[2][i++]] = value;
                    else // left
                        block[v->zz_8x8[3][i++]] = value;
                } else {
                    block[v->zzi_8x8[i++]] = value;
                }
            }
        }

        /* apply AC prediction if needed */
        if (use_pred) {
            /* scale predictors if needed*/
            if (q2 && q1 != q2) {
                q1 = q1 * 2 + ((q1 == v->pq) ? v->halfpq : 0) - 1;
                q2 = q2 * 2 + ((q2 == v->pq) ? v->halfpq : 0) - 1;

                if (q1 < 1)
                    return AVERROR_INVALIDDATA;
                if (dc_pred_dir) { // left
                    for (k = 1; k < 8; k++)
                        block[k << v->left_blk_sh] += (ac_val[k] * q2 * ff_vc1_dqscale[q1 - 1] + 0x20000) >> 18;
                } else { //top
                    for (k = 1; k < 8; k++)
                        block[k << v->top_blk_sh] += (ac_val[k + 8] * q2 * ff_vc1_dqscale[q1 - 1] + 0x20000) >> 18;
                }
            } else {
                if (dc_pred_dir) { // left
                    for (k = 1; k < 8; k++)
                        block[k << v->left_blk_sh] += ac_val[k];
                } else { // top
                    for (k = 1; k < 8; k++)
                        block[k << v->top_blk_sh] += ac_val[k + 8];
                }
            }
        }
        /* save AC coeffs for further prediction */
        for (k = 1; k < 8; k++) {
            ac_val2[k    ] = block[k << v->left_blk_sh];
            ac_val2[k + 8] = block[k << v->top_blk_sh];
        }

        /* scale AC coeffs */
        for (k = 1; k < 64; k++)
            if (block[k]) {
                block[k] *= scale;
                if (!v->pquantizer)
                    block[k] += (block[k] < 0) ? -mquant : mquant;
            }

        if (use_pred) i = 63;
    } else { // no AC coeffs
        int k;

        memset(ac_val2, 0, 16 * 2);
        if (dc_pred_dir) { // left
            if (use_pred) {
                memcpy(ac_val2, ac_val, 8 * 2);
                if (q2 && q1 != q2) {
                    q1 = q1 * 2 + ((q1 == v->pq) ? v->halfpq : 0) - 1;
                    q2 = q2 * 2 + ((q2 == v->pq) ? v->halfpq : 0) - 1;
                    if (q1 < 1)
                        return AVERROR_INVALIDDATA;
                    for (k = 1; k < 8; k++)
                        ac_val2[k] = (ac_val2[k] * q2 * ff_vc1_dqscale[q1 - 1] + 0x20000) >> 18;
                }
            }
        } else { // top
            if (use_pred) {
                memcpy(ac_val2 + 8, ac_val + 8, 8 * 2);
                if (q2 && q1 != q2) {
                    q1 = q1 * 2 + ((q1 == v->pq) ? v->halfpq : 0) - 1;
                    q2 = q2 * 2 + ((q2 == v->pq) ? v->halfpq : 0) - 1;
                    if (q1 < 1)
                        return AVERROR_INVALIDDATA;
                    for (k = 1; k < 8; k++)
                        ac_val2[k + 8] = (ac_val2[k + 8] * q2 * ff_vc1_dqscale[q1 - 1] + 0x20000) >> 18;
                }
            }
        }

        /* apply AC prediction if needed */
        if (use_pred) {
            if (dc_pred_dir) { // left
                for (k = 1; k < 8; k++) {
                    block[k << v->left_blk_sh] = ac_val2[k] * scale;
                    if (!v->pquantizer && block[k << v->left_blk_sh])
                        block[k << v->left_blk_sh] += (block[k << v->left_blk_sh] < 0) ? -mquant : mquant;
                }
            } else { // top
                for (k = 1; k < 8; k++) {
                    block[k << v->top_blk_sh] = ac_val2[k + 8] * scale;
                    if (!v->pquantizer && block[k << v->top_blk_sh])
                        block[k << v->top_blk_sh] += (block[k << v->top_blk_sh] < 0) ? -mquant : mquant;
                }
            }
            i = 63;
        }
    }
    s->block_last_index[n] = i;

    return 0;
}

/** Decode P block
 */
static int vc1_decode_p_block(VC1Context *v, int16_t block[64], int n,
                              int mquant, int ttmb, int first_block,
                              uint8_t *dst, int linesize, int skip_block,
                              int *ttmb_out)
{
    MpegEncContext *s = &v->s;
    GetBitContext *gb = &s->gb;
    int i, j;
    int subblkpat = 0;
    int scale, off, idx, last, skip, value;
    int ttblk = ttmb & 7;
    int pat = 0;

    s->dsp.clear_block(block);

    if (ttmb == -1) {
        ttblk = ff_vc1_ttblk_to_tt[v->tt_index][get_vlc2(gb, ff_vc1_ttblk_vlc[v->tt_index].table, VC1_TTBLK_VLC_BITS, 1)];
    }
    if (ttblk == TT_4X4) {
        subblkpat = ~(get_vlc2(gb, ff_vc1_subblkpat_vlc[v->tt_index].table, VC1_SUBBLKPAT_VLC_BITS, 1) + 1);
    }
    if ((ttblk != TT_8X8 && ttblk != TT_4X4)
        && ((v->ttmbf || (ttmb != -1 && (ttmb & 8) && !first_block))
            || (!v->res_rtm_flag && !first_block))) {
        subblkpat = decode012(gb);
        if (subblkpat)
            subblkpat ^= 3; // swap decoded pattern bits
        if (ttblk == TT_8X4_TOP || ttblk == TT_8X4_BOTTOM)
            ttblk = TT_8X4;
        if (ttblk == TT_4X8_RIGHT || ttblk == TT_4X8_LEFT)
            ttblk = TT_4X8;
    }
    scale = 2 * mquant + ((v->pq == mquant) ? v->halfpq : 0);

    // convert transforms like 8X4_TOP to generic TT and SUBBLKPAT
    if (ttblk == TT_8X4_TOP || ttblk == TT_8X4_BOTTOM) {
        subblkpat = 2 - (ttblk == TT_8X4_TOP);
        ttblk     = TT_8X4;
    }
    if (ttblk == TT_4X8_RIGHT || ttblk == TT_4X8_LEFT) {
        subblkpat = 2 - (ttblk == TT_4X8_LEFT);
        ttblk     = TT_4X8;
    }
    switch (ttblk) {
    case TT_8X8:
        pat  = 0xF;
        i    = 0;
        last = 0;
        while (!last) {
            vc1_decode_ac_coeff(v, &last, &skip, &value, v->codingset2);
            i += skip;
            if (i > 63)
                break;
            if (!v->fcm)
                idx = v->zz_8x8[0][i++];
            else
                idx = v->zzi_8x8[i++];
            block[idx] = value * scale;
            if (!v->pquantizer)
                block[idx] += (block[idx] < 0) ? -mquant : mquant;
        }
        if (!skip_block) {
            if (i == 1)
                v->vc1dsp.vc1_inv_trans_8x8_dc(dst, linesize, block);
            else {
                v->vc1dsp.vc1_inv_trans_8x8(block);
                s->dsp.add_pixels_clamped(block, dst, linesize);
            }
        }
        break;
    case TT_4X4:
        pat = ~subblkpat & 0xF;
        for (j = 0; j < 4; j++) {
            last = subblkpat & (1 << (3 - j));
            i    = 0;
            off  = (j & 1) * 4 + (j & 2) * 16;
            while (!last) {
                vc1_decode_ac_coeff(v, &last, &skip, &value, v->codingset2);
                i += skip;
                if (i > 15)
                    break;
                if (!v->fcm)
                    idx = ff_vc1_simple_progressive_4x4_zz[i++];
                else
                    idx = ff_vc1_adv_interlaced_4x4_zz[i++];
                block[idx + off] = value * scale;
                if (!v->pquantizer)
                    block[idx + off] += (block[idx + off] < 0) ? -mquant : mquant;
            }
            if (!(subblkpat & (1 << (3 - j))) && !skip_block) {
                if (i == 1)
                    v->vc1dsp.vc1_inv_trans_4x4_dc(dst + (j & 1) * 4 + (j & 2) * 2 * linesize, linesize, block + off);
                else
                    v->vc1dsp.vc1_inv_trans_4x4(dst + (j & 1) * 4 + (j & 2) *  2 * linesize, linesize, block + off);
            }
        }
        break;
    case TT_8X4:
        pat = ~((subblkpat & 2) * 6 + (subblkpat & 1) * 3) & 0xF;
        for (j = 0; j < 2; j++) {
            last = subblkpat & (1 << (1 - j));
            i    = 0;
            off  = j * 32;
            while (!last) {
                vc1_decode_ac_coeff(v, &last, &skip, &value, v->codingset2);
                i += skip;
                if (i > 31)
                    break;
                if (!v->fcm)
                    idx = v->zz_8x4[i++] + off;
                else
                    idx = ff_vc1_adv_interlaced_8x4_zz[i++] + off;
                block[idx] = value * scale;
                if (!v->pquantizer)
                    block[idx] += (block[idx] < 0) ? -mquant : mquant;
            }
            if (!(subblkpat & (1 << (1 - j))) && !skip_block) {
                if (i == 1)
                    v->vc1dsp.vc1_inv_trans_8x4_dc(dst + j * 4 * linesize, linesize, block + off);
                else
                    v->vc1dsp.vc1_inv_trans_8x4(dst + j * 4 * linesize, linesize, block + off);
            }
        }
        break;
    case TT_4X8:
        pat = ~(subblkpat * 5) & 0xF;
        for (j = 0; j < 2; j++) {
            last = subblkpat & (1 << (1 - j));
            i    = 0;
            off  = j * 4;
            while (!last) {
                vc1_decode_ac_coeff(v, &last, &skip, &value, v->codingset2);
                i += skip;
                if (i > 31)
                    break;
                if (!v->fcm)
                    idx = v->zz_4x8[i++] + off;
                else
                    idx = ff_vc1_adv_interlaced_4x8_zz[i++] + off;
                block[idx] = value * scale;
                if (!v->pquantizer)
                    block[idx] += (block[idx] < 0) ? -mquant : mquant;
            }
            if (!(subblkpat & (1 << (1 - j))) && !skip_block) {
                if (i == 1)
                    v->vc1dsp.vc1_inv_trans_4x8_dc(dst + j * 4, linesize, block + off);
                else
                    v->vc1dsp.vc1_inv_trans_4x8(dst + j*4, linesize, block + off);
            }
        }
        break;
    }
    if (ttmb_out)
        *ttmb_out |= ttblk << (n * 4);
    return pat;
}

/** @} */ // Macroblock group

static const int size_table  [6] = { 0, 2, 3, 4,  5,  8 };
static const int offset_table[6] = { 0, 1, 3, 7, 15, 31 };

static av_always_inline void vc1_apply_p_v_loop_filter(VC1Context *v, int block_num)
{
    MpegEncContext *s  = &v->s;
    int mb_cbp         = v->cbp[s->mb_x - s->mb_stride],
        block_cbp      = mb_cbp      >> (block_num * 4), bottom_cbp,
        mb_is_intra    = v->is_intra[s->mb_x - s->mb_stride],
        block_is_intra = mb_is_intra >> (block_num * 4), bottom_is_intra;
    int idx, linesize  = block_num > 3 ? s->uvlinesize : s->linesize, ttblk;
    uint8_t *dst;

    if (block_num > 3) {
        dst      = s->dest[block_num - 3];
    } else {
        dst      = s->dest[0] + (block_num & 1) * 8 + ((block_num & 2) * 4 - 8) * linesize;
    }
    if (s->mb_y != s->end_mb_y || block_num < 2) {
        int16_t (*mv)[2];
        int mv_stride;

        if (block_num > 3) {
            bottom_cbp      = v->cbp[s->mb_x]      >> (block_num * 4);
            bottom_is_intra = v->is_intra[s->mb_x] >> (block_num * 4);
            mv              = &v->luma_mv[s->mb_x - s->mb_stride];
            mv_stride       = s->mb_stride;
        } else {
            bottom_cbp      = (block_num < 2) ? (mb_cbp               >> ((block_num + 2) * 4))
                                              : (v->cbp[s->mb_x]      >> ((block_num - 2) * 4));
            bottom_is_intra = (block_num < 2) ? (mb_is_intra          >> ((block_num + 2) * 4))
                                              : (v->is_intra[s->mb_x] >> ((block_num - 2) * 4));
            mv_stride       = s->b8_stride;
            mv              = &s->current_picture.motion_val[0][s->block_index[block_num] - 2 * mv_stride];
        }

        if (bottom_is_intra & 1 || block_is_intra & 1 ||
            mv[0][0] != mv[mv_stride][0] || mv[0][1] != mv[mv_stride][1]) {
            v->vc1dsp.vc1_v_loop_filter8(dst, linesize, v->pq);
        } else {
            idx = ((bottom_cbp >> 2) | block_cbp) & 3;
            if (idx == 3) {
                v->vc1dsp.vc1_v_loop_filter8(dst, linesize, v->pq);
            } else if (idx) {
                if (idx == 1)
                    v->vc1dsp.vc1_v_loop_filter4(dst + 4, linesize, v->pq);
                else
                    v->vc1dsp.vc1_v_loop_filter4(dst,     linesize, v->pq);
            }
        }
    }

    dst -= 4 * linesize;
    ttblk = (v->ttblk[s->mb_x - s->mb_stride] >> (block_num * 4)) & 0xF;
    if (ttblk == TT_4X4 || ttblk == TT_8X4) {
        idx = (block_cbp | (block_cbp >> 2)) & 3;
        if (idx == 3) {
            v->vc1dsp.vc1_v_loop_filter8(dst, linesize, v->pq);
        } else if (idx) {
            if (idx == 1)
                v->vc1dsp.vc1_v_loop_filter4(dst + 4, linesize, v->pq);
            else
                v->vc1dsp.vc1_v_loop_filter4(dst,     linesize, v->pq);
        }
    }
}

static av_always_inline void vc1_apply_p_h_loop_filter(VC1Context *v, int block_num)
{
    MpegEncContext *s  = &v->s;
    int mb_cbp         = v->cbp[s->mb_x - 1 - s->mb_stride],
        block_cbp      = mb_cbp      >> (block_num * 4), right_cbp,
        mb_is_intra    = v->is_intra[s->mb_x - 1 - s->mb_stride],
        block_is_intra = mb_is_intra >> (block_num * 4), right_is_intra;
    int idx, linesize  = block_num > 3 ? s->uvlinesize : s->linesize, ttblk;
    uint8_t *dst;

    if (block_num > 3) {
        dst = s->dest[block_num - 3] - 8 * linesize;
    } else {
        dst = s->dest[0] + (block_num & 1) * 8 + ((block_num & 2) * 4 - 16) * linesize - 8;
    }

    if (s->mb_x != s->mb_width || !(block_num & 5)) {
        int16_t (*mv)[2];

        if (block_num > 3) {
            right_cbp      = v->cbp[s->mb_x - s->mb_stride] >> (block_num * 4);
            right_is_intra = v->is_intra[s->mb_x - s->mb_stride] >> (block_num * 4);
            mv             = &v->luma_mv[s->mb_x - s->mb_stride - 1];
        } else {
            right_cbp      = (block_num & 1) ? (v->cbp[s->mb_x - s->mb_stride]      >> ((block_num - 1) * 4))
                                             : (mb_cbp                              >> ((block_num + 1) * 4));
            right_is_intra = (block_num & 1) ? (v->is_intra[s->mb_x - s->mb_stride] >> ((block_num - 1) * 4))
                                             : (mb_is_intra                         >> ((block_num + 1) * 4));
            mv             = &s->current_picture.motion_val[0][s->block_index[block_num] - s->b8_stride * 2 - 2];
        }
        if (block_is_intra & 1 || right_is_intra & 1 || mv[0][0] != mv[1][0] || mv[0][1] != mv[1][1]) {
            v->vc1dsp.vc1_h_loop_filter8(dst, linesize, v->pq);
        } else {
            idx = ((right_cbp >> 1) | block_cbp) & 5; // FIXME check
            if (idx == 5) {
                v->vc1dsp.vc1_h_loop_filter8(dst, linesize, v->pq);
            } else if (idx) {
                if (idx == 1)
                    v->vc1dsp.vc1_h_loop_filter4(dst + 4 * linesize, linesize, v->pq);
                else
                    v->vc1dsp.vc1_h_loop_filter4(dst,                linesize, v->pq);
            }
        }
    }

    dst -= 4;
    ttblk = (v->ttblk[s->mb_x - s->mb_stride - 1] >> (block_num * 4)) & 0xf;
    if (ttblk == TT_4X4 || ttblk == TT_4X8) {
        idx = (block_cbp | (block_cbp >> 1)) & 5;
        if (idx == 5) {
            v->vc1dsp.vc1_h_loop_filter8(dst, linesize, v->pq);
        } else if (idx) {
            if (idx == 1)
                v->vc1dsp.vc1_h_loop_filter4(dst + linesize * 4, linesize, v->pq);
            else
                v->vc1dsp.vc1_h_loop_filter4(dst,                linesize, v->pq);
        }
    }
}

static void vc1_apply_p_loop_filter(VC1Context *v)
{
    MpegEncContext *s = &v->s;
    int i;

    for (i = 0; i < 6; i++) {
        vc1_apply_p_v_loop_filter(v, i);
    }

    /* V always precedes H, therefore we run H one MB before V;
     * at the end of a row, we catch up to complete the row */
    if (s->mb_x) {
        for (i = 0; i < 6; i++) {
            vc1_apply_p_h_loop_filter(v, i);
        }
        if (s->mb_x == s->mb_width - 1) {
            s->mb_x++;
            ff_update_block_index(s);
            for (i = 0; i < 6; i++) {
                vc1_apply_p_h_loop_filter(v, i);
            }
        }
    }
}

/** Decode one P-frame MB
 */
static int vc1_decode_p_mb(VC1Context *v)
{
    MpegEncContext *s = &v->s;
    GetBitContext *gb = &s->gb;
    int i, j;
    int mb_pos = s->mb_x + s->mb_y * s->mb_stride;
    int cbp; /* cbp decoding stuff */
    int mqdiff, mquant; /* MB quantization */
    int ttmb = v->ttfrm; /* MB Transform type */

    int mb_has_coeffs = 1; /* last_flag */
    int dmv_x, dmv_y; /* Differential MV components */
    int index, index1; /* LUT indexes */
    int val, sign; /* temp values */
    int first_block = 1;
    int dst_idx, off;
    int skipped, fourmv;
    int block_cbp = 0, pat, block_tt = 0, block_intra = 0;

    mquant = v->pq; /* lossy initialization */

    if (v->mv_type_is_raw)
        fourmv = get_bits1(gb);
    else
        fourmv = v->mv_type_mb_plane[mb_pos];
    if (v->skip_is_raw)
        skipped = get_bits1(gb);
    else
        skipped = v->s.mbskip_table[mb_pos];

    if (!fourmv) { /* 1MV mode */
        if (!skipped) {
            GET_MVDATA(dmv_x, dmv_y);

            if (s->mb_intra) {
                s->current_picture.motion_val[1][s->block_index[0]][0] = 0;
                s->current_picture.motion_val[1][s->block_index[0]][1] = 0;
            }
            s->current_picture.mb_type[mb_pos] = s->mb_intra ? MB_TYPE_INTRA : MB_TYPE_16x16;
            vc1_pred_mv(v, 0, dmv_x, dmv_y, 1, v->range_x, v->range_y, v->mb_type[0], 0, 0);

            /* FIXME Set DC val for inter block ? */
            if (s->mb_intra && !mb_has_coeffs) {
                GET_MQUANT();
                s->ac_pred = get_bits1(gb);
                cbp        = 0;
            } else if (mb_has_coeffs) {
                if (s->mb_intra)
                    s->ac_pred = get_bits1(gb);
                cbp = get_vlc2(&v->s.gb, v->cbpcy_vlc->table, VC1_CBPCY_P_VLC_BITS, 2);
                GET_MQUANT();
            } else {
                mquant = v->pq;
                cbp    = 0;
            }
            s->current_picture.qscale_table[mb_pos] = mquant;

            if (!v->ttmbf && !s->mb_intra && mb_has_coeffs)
                ttmb = get_vlc2(gb, ff_vc1_ttmb_vlc[v->tt_index].table,
                                VC1_TTMB_VLC_BITS, 2);
            if (!s->mb_intra) vc1_mc_1mv(v, 0);
            dst_idx = 0;
            for (i = 0; i < 6; i++) {
                s->dc_val[0][s->block_index[i]] = 0;
                dst_idx += i >> 2;
                val = ((cbp >> (5 - i)) & 1);
                off = (i & 4) ? 0 : ((i & 1) * 8 + (i & 2) * 4 * s->linesize);
                v->mb_type[0][s->block_index[i]] = s->mb_intra;
                if (s->mb_intra) {
                    /* check if prediction blocks A and C are available */
                    v->a_avail = v->c_avail = 0;
                    if (i == 2 || i == 3 || !s->first_slice_line)
                        v->a_avail = v->mb_type[0][s->block_index[i] - s->block_wrap[i]];
                    if (i == 1 || i == 3 || s->mb_x)
                        v->c_avail = v->mb_type[0][s->block_index[i] - 1];

                    vc1_decode_intra_block(v, s->block[i], i, val, mquant,
                                           (i & 4) ? v->codingset2 : v->codingset);
                    if ((i>3) && (s->flags & CODEC_FLAG_GRAY))
                        continue;
                    v->vc1dsp.vc1_inv_trans_8x8(s->block[i]);
                    if (v->rangeredfrm)
                        for (j = 0; j < 64; j++)
                            s->block[i][j] <<= 1;
                    s->dsp.put_signed_pixels_clamped(s->block[i], s->dest[dst_idx] + off, i & 4 ? s->uvlinesize : s->linesize);
                    if (v->pq >= 9 && v->overlap) {
                        if (v->c_avail)
                            v->vc1dsp.vc1_h_overlap(s->dest[dst_idx] + off, i & 4 ? s->uvlinesize : s->linesize);
                        if (v->a_avail)
                            v->vc1dsp.vc1_v_overlap(s->dest[dst_idx] + off, i & 4 ? s->uvlinesize : s->linesize);
                    }
                    block_cbp   |= 0xF << (i << 2);
                    block_intra |= 1 << i;
                } else if (val) {
                    pat = vc1_decode_p_block(v, s->block[i], i, mquant, ttmb, first_block,
                                             s->dest[dst_idx] + off, (i & 4) ? s->uvlinesize : s->linesize,
                                             (i & 4) && (s->flags & CODEC_FLAG_GRAY), &block_tt);
                    block_cbp |= pat << (i << 2);
                    if (!v->ttmbf && ttmb < 8)
                        ttmb = -1;
                    first_block = 0;
                }
            }
        } else { // skipped
            s->mb_intra = 0;
            for (i = 0; i < 6; i++) {
                v->mb_type[0][s->block_index[i]] = 0;
                s->dc_val[0][s->block_index[i]]  = 0;
            }
            s->current_picture.mb_type[mb_pos]      = MB_TYPE_SKIP;
            s->current_picture.qscale_table[mb_pos] = 0;
            vc1_pred_mv(v, 0, 0, 0, 1, v->range_x, v->range_y, v->mb_type[0], 0, 0);
            vc1_mc_1mv(v, 0);
        }
    } else { // 4MV mode
        if (!skipped /* unskipped MB */) {
            int intra_count = 0, coded_inter = 0;
            int is_intra[6], is_coded[6];
            /* Get CBPCY */
            cbp = get_vlc2(&v->s.gb, v->cbpcy_vlc->table, VC1_CBPCY_P_VLC_BITS, 2);
            for (i = 0; i < 6; i++) {
                val = ((cbp >> (5 - i)) & 1);
                s->dc_val[0][s->block_index[i]] = 0;
                s->mb_intra                     = 0;
                if (i < 4) {
                    dmv_x = dmv_y = 0;
                    s->mb_intra   = 0;
                    mb_has_coeffs = 0;
                    if (val) {
                        GET_MVDATA(dmv_x, dmv_y);
                    }
                    vc1_pred_mv(v, i, dmv_x, dmv_y, 0, v->range_x, v->range_y, v->mb_type[0], 0, 0);
                    if (!s->mb_intra)
                        vc1_mc_4mv_luma(v, i, 0, 0);
                    intra_count += s->mb_intra;
                    is_intra[i]  = s->mb_intra;
                    is_coded[i]  = mb_has_coeffs;
                }
                if (i & 4) {
                    is_intra[i] = (intra_count >= 3);
                    is_coded[i] = val;
                }
                if (i == 4)
                    vc1_mc_4mv_chroma(v, 0);
                v->mb_type[0][s->block_index[i]] = is_intra[i];
                if (!coded_inter)
                    coded_inter = !is_intra[i] & is_coded[i];
            }
            // if there are no coded blocks then don't do anything more
            dst_idx = 0;
            if (!intra_count && !coded_inter)
                goto end;
            GET_MQUANT();
            s->current_picture.qscale_table[mb_pos] = mquant;
            /* test if block is intra and has pred */
            {
                int intrapred = 0;
                for (i = 0; i < 6; i++)
                    if (is_intra[i]) {
                        if (((!s->first_slice_line || (i == 2 || i == 3)) && v->mb_type[0][s->block_index[i] - s->block_wrap[i]])
                            || ((s->mb_x || (i == 1 || i == 3)) && v->mb_type[0][s->block_index[i] - 1])) {
                            intrapred = 1;
                            break;
                        }
                    }
                if (intrapred)
                    s->ac_pred = get_bits1(gb);
                else
                    s->ac_pred = 0;
            }
            if (!v->ttmbf && coded_inter)
                ttmb = get_vlc2(gb, ff_vc1_ttmb_vlc[v->tt_index].table, VC1_TTMB_VLC_BITS, 2);
            for (i = 0; i < 6; i++) {
                dst_idx    += i >> 2;
                off         = (i & 4) ? 0 : ((i & 1) * 8 + (i & 2) * 4 * s->linesize);
                s->mb_intra = is_intra[i];
                if (is_intra[i]) {
                    /* check if prediction blocks A and C are available */
                    v->a_avail = v->c_avail = 0;
                    if (i == 2 || i == 3 || !s->first_slice_line)
                        v->a_avail = v->mb_type[0][s->block_index[i] - s->block_wrap[i]];
                    if (i == 1 || i == 3 || s->mb_x)
                        v->c_avail = v->mb_type[0][s->block_index[i] - 1];

                    vc1_decode_intra_block(v, s->block[i], i, is_coded[i], mquant,
                                           (i & 4) ? v->codingset2 : v->codingset);
                    if ((i>3) && (s->flags & CODEC_FLAG_GRAY))
                        continue;
                    v->vc1dsp.vc1_inv_trans_8x8(s->block[i]);
                    if (v->rangeredfrm)
                        for (j = 0; j < 64; j++)
                            s->block[i][j] <<= 1;
                    s->dsp.put_signed_pixels_clamped(s->block[i], s->dest[dst_idx] + off,
                                                     (i & 4) ? s->uvlinesize : s->linesize);
                    if (v->pq >= 9 && v->overlap) {
                        if (v->c_avail)
                            v->vc1dsp.vc1_h_overlap(s->dest[dst_idx] + off, i & 4 ? s->uvlinesize : s->linesize);
                        if (v->a_avail)
                            v->vc1dsp.vc1_v_overlap(s->dest[dst_idx] + off, i & 4 ? s->uvlinesize : s->linesize);
                    }
                    block_cbp   |= 0xF << (i << 2);
                    block_intra |= 1 << i;
                } else if (is_coded[i]) {
                    pat = vc1_decode_p_block(v, s->block[i], i, mquant, ttmb,
                                             first_block, s->dest[dst_idx] + off,
                                             (i & 4) ? s->uvlinesize : s->linesize,
                                             (i & 4) && (s->flags & CODEC_FLAG_GRAY),
                                             &block_tt);
                    block_cbp |= pat << (i << 2);
                    if (!v->ttmbf && ttmb < 8)
                        ttmb = -1;
                    first_block = 0;
                }
            }
        } else { // skipped MB
            s->mb_intra                               = 0;
            s->current_picture.qscale_table[mb_pos] = 0;
            for (i = 0; i < 6; i++) {
                v->mb_type[0][s->block_index[i]] = 0;
                s->dc_val[0][s->block_index[i]]  = 0;
            }
            for (i = 0; i < 4; i++) {
                vc1_pred_mv(v, i, 0, 0, 0, v->range_x, v->range_y, v->mb_type[0], 0, 0);
                vc1_mc_4mv_luma(v, i, 0, 0);
            }
            vc1_mc_4mv_chroma(v, 0);
            s->current_picture.qscale_table[mb_pos] = 0;
        }
    }
end:
    v->cbp[s->mb_x]      = block_cbp;
    v->ttblk[s->mb_x]    = block_tt;
    v->is_intra[s->mb_x] = block_intra;

    return 0;
}

/* Decode one macroblock in an interlaced frame p picture */

static int vc1_decode_p_mb_intfr(VC1Context *v)
{
    MpegEncContext *s = &v->s;
    GetBitContext *gb = &s->gb;
    int i;
    int mb_pos = s->mb_x + s->mb_y * s->mb_stride;
    int cbp = 0; /* cbp decoding stuff */
    int mqdiff, mquant; /* MB quantization */
    int ttmb = v->ttfrm; /* MB Transform type */

    int mb_has_coeffs = 1; /* last_flag */
    int dmv_x, dmv_y; /* Differential MV components */
    int val; /* temp value */
    int first_block = 1;
    int dst_idx, off;
    int skipped, fourmv = 0, twomv = 0;
    int block_cbp = 0, pat, block_tt = 0;
    int idx_mbmode = 0, mvbp;
    int stride_y, fieldtx;

    mquant = v->pq; /* Lossy initialization */

    if (v->skip_is_raw)
        skipped = get_bits1(gb);
    else
        skipped = v->s.mbskip_table[mb_pos];
    if (!skipped) {
        if (v->fourmvswitch)
            idx_mbmode = get_vlc2(gb, v->mbmode_vlc->table, VC1_INTFR_4MV_MBMODE_VLC_BITS, 2); // try getting this done
        else
            idx_mbmode = get_vlc2(gb, v->mbmode_vlc->table, VC1_INTFR_NON4MV_MBMODE_VLC_BITS, 2); // in a single line
        switch (ff_vc1_mbmode_intfrp[v->fourmvswitch][idx_mbmode][0]) {
        /* store the motion vector type in a flag (useful later) */
        case MV_PMODE_INTFR_4MV:
            fourmv = 1;
            v->blk_mv_type[s->block_index[0]] = 0;
            v->blk_mv_type[s->block_index[1]] = 0;
            v->blk_mv_type[s->block_index[2]] = 0;
            v->blk_mv_type[s->block_index[3]] = 0;
            break;
        case MV_PMODE_INTFR_4MV_FIELD:
            fourmv = 1;
            v->blk_mv_type[s->block_index[0]] = 1;
            v->blk_mv_type[s->block_index[1]] = 1;
            v->blk_mv_type[s->block_index[2]] = 1;
            v->blk_mv_type[s->block_index[3]] = 1;
            break;
        case MV_PMODE_INTFR_2MV_FIELD:
            twomv = 1;
            v->blk_mv_type[s->block_index[0]] = 1;
            v->blk_mv_type[s->block_index[1]] = 1;
            v->blk_mv_type[s->block_index[2]] = 1;
            v->blk_mv_type[s->block_index[3]] = 1;
            break;
        case MV_PMODE_INTFR_1MV:
            v->blk_mv_type[s->block_index[0]] = 0;
            v->blk_mv_type[s->block_index[1]] = 0;
            v->blk_mv_type[s->block_index[2]] = 0;
            v->blk_mv_type[s->block_index[3]] = 0;
            break;
        }
        if (ff_vc1_mbmode_intfrp[v->fourmvswitch][idx_mbmode][0] == MV_PMODE_INTFR_INTRA) { // intra MB
            for (i = 0; i < 4; i++) {
                s->current_picture.motion_val[1][s->block_index[i]][0] = 0;
                s->current_picture.motion_val[1][s->block_index[i]][1] = 0;
            }
            s->current_picture.mb_type[mb_pos]                     = MB_TYPE_INTRA;
            s->mb_intra = v->is_intra[s->mb_x] = 1;
            for (i = 0; i < 6; i++)
                v->mb_type[0][s->block_index[i]] = 1;
            fieldtx = v->fieldtx_plane[mb_pos] = get_bits1(gb);
            mb_has_coeffs = get_bits1(gb);
            if (mb_has_coeffs)
                cbp = 1 + get_vlc2(&v->s.gb, v->cbpcy_vlc->table, VC1_CBPCY_P_VLC_BITS, 2);
            v->s.ac_pred = v->acpred_plane[mb_pos] = get_bits1(gb);
            GET_MQUANT();
            s->current_picture.qscale_table[mb_pos] = mquant;
            /* Set DC scale - y and c use the same (not sure if necessary here) */
            s->y_dc_scale = s->y_dc_scale_table[mquant];
            s->c_dc_scale = s->c_dc_scale_table[mquant];
            dst_idx = 0;
            for (i = 0; i < 6; i++) {
                s->dc_val[0][s->block_index[i]] = 0;
                dst_idx += i >> 2;
                val = ((cbp >> (5 - i)) & 1);
                v->mb_type[0][s->block_index[i]] = s->mb_intra;
                v->a_avail = v->c_avail = 0;
                if (i == 2 || i == 3 || !s->first_slice_line)
                    v->a_avail = v->mb_type[0][s->block_index[i] - s->block_wrap[i]];
                if (i == 1 || i == 3 || s->mb_x)
                    v->c_avail = v->mb_type[0][s->block_index[i] - 1];

                vc1_decode_intra_block(v, s->block[i], i, val, mquant,
                                       (i & 4) ? v->codingset2 : v->codingset);
                if ((i>3) && (s->flags & CODEC_FLAG_GRAY)) continue;
                v->vc1dsp.vc1_inv_trans_8x8(s->block[i]);
                if (i < 4) {
                    stride_y = s->linesize << fieldtx;
                    off = (fieldtx) ? ((i & 1) * 8) + ((i & 2) >> 1) * s->linesize : (i & 1) * 8 + 4 * (i & 2) * s->linesize;
                } else {
                    stride_y = s->uvlinesize;
                    off = 0;
                }
                s->dsp.put_signed_pixels_clamped(s->block[i], s->dest[dst_idx] + off, stride_y);
                //TODO: loop filter
            }

        } else { // inter MB
            mb_has_coeffs = ff_vc1_mbmode_intfrp[v->fourmvswitch][idx_mbmode][3];
            if (mb_has_coeffs)
                cbp = 1 + get_vlc2(&v->s.gb, v->cbpcy_vlc->table, VC1_CBPCY_P_VLC_BITS, 2);
            if (ff_vc1_mbmode_intfrp[v->fourmvswitch][idx_mbmode][0] == MV_PMODE_INTFR_2MV_FIELD) {
                v->twomvbp = get_vlc2(gb, v->twomvbp_vlc->table, VC1_2MV_BLOCK_PATTERN_VLC_BITS, 1);
            } else {
                if ((ff_vc1_mbmode_intfrp[v->fourmvswitch][idx_mbmode][0] == MV_PMODE_INTFR_4MV)
                    || (ff_vc1_mbmode_intfrp[v->fourmvswitch][idx_mbmode][0] == MV_PMODE_INTFR_4MV_FIELD)) {
                    v->fourmvbp = get_vlc2(gb, v->fourmvbp_vlc->table, VC1_4MV_BLOCK_PATTERN_VLC_BITS, 1);
                }
            }
            s->mb_intra = v->is_intra[s->mb_x] = 0;
            for (i = 0; i < 6; i++)
                v->mb_type[0][s->block_index[i]] = 0;
            fieldtx = v->fieldtx_plane[mb_pos] = ff_vc1_mbmode_intfrp[v->fourmvswitch][idx_mbmode][1];
            /* for all motion vector read MVDATA and motion compensate each block */
            dst_idx = 0;
            if (fourmv) {
                mvbp = v->fourmvbp;
                for (i = 0; i < 6; i++) {
                    if (i < 4) {
                        dmv_x = dmv_y = 0;
                        val   = ((mvbp >> (3 - i)) & 1);
                        if (val) {
                            get_mvdata_interlaced(v, &dmv_x, &dmv_y, 0);
                        }
                        vc1_pred_mv_intfr(v, i, dmv_x, dmv_y, 0, v->range_x, v->range_y, v->mb_type[0], 0);
                        vc1_mc_4mv_luma(v, i, 0, 0);
                    } else if (i == 4) {
                        vc1_mc_4mv_chroma4(v, 0, 0, 0);
                    }
                }
            } else if (twomv) {
                mvbp  = v->twomvbp;
                dmv_x = dmv_y = 0;
                if (mvbp & 2) {
                    get_mvdata_interlaced(v, &dmv_x, &dmv_y, 0);
                }
                vc1_pred_mv_intfr(v, 0, dmv_x, dmv_y, 2, v->range_x, v->range_y, v->mb_type[0], 0);
                vc1_mc_4mv_luma(v, 0, 0, 0);
                vc1_mc_4mv_luma(v, 1, 0, 0);
                dmv_x = dmv_y = 0;
                if (mvbp & 1) {
                    get_mvdata_interlaced(v, &dmv_x, &dmv_y, 0);
                }
                vc1_pred_mv_intfr(v, 2, dmv_x, dmv_y, 2, v->range_x, v->range_y, v->mb_type[0], 0);
                vc1_mc_4mv_luma(v, 2, 0, 0);
                vc1_mc_4mv_luma(v, 3, 0, 0);
                vc1_mc_4mv_chroma4(v, 0, 0, 0);
            } else {
                mvbp = ff_vc1_mbmode_intfrp[v->fourmvswitch][idx_mbmode][2];
                dmv_x = dmv_y = 0;
                if (mvbp) {
                    get_mvdata_interlaced(v, &dmv_x, &dmv_y, 0);
                }
                vc1_pred_mv_intfr(v, 0, dmv_x, dmv_y, 1, v->range_x, v->range_y, v->mb_type[0], 0);
                vc1_mc_1mv(v, 0);
            }
            if (cbp)
                GET_MQUANT();  // p. 227
            s->current_picture.qscale_table[mb_pos] = mquant;
            if (!v->ttmbf && cbp)
                ttmb = get_vlc2(gb, ff_vc1_ttmb_vlc[v->tt_index].table, VC1_TTMB_VLC_BITS, 2);
            for (i = 0; i < 6; i++) {
                s->dc_val[0][s->block_index[i]] = 0;
                dst_idx += i >> 2;
                val = ((cbp >> (5 - i)) & 1);
                if (!fieldtx)
                    off = (i & 4) ? 0 : ((i & 1) * 8 + (i & 2) * 4 * s->linesize);
                else
                    off = (i & 4) ? 0 : ((i & 1) * 8 + ((i > 1) * s->linesize));
                if (val) {
                    pat = vc1_decode_p_block(v, s->block[i], i, mquant, ttmb,
                                             first_block, s->dest[dst_idx] + off,
                                             (i & 4) ? s->uvlinesize : (s->linesize << fieldtx),
                                             (i & 4) && (s->flags & CODEC_FLAG_GRAY), &block_tt);
                    block_cbp |= pat << (i << 2);
                    if (!v->ttmbf && ttmb < 8)
                        ttmb = -1;
                    first_block = 0;
                }
            }
        }
    } else { // skipped
        s->mb_intra = v->is_intra[s->mb_x] = 0;
        for (i = 0; i < 6; i++) {
            v->mb_type[0][s->block_index[i]] = 0;
            s->dc_val[0][s->block_index[i]] = 0;
        }
        s->current_picture.mb_type[mb_pos]      = MB_TYPE_SKIP;
        s->current_picture.qscale_table[mb_pos] = 0;
        v->blk_mv_type[s->block_index[0]] = 0;
        v->blk_mv_type[s->block_index[1]] = 0;
        v->blk_mv_type[s->block_index[2]] = 0;
        v->blk_mv_type[s->block_index[3]] = 0;
        vc1_pred_mv_intfr(v, 0, 0, 0, 1, v->range_x, v->range_y, v->mb_type[0], 0);
        vc1_mc_1mv(v, 0);
    }
    if (s->mb_x == s->mb_width - 1)
        memmove(v->is_intra_base, v->is_intra, sizeof(v->is_intra_base[0])*s->mb_stride);
    return 0;
}

static int vc1_decode_p_mb_intfi(VC1Context *v)
{
    MpegEncContext *s = &v->s;
    GetBitContext *gb = &s->gb;
    int i;
    int mb_pos = s->mb_x + s->mb_y * s->mb_stride;
    int cbp = 0; /* cbp decoding stuff */
    int mqdiff, mquant; /* MB quantization */
    int ttmb = v->ttfrm; /* MB Transform type */

    int mb_has_coeffs = 1; /* last_flag */
    int dmv_x, dmv_y; /* Differential MV components */
    int val; /* temp values */
    int first_block = 1;
    int dst_idx, off;
    int pred_flag = 0;
    int block_cbp = 0, pat, block_tt = 0;
    int idx_mbmode = 0;

    mquant = v->pq; /* Lossy initialization */

    idx_mbmode = get_vlc2(gb, v->mbmode_vlc->table, VC1_IF_MBMODE_VLC_BITS, 2);
    if (idx_mbmode <= 1) { // intra MB
        s->mb_intra = v->is_intra[s->mb_x] = 1;
        s->current_picture.motion_val[1][s->block_index[0] + v->blocks_off][0] = 0;
        s->current_picture.motion_val[1][s->block_index[0] + v->blocks_off][1] = 0;
        s->current_picture.mb_type[mb_pos + v->mb_off] = MB_TYPE_INTRA;
        GET_MQUANT();
        s->current_picture.qscale_table[mb_pos] = mquant;
        /* Set DC scale - y and c use the same (not sure if necessary here) */
        s->y_dc_scale = s->y_dc_scale_table[mquant];
        s->c_dc_scale = s->c_dc_scale_table[mquant];
        v->s.ac_pred  = v->acpred_plane[mb_pos] = get_bits1(gb);
        mb_has_coeffs = idx_mbmode & 1;
        if (mb_has_coeffs)
            cbp = 1 + get_vlc2(&v->s.gb, v->cbpcy_vlc->table, VC1_ICBPCY_VLC_BITS, 2);
        dst_idx = 0;
        for (i = 0; i < 6; i++) {
            s->dc_val[0][s->block_index[i]]  = 0;
            v->mb_type[0][s->block_index[i]] = 1;
            dst_idx += i >> 2;
            val = ((cbp >> (5 - i)) & 1);
            v->a_avail = v->c_avail = 0;
            if (i == 2 || i == 3 || !s->first_slice_line)
                v->a_avail = v->mb_type[0][s->block_index[i] - s->block_wrap[i]];
            if (i == 1 || i == 3 || s->mb_x)
                v->c_avail = v->mb_type[0][s->block_index[i] - 1];

            vc1_decode_intra_block(v, s->block[i], i, val, mquant,
                                   (i & 4) ? v->codingset2 : v->codingset);
            if ((i>3) && (s->flags & CODEC_FLAG_GRAY))
                continue;
            v->vc1dsp.vc1_inv_trans_8x8(s->block[i]);
            off  = (i & 4) ? 0 : ((i & 1) * 8 + (i & 2) * 4 * s->linesize);
            s->dsp.put_signed_pixels_clamped(s->block[i], s->dest[dst_idx] + off, (i & 4) ? s->uvlinesize : s->linesize);
            // TODO: loop filter
        }
    } else {
        s->mb_intra = v->is_intra[s->mb_x] = 0;
        s->current_picture.mb_type[mb_pos + v->mb_off] = MB_TYPE_16x16;
        for (i = 0; i < 6; i++) v->mb_type[0][s->block_index[i]] = 0;
        if (idx_mbmode <= 5) { // 1-MV
            dmv_x = dmv_y = pred_flag = 0;
            if (idx_mbmode & 1) {
                get_mvdata_interlaced(v, &dmv_x, &dmv_y, &pred_flag);
            }
            vc1_pred_mv(v, 0, dmv_x, dmv_y, 1, v->range_x, v->range_y, v->mb_type[0], pred_flag, 0);
            vc1_mc_1mv(v, 0);
            mb_has_coeffs = !(idx_mbmode & 2);
        } else { // 4-MV
            v->fourmvbp = get_vlc2(gb, v->fourmvbp_vlc->table, VC1_4MV_BLOCK_PATTERN_VLC_BITS, 1);
            for (i = 0; i < 6; i++) {
                if (i < 4) {
                    dmv_x = dmv_y = pred_flag = 0;
                    val   = ((v->fourmvbp >> (3 - i)) & 1);
                    if (val) {
                        get_mvdata_interlaced(v, &dmv_x, &dmv_y, &pred_flag);
                    }
                    vc1_pred_mv(v, i, dmv_x, dmv_y, 0, v->range_x, v->range_y, v->mb_type[0], pred_flag, 0);
                    vc1_mc_4mv_luma(v, i, 0, 0);
                } else if (i == 4)
                    vc1_mc_4mv_chroma(v, 0);
            }
            mb_has_coeffs = idx_mbmode & 1;
        }
        if (mb_has_coeffs)
            cbp = 1 + get_vlc2(&v->s.gb, v->cbpcy_vlc->table, VC1_CBPCY_P_VLC_BITS, 2);
        if (cbp) {
            GET_MQUANT();
        }
        s->current_picture.qscale_table[mb_pos] = mquant;
        if (!v->ttmbf && cbp) {
            ttmb = get_vlc2(gb, ff_vc1_ttmb_vlc[v->tt_index].table, VC1_TTMB_VLC_BITS, 2);
        }
        dst_idx = 0;
        for (i = 0; i < 6; i++) {
            s->dc_val[0][s->block_index[i]] = 0;
            dst_idx += i >> 2;
            val = ((cbp >> (5 - i)) & 1);
            off = (i & 4) ? 0 : (i & 1) * 8 + (i & 2) * 4 * s->linesize;
            if (val) {
                pat = vc1_decode_p_block(v, s->block[i], i, mquant, ttmb,
                                         first_block, s->dest[dst_idx] + off,
                                         (i & 4) ? s->uvlinesize : s->linesize,
                                         (i & 4) && (s->flags & CODEC_FLAG_GRAY),
                                         &block_tt);
                block_cbp |= pat << (i << 2);
                if (!v->ttmbf && ttmb < 8) ttmb = -1;
                first_block = 0;
            }
        }
    }
    if (s->mb_x == s->mb_width - 1)
        memmove(v->is_intra_base, v->is_intra, sizeof(v->is_intra_base[0]) * s->mb_stride);
    return 0;
}

/** Decode one B-frame MB (in Main profile)
 */
static void vc1_decode_b_mb(VC1Context *v)
{
    MpegEncContext *s = &v->s;
    GetBitContext *gb = &s->gb;
    int i, j;
    int mb_pos = s->mb_x + s->mb_y * s->mb_stride;
    int cbp = 0; /* cbp decoding stuff */
    int mqdiff, mquant; /* MB quantization */
    int ttmb = v->ttfrm; /* MB Transform type */
    int mb_has_coeffs = 0; /* last_flag */
    int index, index1; /* LUT indexes */
    int val, sign; /* temp values */
    int first_block = 1;
    int dst_idx, off;
    int skipped, direct;
    int dmv_x[2], dmv_y[2];
    int bmvtype = BMV_TYPE_BACKWARD;

    mquant      = v->pq; /* lossy initialization */
    s->mb_intra = 0;

    if (v->dmb_is_raw)
        direct = get_bits1(gb);
    else
        direct = v->direct_mb_plane[mb_pos];
    if (v->skip_is_raw)
        skipped = get_bits1(gb);
    else
        skipped = v->s.mbskip_table[mb_pos];

    dmv_x[0] = dmv_x[1] = dmv_y[0] = dmv_y[1] = 0;
    for (i = 0; i < 6; i++) {
        v->mb_type[0][s->block_index[i]] = 0;
        s->dc_val[0][s->block_index[i]]  = 0;
    }
    s->current_picture.qscale_table[mb_pos] = 0;

    if (!direct) {
        if (!skipped) {
            GET_MVDATA(dmv_x[0], dmv_y[0]);
            dmv_x[1] = dmv_x[0];
            dmv_y[1] = dmv_y[0];
        }
        if (skipped || !s->mb_intra) {
            bmvtype = decode012(gb);
            switch (bmvtype) {
            case 0:
                bmvtype = (v->bfraction >= (B_FRACTION_DEN/2)) ? BMV_TYPE_BACKWARD : BMV_TYPE_FORWARD;
                break;
            case 1:
                bmvtype = (v->bfraction >= (B_FRACTION_DEN/2)) ? BMV_TYPE_FORWARD : BMV_TYPE_BACKWARD;
                break;
            case 2:
                bmvtype  = BMV_TYPE_INTERPOLATED;
                dmv_x[0] = dmv_y[0] = 0;
            }
        }
    }
    for (i = 0; i < 6; i++)
        v->mb_type[0][s->block_index[i]] = s->mb_intra;

    if (skipped) {
        if (direct)
            bmvtype = BMV_TYPE_INTERPOLATED;
        vc1_pred_b_mv(v, dmv_x, dmv_y, direct, bmvtype);
        vc1_b_mc(v, dmv_x, dmv_y, direct, bmvtype);
        return;
    }
    if (direct) {
        cbp = get_vlc2(&v->s.gb, v->cbpcy_vlc->table, VC1_CBPCY_P_VLC_BITS, 2);
        GET_MQUANT();
        s->mb_intra = 0;
        s->current_picture.qscale_table[mb_pos] = mquant;
        if (!v->ttmbf)
            ttmb = get_vlc2(gb, ff_vc1_ttmb_vlc[v->tt_index].table, VC1_TTMB_VLC_BITS, 2);
        dmv_x[0] = dmv_y[0] = dmv_x[1] = dmv_y[1] = 0;
        vc1_pred_b_mv(v, dmv_x, dmv_y, direct, bmvtype);
        vc1_b_mc(v, dmv_x, dmv_y, direct, bmvtype);
    } else {
        if (!mb_has_coeffs && !s->mb_intra) {
            /* no coded blocks - effectively skipped */
            vc1_pred_b_mv(v, dmv_x, dmv_y, direct, bmvtype);
            vc1_b_mc(v, dmv_x, dmv_y, direct, bmvtype);
            return;
        }
        if (s->mb_intra && !mb_has_coeffs) {
            GET_MQUANT();
            s->current_picture.qscale_table[mb_pos] = mquant;
            s->ac_pred = get_bits1(gb);
            cbp = 0;
            vc1_pred_b_mv(v, dmv_x, dmv_y, direct, bmvtype);
        } else {
            if (bmvtype == BMV_TYPE_INTERPOLATED) {
                GET_MVDATA(dmv_x[0], dmv_y[0]);
                if (!mb_has_coeffs) {
                    /* interpolated skipped block */
                    vc1_pred_b_mv(v, dmv_x, dmv_y, direct, bmvtype);
                    vc1_b_mc(v, dmv_x, dmv_y, direct, bmvtype);
                    return;
                }
            }
            vc1_pred_b_mv(v, dmv_x, dmv_y, direct, bmvtype);
            if (!s->mb_intra) {
                vc1_b_mc(v, dmv_x, dmv_y, direct, bmvtype);
            }
            if (s->mb_intra)
                s->ac_pred = get_bits1(gb);
            cbp = get_vlc2(&v->s.gb, v->cbpcy_vlc->table, VC1_CBPCY_P_VLC_BITS, 2);
            GET_MQUANT();
            s->current_picture.qscale_table[mb_pos] = mquant;
            if (!v->ttmbf && !s->mb_intra && mb_has_coeffs)
                ttmb = get_vlc2(gb, ff_vc1_ttmb_vlc[v->tt_index].table, VC1_TTMB_VLC_BITS, 2);
        }
    }
    dst_idx = 0;
    for (i = 0; i < 6; i++) {
        s->dc_val[0][s->block_index[i]] = 0;
        dst_idx += i >> 2;
        val = ((cbp >> (5 - i)) & 1);
        off = (i & 4) ? 0 : ((i & 1) * 8 + (i & 2) * 4 * s->linesize);
        v->mb_type[0][s->block_index[i]] = s->mb_intra;
        if (s->mb_intra) {
            /* check if prediction blocks A and C are available */
            v->a_avail = v->c_avail = 0;
            if (i == 2 || i == 3 || !s->first_slice_line)
                v->a_avail = v->mb_type[0][s->block_index[i] - s->block_wrap[i]];
            if (i == 1 || i == 3 || s->mb_x)
                v->c_avail = v->mb_type[0][s->block_index[i] - 1];

            vc1_decode_intra_block(v, s->block[i], i, val, mquant,
                                   (i & 4) ? v->codingset2 : v->codingset);
            if ((i>3) && (s->flags & CODEC_FLAG_GRAY))
                continue;
            v->vc1dsp.vc1_inv_trans_8x8(s->block[i]);
            if (v->rangeredfrm)
                for (j = 0; j < 64; j++)
                    s->block[i][j] <<= 1;
            s->dsp.put_signed_pixels_clamped(s->block[i], s->dest[dst_idx] + off, i & 4 ? s->uvlinesize : s->linesize);
        } else if (val) {
            vc1_decode_p_block(v, s->block[i], i, mquant, ttmb,
                               first_block, s->dest[dst_idx] + off,
                               (i & 4) ? s->uvlinesize : s->linesize,
                               (i & 4) && (s->flags & CODEC_FLAG_GRAY), NULL);
            if (!v->ttmbf && ttmb < 8)
                ttmb = -1;
            first_block = 0;
        }
    }
}

/** Decode one B-frame MB (in interlaced field B picture)
 */
static void vc1_decode_b_mb_intfi(VC1Context *v)
{
    MpegEncContext *s = &v->s;
    GetBitContext *gb = &s->gb;
    int i, j;
    int mb_pos = s->mb_x + s->mb_y * s->mb_stride;
    int cbp = 0; /* cbp decoding stuff */
    int mqdiff, mquant; /* MB quantization */
    int ttmb = v->ttfrm; /* MB Transform type */
    int mb_has_coeffs = 0; /* last_flag */
    int val; /* temp value */
    int first_block = 1;
    int dst_idx, off;
    int fwd;
    int dmv_x[2], dmv_y[2], pred_flag[2];
    int bmvtype = BMV_TYPE_BACKWARD;
    int idx_mbmode;

    mquant      = v->pq; /* Lossy initialization */
    s->mb_intra = 0;

    idx_mbmode = get_vlc2(gb, v->mbmode_vlc->table, VC1_IF_MBMODE_VLC_BITS, 2);
    if (idx_mbmode <= 1) { // intra MB
        s->mb_intra = v->is_intra[s->mb_x] = 1;
        s->current_picture.motion_val[1][s->block_index[0]][0] = 0;
        s->current_picture.motion_val[1][s->block_index[0]][1] = 0;
        s->current_picture.mb_type[mb_pos + v->mb_off]         = MB_TYPE_INTRA;
        GET_MQUANT();
        s->current_picture.qscale_table[mb_pos] = mquant;
        /* Set DC scale - y and c use the same (not sure if necessary here) */
        s->y_dc_scale = s->y_dc_scale_table[mquant];
        s->c_dc_scale = s->c_dc_scale_table[mquant];
        v->s.ac_pred  = v->acpred_plane[mb_pos] = get_bits1(gb);
        mb_has_coeffs = idx_mbmode & 1;
        if (mb_has_coeffs)
            cbp = 1 + get_vlc2(&v->s.gb, v->cbpcy_vlc->table, VC1_ICBPCY_VLC_BITS, 2);
        dst_idx = 0;
        for (i = 0; i < 6; i++) {
            s->dc_val[0][s->block_index[i]] = 0;
            dst_idx += i >> 2;
            val = ((cbp >> (5 - i)) & 1);
            v->mb_type[0][s->block_index[i]] = s->mb_intra;
            v->a_avail                       = v->c_avail = 0;
            if (i == 2 || i == 3 || !s->first_slice_line)
                v->a_avail = v->mb_type[0][s->block_index[i] - s->block_wrap[i]];
            if (i == 1 || i == 3 || s->mb_x)
                v->c_avail = v->mb_type[0][s->block_index[i] - 1];

            vc1_decode_intra_block(v, s->block[i], i, val, mquant,
                                   (i & 4) ? v->codingset2 : v->codingset);
            if ((i>3) && (s->flags & CODEC_FLAG_GRAY))
                continue;
            v->vc1dsp.vc1_inv_trans_8x8(s->block[i]);
            if (v->rangeredfrm)
                for (j = 0; j < 64; j++)
                    s->block[i][j] <<= 1;
            off  = (i & 4) ? 0 : ((i & 1) * 8 + (i & 2) * 4 * s->linesize);
            s->dsp.put_signed_pixels_clamped(s->block[i], s->dest[dst_idx] + off, (i & 4) ? s->uvlinesize : s->linesize);
            // TODO: yet to perform loop filter
        }
    } else {
        s->mb_intra = v->is_intra[s->mb_x] = 0;
        s->current_picture.mb_type[mb_pos + v->mb_off] = MB_TYPE_16x16;
        for (i = 0; i < 6; i++) v->mb_type[0][s->block_index[i]] = 0;
        if (v->fmb_is_raw)
            fwd = v->forward_mb_plane[mb_pos] = get_bits1(gb);
        else
            fwd = v->forward_mb_plane[mb_pos];
        if (idx_mbmode <= 5) { // 1-MV
            int interpmvp = 0;
            dmv_x[0]     = dmv_x[1] = dmv_y[0] = dmv_y[1] = 0;
            pred_flag[0] = pred_flag[1] = 0;
            if (fwd)
                bmvtype = BMV_TYPE_FORWARD;
            else {
                bmvtype = decode012(gb);
                switch (bmvtype) {
                case 0:
                    bmvtype = BMV_TYPE_BACKWARD;
                    break;
                case 1:
                    bmvtype = BMV_TYPE_DIRECT;
                    break;
                case 2:
                    bmvtype   = BMV_TYPE_INTERPOLATED;
                    interpmvp = get_bits1(gb);
                }
            }
            v->bmvtype = bmvtype;
            if (bmvtype != BMV_TYPE_DIRECT && idx_mbmode & 1) {
                get_mvdata_interlaced(v, &dmv_x[bmvtype == BMV_TYPE_BACKWARD], &dmv_y[bmvtype == BMV_TYPE_BACKWARD], &pred_flag[bmvtype == BMV_TYPE_BACKWARD]);
            }
            if (interpmvp) {
                get_mvdata_interlaced(v, &dmv_x[1], &dmv_y[1], &pred_flag[1]);
            }
            if (bmvtype == BMV_TYPE_DIRECT) {
                dmv_x[0] = dmv_y[0] = pred_flag[0] = 0;
                dmv_x[1] = dmv_y[1] = pred_flag[0] = 0;
                if (!s->next_picture_ptr->field_picture) {
                    av_log(s->avctx, AV_LOG_ERROR, "Mixed field/frame direct mode not supported\n");
                    return;
                }
            }
            vc1_pred_b_mv_intfi(v, 0, dmv_x, dmv_y, 1, pred_flag);
            vc1_b_mc(v, dmv_x, dmv_y, (bmvtype == BMV_TYPE_DIRECT), bmvtype);
            mb_has_coeffs = !(idx_mbmode & 2);
        } else { // 4-MV
            if (fwd)
                bmvtype = BMV_TYPE_FORWARD;
            v->bmvtype  = bmvtype;
            v->fourmvbp = get_vlc2(gb, v->fourmvbp_vlc->table, VC1_4MV_BLOCK_PATTERN_VLC_BITS, 1);
            for (i = 0; i < 6; i++) {
                if (i < 4) {
                    dmv_x[0] = dmv_y[0] = pred_flag[0] = 0;
                    dmv_x[1] = dmv_y[1] = pred_flag[1] = 0;
                    val = ((v->fourmvbp >> (3 - i)) & 1);
                    if (val) {
                        get_mvdata_interlaced(v, &dmv_x[bmvtype == BMV_TYPE_BACKWARD],
                                                 &dmv_y[bmvtype == BMV_TYPE_BACKWARD],
                                             &pred_flag[bmvtype == BMV_TYPE_BACKWARD]);
                    }
                    vc1_pred_b_mv_intfi(v, i, dmv_x, dmv_y, 0, pred_flag);
                    vc1_mc_4mv_luma(v, i, bmvtype == BMV_TYPE_BACKWARD, 0);
                } else if (i == 4)
                    vc1_mc_4mv_chroma(v, bmvtype == BMV_TYPE_BACKWARD);
            }
            mb_has_coeffs = idx_mbmode & 1;
        }
        if (mb_has_coeffs)
            cbp = 1 + get_vlc2(&v->s.gb, v->cbpcy_vlc->table, VC1_CBPCY_P_VLC_BITS, 2);
        if (cbp) {
            GET_MQUANT();
        }
        s->current_picture.qscale_table[mb_pos] = mquant;
        if (!v->ttmbf && cbp) {
            ttmb = get_vlc2(gb, ff_vc1_ttmb_vlc[v->tt_index].table, VC1_TTMB_VLC_BITS, 2);
        }
        dst_idx = 0;
        for (i = 0; i < 6; i++) {
            s->dc_val[0][s->block_index[i]] = 0;
            dst_idx += i >> 2;
            val = ((cbp >> (5 - i)) & 1);
            off = (i & 4) ? 0 : (i & 1) * 8 + (i & 2) * 4 * s->linesize;
            if (val) {
                vc1_decode_p_block(v, s->block[i], i, mquant, ttmb,
                                   first_block, s->dest[dst_idx] + off,
                                   (i & 4) ? s->uvlinesize : s->linesize,
                                   (i & 4) && (s->flags & CODEC_FLAG_GRAY), NULL);
                if (!v->ttmbf && ttmb < 8)
                    ttmb = -1;
                first_block = 0;
            }
        }
    }
}

/** Decode one B-frame MB (in interlaced frame B picture)
 */
static int vc1_decode_b_mb_intfr(VC1Context *v)
{
    MpegEncContext *s = &v->s;
    GetBitContext *gb = &s->gb;
    int i, j;
    int mb_pos = s->mb_x + s->mb_y * s->mb_stride;
    int cbp = 0; /* cbp decoding stuff */
    int mqdiff, mquant; /* MB quantization */
    int ttmb = v->ttfrm; /* MB Transform type */
    int mvsw = 0; /* motion vector switch */
    int mb_has_coeffs = 1; /* last_flag */
    int dmv_x, dmv_y; /* Differential MV components */
    int val; /* temp value */
    int first_block = 1;
    int dst_idx, off;
    int skipped, direct, twomv = 0;
    int block_cbp = 0, pat, block_tt = 0;
    int idx_mbmode = 0, mvbp;
    int stride_y, fieldtx;
    int bmvtype = BMV_TYPE_BACKWARD;
    int dir, dir2;

    mquant = v->pq; /* Lossy initialization */
    s->mb_intra = 0;
    if (v->skip_is_raw)
        skipped = get_bits1(gb);
    else
        skipped = v->s.mbskip_table[mb_pos];

    if (!skipped) {
        idx_mbmode = get_vlc2(gb, v->mbmode_vlc->table, VC1_INTFR_NON4MV_MBMODE_VLC_BITS, 2);
        if (ff_vc1_mbmode_intfrp[0][idx_mbmode][0] == MV_PMODE_INTFR_2MV_FIELD) {
            twomv = 1;
            v->blk_mv_type[s->block_index[0]] = 1;
            v->blk_mv_type[s->block_index[1]] = 1;
            v->blk_mv_type[s->block_index[2]] = 1;
            v->blk_mv_type[s->block_index[3]] = 1;
        } else {
            v->blk_mv_type[s->block_index[0]] = 0;
            v->blk_mv_type[s->block_index[1]] = 0;
            v->blk_mv_type[s->block_index[2]] = 0;
            v->blk_mv_type[s->block_index[3]] = 0;
        }
    }

    if (v->dmb_is_raw)
        direct = get_bits1(gb);
    else
        direct = v->direct_mb_plane[mb_pos];

    if (direct) {
        if (s->next_picture_ptr->field_picture)
            av_log(s->avctx, AV_LOG_WARNING, "Mixed frame/field direct mode not supported\n");
        s->mv[0][0][0] = s->current_picture.motion_val[0][s->block_index[0]][0] = scale_mv(s->next_picture.motion_val[1][s->block_index[0]][0], v->bfraction, 0, s->quarter_sample);
        s->mv[0][0][1] = s->current_picture.motion_val[0][s->block_index[0]][1] = scale_mv(s->next_picture.motion_val[1][s->block_index[0]][1], v->bfraction, 0, s->quarter_sample);
        s->mv[1][0][0] = s->current_picture.motion_val[1][s->block_index[0]][0] = scale_mv(s->next_picture.motion_val[1][s->block_index[0]][0], v->bfraction, 1, s->quarter_sample);
        s->mv[1][0][1] = s->current_picture.motion_val[1][s->block_index[0]][1] = scale_mv(s->next_picture.motion_val[1][s->block_index[0]][1], v->bfraction, 1, s->quarter_sample);

        if (twomv) {
            s->mv[0][2][0] = s->current_picture.motion_val[0][s->block_index[2]][0] = scale_mv(s->next_picture.motion_val[1][s->block_index[2]][0], v->bfraction, 0, s->quarter_sample);
            s->mv[0][2][1] = s->current_picture.motion_val[0][s->block_index[2]][1] = scale_mv(s->next_picture.motion_val[1][s->block_index[2]][1], v->bfraction, 0, s->quarter_sample);
            s->mv[1][2][0] = s->current_picture.motion_val[1][s->block_index[2]][0] = scale_mv(s->next_picture.motion_val[1][s->block_index[2]][0], v->bfraction, 1, s->quarter_sample);
            s->mv[1][2][1] = s->current_picture.motion_val[1][s->block_index[2]][1] = scale_mv(s->next_picture.motion_val[1][s->block_index[2]][1], v->bfraction, 1, s->quarter_sample);

            for (i = 1; i < 4; i += 2) {
                s->mv[0][i][0] = s->current_picture.motion_val[0][s->block_index[i]][0] = s->mv[0][i-1][0];
                s->mv[0][i][1] = s->current_picture.motion_val[0][s->block_index[i]][1] = s->mv[0][i-1][1];
                s->mv[1][i][0] = s->current_picture.motion_val[1][s->block_index[i]][0] = s->mv[1][i-1][0];
                s->mv[1][i][1] = s->current_picture.motion_val[1][s->block_index[i]][1] = s->mv[1][i-1][1];
            }
        } else {
            for (i = 1; i < 4; i++) {
                s->mv[0][i][0] = s->current_picture.motion_val[0][s->block_index[i]][0] = s->mv[0][0][0];
                s->mv[0][i][1] = s->current_picture.motion_val[0][s->block_index[i]][1] = s->mv[0][0][1];
                s->mv[1][i][0] = s->current_picture.motion_val[1][s->block_index[i]][0] = s->mv[1][0][0];
                s->mv[1][i][1] = s->current_picture.motion_val[1][s->block_index[i]][1] = s->mv[1][0][1];
            }
        }
    }

    if (ff_vc1_mbmode_intfrp[0][idx_mbmode][0] == MV_PMODE_INTFR_INTRA) { // intra MB
        for (i = 0; i < 4; i++) {
            s->mv[0][i][0] = s->current_picture.motion_val[0][s->block_index[i]][0] = 0;
            s->mv[0][i][1] = s->current_picture.motion_val[0][s->block_index[i]][1] = 0;
            s->mv[1][i][0] = s->current_picture.motion_val[1][s->block_index[i]][0] = 0;
            s->mv[1][i][1] = s->current_picture.motion_val[1][s->block_index[i]][1] = 0;
        }
        s->current_picture.mb_type[mb_pos] = MB_TYPE_INTRA;
        s->mb_intra = v->is_intra[s->mb_x] = 1;
        for (i = 0; i < 6; i++)
            v->mb_type[0][s->block_index[i]] = 1;
        fieldtx = v->fieldtx_plane[mb_pos] = get_bits1(gb);
        mb_has_coeffs = get_bits1(gb);
        if (mb_has_coeffs)
            cbp = 1 + get_vlc2(&v->s.gb, v->cbpcy_vlc->table, VC1_CBPCY_P_VLC_BITS, 2);
        v->s.ac_pred = v->acpred_plane[mb_pos] = get_bits1(gb);
        GET_MQUANT();
        s->current_picture.qscale_table[mb_pos] = mquant;
        /* Set DC scale - y and c use the same (not sure if necessary here) */
        s->y_dc_scale = s->y_dc_scale_table[mquant];
        s->c_dc_scale = s->c_dc_scale_table[mquant];
        dst_idx = 0;
        for (i = 0; i < 6; i++) {
            s->dc_val[0][s->block_index[i]] = 0;
            dst_idx += i >> 2;
            val = ((cbp >> (5 - i)) & 1);
            v->mb_type[0][s->block_index[i]] = s->mb_intra;
            v->a_avail = v->c_avail = 0;
            if (i == 2 || i == 3 || !s->first_slice_line)
                v->a_avail = v->mb_type[0][s->block_index[i] - s->block_wrap[i]];
            if (i == 1 || i == 3 || s->mb_x)
                v->c_avail = v->mb_type[0][s->block_index[i] - 1];

            vc1_decode_intra_block(v, s->block[i], i, val, mquant,
                                   (i & 4) ? v->codingset2 : v->codingset);
            if (i > 3 && (s->flags & CODEC_FLAG_GRAY))
                continue;
            v->vc1dsp.vc1_inv_trans_8x8(s->block[i]);
            if (i < 4) {
                stride_y = s->linesize << fieldtx;
                off = (fieldtx) ? ((i & 1) * 8) + ((i & 2) >> 1) * s->linesize : (i & 1) * 8 + 4 * (i & 2) * s->linesize;
            } else {
                stride_y = s->uvlinesize;
                off = 0;
            }
            s->dsp.put_signed_pixels_clamped(s->block[i], s->dest[dst_idx] + off, stride_y);
        }
    } else {
        s->mb_intra = v->is_intra[s->mb_x] = 0;
        if (!direct) {
            if (skipped || !s->mb_intra) {
                bmvtype = decode012(gb);
                switch (bmvtype) {
                case 0:
                    bmvtype = (v->bfraction >= (B_FRACTION_DEN/2)) ? BMV_TYPE_BACKWARD : BMV_TYPE_FORWARD;
                    break;
                case 1:
                    bmvtype = (v->bfraction >= (B_FRACTION_DEN/2)) ? BMV_TYPE_FORWARD : BMV_TYPE_BACKWARD;
                    break;
                case 2:
                    bmvtype  = BMV_TYPE_INTERPOLATED;
                }
            }

            if (twomv && bmvtype != BMV_TYPE_INTERPOLATED)
                mvsw = get_bits1(gb);
        }

        if (!skipped) { // inter MB
            mb_has_coeffs = ff_vc1_mbmode_intfrp[0][idx_mbmode][3];
            if (mb_has_coeffs)
                cbp = 1 + get_vlc2(&v->s.gb, v->cbpcy_vlc->table, VC1_CBPCY_P_VLC_BITS, 2);
            if (!direct) {
                if (bmvtype == BMV_TYPE_INTERPOLATED && twomv) {
                    v->fourmvbp = get_vlc2(gb, v->fourmvbp_vlc->table, VC1_4MV_BLOCK_PATTERN_VLC_BITS, 1);
                } else if (bmvtype == BMV_TYPE_INTERPOLATED || twomv) {
                    v->twomvbp = get_vlc2(gb, v->twomvbp_vlc->table, VC1_2MV_BLOCK_PATTERN_VLC_BITS, 1);
                }
            }

            for (i = 0; i < 6; i++)
                v->mb_type[0][s->block_index[i]] = 0;
            fieldtx = v->fieldtx_plane[mb_pos] = ff_vc1_mbmode_intfrp[0][idx_mbmode][1];
            /* for all motion vector read MVDATA and motion compensate each block */
            dst_idx = 0;
            if (direct) {
                if (twomv) {
                    for (i = 0; i < 4; i++) {
                        vc1_mc_4mv_luma(v, i, 0, 0);
                        vc1_mc_4mv_luma(v, i, 1, 1);
                    }
                    vc1_mc_4mv_chroma4(v, 0, 0, 0);
                    vc1_mc_4mv_chroma4(v, 1, 1, 1);
                } else {
                    vc1_mc_1mv(v, 0);
                    vc1_interp_mc(v);
                }
            } else if (twomv && bmvtype == BMV_TYPE_INTERPOLATED) {
                mvbp = v->fourmvbp;
                for (i = 0; i < 4; i++) {
                    dir = i==1 || i==3;
                    dmv_x = dmv_y = 0;
                    val = ((mvbp >> (3 - i)) & 1);
                    if (val)
                        get_mvdata_interlaced(v, &dmv_x, &dmv_y, 0);
                    j = i > 1 ? 2 : 0;
                    vc1_pred_mv_intfr(v, j, dmv_x, dmv_y, 2, v->range_x, v->range_y, v->mb_type[0], dir);
                    vc1_mc_4mv_luma(v, j, dir, dir);
                    vc1_mc_4mv_luma(v, j+1, dir, dir);
                }

                vc1_mc_4mv_chroma4(v, 0, 0, 0);
                vc1_mc_4mv_chroma4(v, 1, 1, 1);
            } else if (bmvtype == BMV_TYPE_INTERPOLATED) {
                mvbp = v->twomvbp;
                dmv_x = dmv_y = 0;
                if (mvbp & 2)
                    get_mvdata_interlaced(v, &dmv_x, &dmv_y, 0);

                vc1_pred_mv_intfr(v, 0, dmv_x, dmv_y, 1, v->range_x, v->range_y, v->mb_type[0], 0);
                vc1_mc_1mv(v, 0);

                dmv_x = dmv_y = 0;
                if (mvbp & 1)
                    get_mvdata_interlaced(v, &dmv_x, &dmv_y, 0);

                vc1_pred_mv_intfr(v, 0, dmv_x, dmv_y, 1, v->range_x, v->range_y, v->mb_type[0], 1);
                vc1_interp_mc(v);
            } else if (twomv) {
                dir = bmvtype == BMV_TYPE_BACKWARD;
                dir2 = dir;
                if (mvsw)
                    dir2 = !dir;
                mvbp = v->twomvbp;
                dmv_x = dmv_y = 0;
                if (mvbp & 2)
                    get_mvdata_interlaced(v, &dmv_x, &dmv_y, 0);
                vc1_pred_mv_intfr(v, 0, dmv_x, dmv_y, 2, v->range_x, v->range_y, v->mb_type[0], dir);

                dmv_x = dmv_y = 0;
                if (mvbp & 1)
                    get_mvdata_interlaced(v, &dmv_x, &dmv_y, 0);
                vc1_pred_mv_intfr(v, 2, dmv_x, dmv_y, 2, v->range_x, v->range_y, v->mb_type[0], dir2);

                if (mvsw) {
                    for (i = 0; i < 2; i++) {
                        s->mv[dir][i+2][0] = s->mv[dir][i][0] = s->current_picture.motion_val[dir][s->block_index[i+2]][0] = s->current_picture.motion_val[dir][s->block_index[i]][0];
                        s->mv[dir][i+2][1] = s->mv[dir][i][1] = s->current_picture.motion_val[dir][s->block_index[i+2]][1] = s->current_picture.motion_val[dir][s->block_index[i]][1];
                        s->mv[dir2][i+2][0] = s->mv[dir2][i][0] = s->current_picture.motion_val[dir2][s->block_index[i]][0] = s->current_picture.motion_val[dir2][s->block_index[i+2]][0];
                        s->mv[dir2][i+2][1] = s->mv[dir2][i][1] = s->current_picture.motion_val[dir2][s->block_index[i]][1] = s->current_picture.motion_val[dir2][s->block_index[i+2]][1];
                    }
                } else {
                    vc1_pred_mv_intfr(v, 0, 0, 0, 2, v->range_x, v->range_y, v->mb_type[0], !dir);
                    vc1_pred_mv_intfr(v, 2, 0, 0, 2, v->range_x, v->range_y, v->mb_type[0], !dir);
                }

                vc1_mc_4mv_luma(v, 0, dir, 0);
                vc1_mc_4mv_luma(v, 1, dir, 0);
                vc1_mc_4mv_luma(v, 2, dir2, 0);
                vc1_mc_4mv_luma(v, 3, dir2, 0);
                vc1_mc_4mv_chroma4(v, dir, dir2, 0);
            } else {
                dir = bmvtype == BMV_TYPE_BACKWARD;

                mvbp = ff_vc1_mbmode_intfrp[0][idx_mbmode][2];
                dmv_x = dmv_y = 0;
                if (mvbp)
                    get_mvdata_interlaced(v, &dmv_x, &dmv_y, 0);

                vc1_pred_mv_intfr(v, 0, dmv_x, dmv_y, 1, v->range_x, v->range_y, v->mb_type[0], dir);
                v->blk_mv_type[s->block_index[0]] = 1;
                v->blk_mv_type[s->block_index[1]] = 1;
                v->blk_mv_type[s->block_index[2]] = 1;
                v->blk_mv_type[s->block_index[3]] = 1;
                vc1_pred_mv_intfr(v, 0, 0, 0, 2, v->range_x, v->range_y, 0, !dir);
                for (i = 0; i < 2; i++) {
                    s->mv[!dir][i+2][0] = s->mv[!dir][i][0] = s->current_picture.motion_val[!dir][s->block_index[i+2]][0] = s->current_picture.motion_val[!dir][s->block_index[i]][0];
                    s->mv[!dir][i+2][1] = s->mv[!dir][i][1] = s->current_picture.motion_val[!dir][s->block_index[i+2]][1] = s->current_picture.motion_val[!dir][s->block_index[i]][1];
                }
                vc1_mc_1mv(v, dir);
            }

            if (cbp)
                GET_MQUANT();  // p. 227
            s->current_picture.qscale_table[mb_pos] = mquant;
            if (!v->ttmbf && cbp)
                ttmb = get_vlc2(gb, ff_vc1_ttmb_vlc[v->tt_index].table, VC1_TTMB_VLC_BITS, 2);
            for (i = 0; i < 6; i++) {
                s->dc_val[0][s->block_index[i]] = 0;
                dst_idx += i >> 2;
                val = ((cbp >> (5 - i)) & 1);
                if (!fieldtx)
                    off = (i & 4) ? 0 : ((i & 1) * 8 + (i & 2) * 4 * s->linesize);
                else
                    off = (i & 4) ? 0 : ((i & 1) * 8 + ((i > 1) * s->linesize));
                if (val) {
                    pat = vc1_decode_p_block(v, s->block[i], i, mquant, ttmb,
                                             first_block, s->dest[dst_idx] + off,
                                             (i & 4) ? s->uvlinesize : (s->linesize << fieldtx),
                                             (i & 4) && (s->flags & CODEC_FLAG_GRAY), &block_tt);
                    block_cbp |= pat << (i << 2);
                    if (!v->ttmbf && ttmb < 8)
                        ttmb = -1;
                    first_block = 0;
                }
            }

        } else { // skipped
            dir = 0;
            for (i = 0; i < 6; i++) {
                v->mb_type[0][s->block_index[i]] = 0;
                s->dc_val[0][s->block_index[i]] = 0;
            }
            s->current_picture.mb_type[mb_pos]      = MB_TYPE_SKIP;
            s->current_picture.qscale_table[mb_pos] = 0;
            v->blk_mv_type[s->block_index[0]] = 0;
            v->blk_mv_type[s->block_index[1]] = 0;
            v->blk_mv_type[s->block_index[2]] = 0;
            v->blk_mv_type[s->block_index[3]] = 0;

            if (!direct) {
                if (bmvtype == BMV_TYPE_INTERPOLATED) {
                    vc1_pred_mv_intfr(v, 0, 0, 0, 1, v->range_x, v->range_y, v->mb_type[0], 0);
                    vc1_pred_mv_intfr(v, 0, 0, 0, 1, v->range_x, v->range_y, v->mb_type[0], 1);
                } else {
                    dir = bmvtype == BMV_TYPE_BACKWARD;
                    vc1_pred_mv_intfr(v, 0, 0, 0, 1, v->range_x, v->range_y, v->mb_type[0], dir);
                    if (mvsw) {
                        int dir2 = dir;
                        if (mvsw)
                            dir2 = !dir;
                        for (i = 0; i < 2; i++) {
                            s->mv[dir][i+2][0] = s->mv[dir][i][0] = s->current_picture.motion_val[dir][s->block_index[i+2]][0] = s->current_picture.motion_val[dir][s->block_index[i]][0];
                            s->mv[dir][i+2][1] = s->mv[dir][i][1] = s->current_picture.motion_val[dir][s->block_index[i+2]][1] = s->current_picture.motion_val[dir][s->block_index[i]][1];
                            s->mv[dir2][i+2][0] = s->mv[dir2][i][0] = s->current_picture.motion_val[dir2][s->block_index[i]][0] = s->current_picture.motion_val[dir2][s->block_index[i+2]][0];
                            s->mv[dir2][i+2][1] = s->mv[dir2][i][1] = s->current_picture.motion_val[dir2][s->block_index[i]][1] = s->current_picture.motion_val[dir2][s->block_index[i+2]][1];
                        }
                    } else {
                        v->blk_mv_type[s->block_index[0]] = 1;
                        v->blk_mv_type[s->block_index[1]] = 1;
                        v->blk_mv_type[s->block_index[2]] = 1;
                        v->blk_mv_type[s->block_index[3]] = 1;
                        vc1_pred_mv_intfr(v, 0, 0, 0, 2, v->range_x, v->range_y, 0, !dir);
                        for (i = 0; i < 2; i++) {
                            s->mv[!dir][i+2][0] = s->mv[!dir][i][0] = s->current_picture.motion_val[!dir][s->block_index[i+2]][0] = s->current_picture.motion_val[!dir][s->block_index[i]][0];
                            s->mv[!dir][i+2][1] = s->mv[!dir][i][1] = s->current_picture.motion_val[!dir][s->block_index[i+2]][1] = s->current_picture.motion_val[!dir][s->block_index[i]][1];
                        }
                    }
                }
            }

            vc1_mc_1mv(v, dir);
            if (direct || bmvtype == BMV_TYPE_INTERPOLATED) {
                vc1_interp_mc(v);
            }
        }
    }
    if (s->mb_x == s->mb_width - 1)
        memmove(v->is_intra_base, v->is_intra, sizeof(v->is_intra_base[0]) * s->mb_stride);
    v->cbp[s->mb_x]      = block_cbp;
    v->ttblk[s->mb_x]    = block_tt;
    return 0;
}

/** Decode blocks of I-frame
 */
static void vc1_decode_i_blocks(VC1Context *v)
{
    int k, j;
    MpegEncContext *s = &v->s;
    int cbp, val;
    uint8_t *coded_val;
    int mb_pos;

    /* select codingmode used for VLC tables selection */
    switch (v->y_ac_table_index) {
    case 0:
        v->codingset = (v->pqindex <= 8) ? CS_HIGH_RATE_INTRA : CS_LOW_MOT_INTRA;
        break;
    case 1:
        v->codingset = CS_HIGH_MOT_INTRA;
        break;
    case 2:
        v->codingset = CS_MID_RATE_INTRA;
        break;
    }

    switch (v->c_ac_table_index) {
    case 0:
        v->codingset2 = (v->pqindex <= 8) ? CS_HIGH_RATE_INTER : CS_LOW_MOT_INTER;
        break;
    case 1:
        v->codingset2 = CS_HIGH_MOT_INTER;
        break;
    case 2:
        v->codingset2 = CS_MID_RATE_INTER;
        break;
    }

    /* Set DC scale - y and c use the same */
    s->y_dc_scale = s->y_dc_scale_table[v->pq];
    s->c_dc_scale = s->c_dc_scale_table[v->pq];

    //do frame decode
    s->mb_x = s->mb_y = 0;
    s->mb_intra         = 1;
    s->first_slice_line = 1;
    for (s->mb_y = 0; s->mb_y < s->end_mb_y; s->mb_y++) {
        s->mb_x = 0;
        init_block_index(v);
        for (; s->mb_x < v->end_mb_x; s->mb_x++) {
            uint8_t *dst[6];
            ff_update_block_index(s);
            dst[0] = s->dest[0];
            dst[1] = dst[0] + 8;
            dst[2] = s->dest[0] + s->linesize * 8;
            dst[3] = dst[2] + 8;
            dst[4] = s->dest[1];
            dst[5] = s->dest[2];
            s->dsp.clear_blocks(s->block[0]);
            mb_pos = s->mb_x + s->mb_y * s->mb_width;
            s->current_picture.mb_type[mb_pos]                     = MB_TYPE_INTRA;
            s->current_picture.qscale_table[mb_pos]                = v->pq;
            s->current_picture.motion_val[1][s->block_index[0]][0] = 0;
            s->current_picture.motion_val[1][s->block_index[0]][1] = 0;

            // do actual MB decoding and displaying
            cbp = get_vlc2(&v->s.gb, ff_msmp4_mb_i_vlc.table, MB_INTRA_VLC_BITS, 2);
            v->s.ac_pred = get_bits1(&v->s.gb);

            for (k = 0; k < 6; k++) {
                val = ((cbp >> (5 - k)) & 1);

                if (k < 4) {
                    int pred   = vc1_coded_block_pred(&v->s, k, &coded_val);
                    val        = val ^ pred;
                    *coded_val = val;
                }
                cbp |= val << (5 - k);

                vc1_decode_i_block(v, s->block[k], k, val, (k < 4) ? v->codingset : v->codingset2);

                if (k > 3 && (s->flags & CODEC_FLAG_GRAY))
                    continue;
                v->vc1dsp.vc1_inv_trans_8x8(s->block[k]);
                if (v->pq >= 9 && v->overlap) {
                    if (v->rangeredfrm)
                        for (j = 0; j < 64; j++)
                            s->block[k][j] <<= 1;
                    s->dsp.put_signed_pixels_clamped(s->block[k], dst[k], k & 4 ? s->uvlinesize : s->linesize);
                } else {
                    if (v->rangeredfrm)
                        for (j = 0; j < 64; j++)
                            s->block[k][j] = (s->block[k][j] - 64) << 1;
                    s->dsp.put_pixels_clamped(s->block[k], dst[k], k & 4 ? s->uvlinesize : s->linesize);
                }
            }

            if (v->pq >= 9 && v->overlap) {
                if (s->mb_x) {
                    v->vc1dsp.vc1_h_overlap(s->dest[0], s->linesize);
                    v->vc1dsp.vc1_h_overlap(s->dest[0] + 8 * s->linesize, s->linesize);
                    if (!(s->flags & CODEC_FLAG_GRAY)) {
                        v->vc1dsp.vc1_h_overlap(s->dest[1], s->uvlinesize);
                        v->vc1dsp.vc1_h_overlap(s->dest[2], s->uvlinesize);
                    }
                }
                v->vc1dsp.vc1_h_overlap(s->dest[0] + 8, s->linesize);
                v->vc1dsp.vc1_h_overlap(s->dest[0] + 8 * s->linesize + 8, s->linesize);
                if (!s->first_slice_line) {
                    v->vc1dsp.vc1_v_overlap(s->dest[0], s->linesize);
                    v->vc1dsp.vc1_v_overlap(s->dest[0] + 8, s->linesize);
                    if (!(s->flags & CODEC_FLAG_GRAY)) {
                        v->vc1dsp.vc1_v_overlap(s->dest[1], s->uvlinesize);
                        v->vc1dsp.vc1_v_overlap(s->dest[2], s->uvlinesize);
                    }
                }
                v->vc1dsp.vc1_v_overlap(s->dest[0] + 8 * s->linesize, s->linesize);
                v->vc1dsp.vc1_v_overlap(s->dest[0] + 8 * s->linesize + 8, s->linesize);
            }
            if (v->s.loop_filter) vc1_loop_filter_iblk(v, v->pq);

            if (get_bits_count(&s->gb) > v->bits) {
                ff_er_add_slice(&s->er, 0, 0, s->mb_x, s->mb_y, ER_MB_ERROR);
                av_log(s->avctx, AV_LOG_ERROR, "Bits overconsumption: %i > %i\n",
                       get_bits_count(&s->gb), v->bits);
                return;
            }
        }
        if (!v->s.loop_filter)
            ff_mpeg_draw_horiz_band(s, s->mb_y * 16, 16);
        else if (s->mb_y)
            ff_mpeg_draw_horiz_band(s, (s->mb_y - 1) * 16, 16);

        s->first_slice_line = 0;
    }
    if (v->s.loop_filter)
        ff_mpeg_draw_horiz_band(s, (s->end_mb_y - 1) * 16, 16);

    /* This is intentionally mb_height and not end_mb_y - unlike in advanced
     * profile, these only differ are when decoding MSS2 rectangles. */
    ff_er_add_slice(&s->er, 0, 0, s->mb_width - 1, s->mb_height - 1, ER_MB_END);
}

/** Decode blocks of I-frame for advanced profile
 */
static void vc1_decode_i_blocks_adv(VC1Context *v)
{
    int k;
    MpegEncContext *s = &v->s;
    int cbp, val;
    uint8_t *coded_val;
    int mb_pos;
    int mquant = v->pq;
    int mqdiff;
    GetBitContext *gb = &s->gb;

    /* select codingmode used for VLC tables selection */
    switch (v->y_ac_table_index) {
    case 0:
        v->codingset = (v->pqindex <= 8) ? CS_HIGH_RATE_INTRA : CS_LOW_MOT_INTRA;
        break;
    case 1:
        v->codingset = CS_HIGH_MOT_INTRA;
        break;
    case 2:
        v->codingset = CS_MID_RATE_INTRA;
        break;
    }

    switch (v->c_ac_table_index) {
    case 0:
        v->codingset2 = (v->pqindex <= 8) ? CS_HIGH_RATE_INTER : CS_LOW_MOT_INTER;
        break;
    case 1:
        v->codingset2 = CS_HIGH_MOT_INTER;
        break;
    case 2:
        v->codingset2 = CS_MID_RATE_INTER;
        break;
    }

    // do frame decode
    s->mb_x             = s->mb_y = 0;
    s->mb_intra         = 1;
    s->first_slice_line = 1;
    s->mb_y             = s->start_mb_y;
    if (s->start_mb_y) {
        s->mb_x = 0;
        init_block_index(v);
        memset(&s->coded_block[s->block_index[0] - s->b8_stride], 0,
               (1 + s->b8_stride) * sizeof(*s->coded_block));
    }
    for (; s->mb_y < s->end_mb_y; s->mb_y++) {
        s->mb_x = 0;
        init_block_index(v);
        for (;s->mb_x < s->mb_width; s->mb_x++) {
            int16_t (*block)[64] = v->block[v->cur_blk_idx];
            ff_update_block_index(s);
            s->dsp.clear_blocks(block[0]);
            mb_pos = s->mb_x + s->mb_y * s->mb_stride;
            s->current_picture.mb_type[mb_pos + v->mb_off]                         = MB_TYPE_INTRA;
            s->current_picture.motion_val[1][s->block_index[0] + v->blocks_off][0] = 0;
            s->current_picture.motion_val[1][s->block_index[0] + v->blocks_off][1] = 0;

            // do actual MB decoding and displaying
            if (v->fieldtx_is_raw)
                v->fieldtx_plane[mb_pos] = get_bits1(&v->s.gb);
            cbp = get_vlc2(&v->s.gb, ff_msmp4_mb_i_vlc.table, MB_INTRA_VLC_BITS, 2);
            if ( v->acpred_is_raw)
                v->s.ac_pred = get_bits1(&v->s.gb);
            else
                v->s.ac_pred = v->acpred_plane[mb_pos];

            if (v->condover == CONDOVER_SELECT && v->overflg_is_raw)
                v->over_flags_plane[mb_pos] = get_bits1(&v->s.gb);

            GET_MQUANT();

            s->current_picture.qscale_table[mb_pos] = mquant;
            /* Set DC scale - y and c use the same */
            s->y_dc_scale = s->y_dc_scale_table[mquant];
            s->c_dc_scale = s->c_dc_scale_table[mquant];

            for (k = 0; k < 6; k++) {
                val = ((cbp >> (5 - k)) & 1);

                if (k < 4) {
                    int pred   = vc1_coded_block_pred(&v->s, k, &coded_val);
                    val        = val ^ pred;
                    *coded_val = val;
                }
                cbp |= val << (5 - k);

                v->a_avail = !s->first_slice_line || (k == 2 || k == 3);
                v->c_avail = !!s->mb_x || (k == 1 || k == 3);

                vc1_decode_i_block_adv(v, block[k], k, val,
                                       (k < 4) ? v->codingset : v->codingset2, mquant);

                if (k > 3 && (s->flags & CODEC_FLAG_GRAY))
                    continue;
                v->vc1dsp.vc1_inv_trans_8x8(block[k]);
            }

            vc1_smooth_overlap_filter_iblk(v);
            vc1_put_signed_blocks_clamped(v);
            if (v->s.loop_filter) vc1_loop_filter_iblk_delayed(v, v->pq);

            if (get_bits_count(&s->gb) > v->bits) {
                // TODO: may need modification to handle slice coding
                ff_er_add_slice(&s->er, 0, s->start_mb_y, s->mb_x, s->mb_y, ER_MB_ERROR);
                av_log(s->avctx, AV_LOG_ERROR, "Bits overconsumption: %i > %i\n",
                       get_bits_count(&s->gb), v->bits);
                return;
            }
        }
        if (!v->s.loop_filter)
            ff_mpeg_draw_horiz_band(s, s->mb_y * 16, 16);
        else if (s->mb_y)
            ff_mpeg_draw_horiz_band(s, (s->mb_y-1) * 16, 16);
        s->first_slice_line = 0;
    }

    /* raw bottom MB row */
    s->mb_x = 0;
    init_block_index(v);

    for (;s->mb_x < s->mb_width; s->mb_x++) {
        ff_update_block_index(s);
        vc1_put_signed_blocks_clamped(v);
        if (v->s.loop_filter)
            vc1_loop_filter_iblk_delayed(v, v->pq);
    }
    if (v->s.loop_filter)
        ff_mpeg_draw_horiz_band(s, (s->end_mb_y-1)*16, 16);
    ff_er_add_slice(&s->er, 0, s->start_mb_y << v->field_mode, s->mb_width - 1,
                    (s->end_mb_y << v->field_mode) - 1, ER_MB_END);
}

static void vc1_decode_p_blocks(VC1Context *v)
{
    MpegEncContext *s = &v->s;
    int apply_loop_filter;

    /* select codingmode used for VLC tables selection */
    switch (v->c_ac_table_index) {
    case 0:
        v->codingset = (v->pqindex <= 8) ? CS_HIGH_RATE_INTRA : CS_LOW_MOT_INTRA;
        break;
    case 1:
        v->codingset = CS_HIGH_MOT_INTRA;
        break;
    case 2:
        v->codingset = CS_MID_RATE_INTRA;
        break;
    }

    switch (v->c_ac_table_index) {
    case 0:
        v->codingset2 = (v->pqindex <= 8) ? CS_HIGH_RATE_INTER : CS_LOW_MOT_INTER;
        break;
    case 1:
        v->codingset2 = CS_HIGH_MOT_INTER;
        break;
    case 2:
        v->codingset2 = CS_MID_RATE_INTER;
        break;
    }

    apply_loop_filter   = s->loop_filter && !(s->avctx->skip_loop_filter >= AVDISCARD_NONKEY) &&
                          v->fcm == PROGRESSIVE;
    s->first_slice_line = 1;
    memset(v->cbp_base, 0, sizeof(v->cbp_base[0])*2*s->mb_stride);
    for (s->mb_y = s->start_mb_y; s->mb_y < s->end_mb_y; s->mb_y++) {
        s->mb_x = 0;
        init_block_index(v);
        for (; s->mb_x < s->mb_width; s->mb_x++) {
            ff_update_block_index(s);

            if (v->fcm == ILACE_FIELD)
                vc1_decode_p_mb_intfi(v);
            else if (v->fcm == ILACE_FRAME)
                vc1_decode_p_mb_intfr(v);
            else vc1_decode_p_mb(v);
            if (s->mb_y != s->start_mb_y && apply_loop_filter)
                vc1_apply_p_loop_filter(v);
            if (get_bits_count(&s->gb) > v->bits || get_bits_count(&s->gb) < 0) {
                // TODO: may need modification to handle slice coding
                ff_er_add_slice(&s->er, 0, s->start_mb_y, s->mb_x, s->mb_y, ER_MB_ERROR);
                av_log(s->avctx, AV_LOG_ERROR, "Bits overconsumption: %i > %i at %ix%i\n",
                       get_bits_count(&s->gb), v->bits, s->mb_x, s->mb_y);
                return;
            }
        }
        memmove(v->cbp_base,      v->cbp,      sizeof(v->cbp_base[0])      * s->mb_stride);
        memmove(v->ttblk_base,    v->ttblk,    sizeof(v->ttblk_base[0])    * s->mb_stride);
        memmove(v->is_intra_base, v->is_intra, sizeof(v->is_intra_base[0]) * s->mb_stride);
        memmove(v->luma_mv_base,  v->luma_mv,  sizeof(v->luma_mv_base[0])  * s->mb_stride);
        if (s->mb_y != s->start_mb_y) ff_mpeg_draw_horiz_band(s, (s->mb_y - 1) * 16, 16);
        s->first_slice_line = 0;
    }
    if (apply_loop_filter) {
        s->mb_x = 0;
        init_block_index(v);
        for (; s->mb_x < s->mb_width; s->mb_x++) {
            ff_update_block_index(s);
            vc1_apply_p_loop_filter(v);
        }
    }
    if (s->end_mb_y >= s->start_mb_y)
        ff_mpeg_draw_horiz_band(s, (s->end_mb_y - 1) * 16, 16);
    ff_er_add_slice(&s->er, 0, s->start_mb_y << v->field_mode, s->mb_width - 1,
                    (s->end_mb_y << v->field_mode) - 1, ER_MB_END);
}

static void vc1_decode_b_blocks(VC1Context *v)
{
    MpegEncContext *s = &v->s;

    /* select codingmode used for VLC tables selection */
    switch (v->c_ac_table_index) {
    case 0:
        v->codingset = (v->pqindex <= 8) ? CS_HIGH_RATE_INTRA : CS_LOW_MOT_INTRA;
        break;
    case 1:
        v->codingset = CS_HIGH_MOT_INTRA;
        break;
    case 2:
        v->codingset = CS_MID_RATE_INTRA;
        break;
    }

    switch (v->c_ac_table_index) {
    case 0:
        v->codingset2 = (v->pqindex <= 8) ? CS_HIGH_RATE_INTER : CS_LOW_MOT_INTER;
        break;
    case 1:
        v->codingset2 = CS_HIGH_MOT_INTER;
        break;
    case 2:
        v->codingset2 = CS_MID_RATE_INTER;
        break;
    }

    s->first_slice_line = 1;
    for (s->mb_y = s->start_mb_y; s->mb_y < s->end_mb_y; s->mb_y++) {
        s->mb_x = 0;
        init_block_index(v);
        for (; s->mb_x < s->mb_width; s->mb_x++) {
            ff_update_block_index(s);

            if (v->fcm == ILACE_FIELD)
                vc1_decode_b_mb_intfi(v);
            else if (v->fcm == ILACE_FRAME)
                vc1_decode_b_mb_intfr(v);
            else
                vc1_decode_b_mb(v);
            if (get_bits_count(&s->gb) > v->bits || get_bits_count(&s->gb) < 0) {
                // TODO: may need modification to handle slice coding
                ff_er_add_slice(&s->er, 0, s->start_mb_y, s->mb_x, s->mb_y, ER_MB_ERROR);
                av_log(s->avctx, AV_LOG_ERROR, "Bits overconsumption: %i > %i at %ix%i\n",
                       get_bits_count(&s->gb), v->bits, s->mb_x, s->mb_y);
                return;
            }
            if (v->s.loop_filter) vc1_loop_filter_iblk(v, v->pq);
        }
        if (!v->s.loop_filter)
            ff_mpeg_draw_horiz_band(s, s->mb_y * 16, 16);
        else if (s->mb_y)
            ff_mpeg_draw_horiz_band(s, (s->mb_y - 1) * 16, 16);
        s->first_slice_line = 0;
    }
    if (v->s.loop_filter)
        ff_mpeg_draw_horiz_band(s, (s->end_mb_y - 1) * 16, 16);
    ff_er_add_slice(&s->er, 0, s->start_mb_y << v->field_mode, s->mb_width - 1,
                    (s->end_mb_y << v->field_mode) - 1, ER_MB_END);
}

static void vc1_decode_skip_blocks(VC1Context *v)
{
    MpegEncContext *s = &v->s;

    if (!v->s.last_picture.f->data[0])
        return;

    ff_er_add_slice(&s->er, 0, s->start_mb_y, s->mb_width - 1, s->end_mb_y - 1, ER_MB_END);
    s->first_slice_line = 1;
    for (s->mb_y = s->start_mb_y; s->mb_y < s->end_mb_y; s->mb_y++) {
        s->mb_x = 0;
        init_block_index(v);
        ff_update_block_index(s);
        memcpy(s->dest[0], s->last_picture.f->data[0] + s->mb_y * 16 * s->linesize,   s->linesize   * 16);
        memcpy(s->dest[1], s->last_picture.f->data[1] + s->mb_y *  8 * s->uvlinesize, s->uvlinesize *  8);
        memcpy(s->dest[2], s->last_picture.f->data[2] + s->mb_y *  8 * s->uvlinesize, s->uvlinesize *  8);
        ff_mpeg_draw_horiz_band(s, s->mb_y * 16, 16);
        s->first_slice_line = 0;
    }
    s->pict_type = AV_PICTURE_TYPE_P;
}

void ff_vc1_decode_blocks(VC1Context *v)
{

    v->s.esc3_level_length = 0;
    if (v->x8_type) {
        ff_intrax8_decode_picture(&v->x8, 2*v->pq + v->halfpq, v->pq * !v->pquantizer);
    } else {
        v->cur_blk_idx     =  0;
        v->left_blk_idx    = -1;
        v->topleft_blk_idx =  1;
        v->top_blk_idx     =  2;
        switch (v->s.pict_type) {
        case AV_PICTURE_TYPE_I:
            if (v->profile == PROFILE_ADVANCED)
                vc1_decode_i_blocks_adv(v);
            else
                vc1_decode_i_blocks(v);
            break;
        case AV_PICTURE_TYPE_P:
            if (v->p_frame_skipped)
                vc1_decode_skip_blocks(v);
            else
                vc1_decode_p_blocks(v);
            break;
        case AV_PICTURE_TYPE_B:
            if (v->bi_type) {
                if (v->profile == PROFILE_ADVANCED)
                    vc1_decode_i_blocks_adv(v);
                else
                    vc1_decode_i_blocks(v);
            } else
                vc1_decode_b_blocks(v);
            break;
        }
    }
}

#if CONFIG_WMV3IMAGE_DECODER || CONFIG_VC1IMAGE_DECODER

typedef struct {
    /**
     * Transform coefficients for both sprites in 16.16 fixed point format,
     * in the order they appear in the bitstream:
     *  x scale
     *  rotation 1 (unused)
     *  x offset
     *  rotation 2 (unused)
     *  y scale
     *  y offset
     *  alpha
     */
    int coefs[2][7];

    int effect_type, effect_flag;
    int effect_pcount1, effect_pcount2;   ///< amount of effect parameters stored in effect_params
    int effect_params1[15], effect_params2[10]; ///< effect parameters in 16.16 fixed point format
} SpriteData;

static inline int get_fp_val(GetBitContext* gb)
{
    return (get_bits_long(gb, 30) - (1 << 29)) << 1;
}

static void vc1_sprite_parse_transform(GetBitContext* gb, int c[7])
{
    c[1] = c[3] = 0;

    switch (get_bits(gb, 2)) {
    case 0:
        c[0] = 1 << 16;
        c[2] = get_fp_val(gb);
        c[4] = 1 << 16;
        break;
    case 1:
        c[0] = c[4] = get_fp_val(gb);
        c[2] = get_fp_val(gb);
        break;
    case 2:
        c[0] = get_fp_val(gb);
        c[2] = get_fp_val(gb);
        c[4] = get_fp_val(gb);
        break;
    case 3:
        c[0] = get_fp_val(gb);
        c[1] = get_fp_val(gb);
        c[2] = get_fp_val(gb);
        c[3] = get_fp_val(gb);
        c[4] = get_fp_val(gb);
        break;
    }
    c[5] = get_fp_val(gb);
    if (get_bits1(gb))
        c[6] = get_fp_val(gb);
    else
        c[6] = 1 << 16;
}

static int vc1_parse_sprites(VC1Context *v, GetBitContext* gb, SpriteData* sd)
{
    AVCodecContext *avctx = v->s.avctx;
    int sprite, i;

    for (sprite = 0; sprite <= v->two_sprites; sprite++) {
        vc1_sprite_parse_transform(gb, sd->coefs[sprite]);
        if (sd->coefs[sprite][1] || sd->coefs[sprite][3])
            avpriv_request_sample(avctx, "Non-zero rotation coefficients");
        av_log(avctx, AV_LOG_DEBUG, sprite ? "S2:" : "S1:");
        for (i = 0; i < 7; i++)
            av_log(avctx, AV_LOG_DEBUG, " %d.%.3d",
                   sd->coefs[sprite][i] / (1<<16),
                   (abs(sd->coefs[sprite][i]) & 0xFFFF) * 1000 / (1 << 16));
        av_log(avctx, AV_LOG_DEBUG, "\n");
    }

    skip_bits(gb, 2);
    if (sd->effect_type = get_bits_long(gb, 30)) {
        switch (sd->effect_pcount1 = get_bits(gb, 4)) {
        case 7:
            vc1_sprite_parse_transform(gb, sd->effect_params1);
            break;
        case 14:
            vc1_sprite_parse_transform(gb, sd->effect_params1);
            vc1_sprite_parse_transform(gb, sd->effect_params1 + 7);
            break;
        default:
            for (i = 0; i < sd->effect_pcount1; i++)
                sd->effect_params1[i] = get_fp_val(gb);
        }
        if (sd->effect_type != 13 || sd->effect_params1[0] != sd->coefs[0][6]) {
            // effect 13 is simple alpha blending and matches the opacity above
            av_log(avctx, AV_LOG_DEBUG, "Effect: %d; params: ", sd->effect_type);
            for (i = 0; i < sd->effect_pcount1; i++)
                av_log(avctx, AV_LOG_DEBUG, " %d.%.2d",
                       sd->effect_params1[i] / (1 << 16),
                       (abs(sd->effect_params1[i]) & 0xFFFF) * 1000 / (1 << 16));
            av_log(avctx, AV_LOG_DEBUG, "\n");
        }

        sd->effect_pcount2 = get_bits(gb, 16);
        if (sd->effect_pcount2 > 10) {
            av_log(avctx, AV_LOG_ERROR, "Too many effect parameters\n");
            return AVERROR_INVALIDDATA;
        } else if (sd->effect_pcount2) {
            i = -1;
            av_log(avctx, AV_LOG_DEBUG, "Effect params 2: ");
            while (++i < sd->effect_pcount2) {
                sd->effect_params2[i] = get_fp_val(gb);
                av_log(avctx, AV_LOG_DEBUG, " %d.%.2d",
                       sd->effect_params2[i] / (1 << 16),
                       (abs(sd->effect_params2[i]) & 0xFFFF) * 1000 / (1 << 16));
            }
            av_log(avctx, AV_LOG_DEBUG, "\n");
        }
    }
    if (sd->effect_flag = get_bits1(gb))
        av_log(avctx, AV_LOG_DEBUG, "Effect flag set\n");

    if (get_bits_count(gb) >= gb->size_in_bits +
       (avctx->codec_id == AV_CODEC_ID_WMV3IMAGE ? 64 : 0)) {
        av_log(avctx, AV_LOG_ERROR, "Buffer overrun\n");
        return AVERROR_INVALIDDATA;
    }
    if (get_bits_count(gb) < gb->size_in_bits - 8)
        av_log(avctx, AV_LOG_WARNING, "Buffer not fully read\n");

    return 0;
}

static void vc1_draw_sprites(VC1Context *v, SpriteData* sd)
{
    int i, plane, row, sprite;
    int sr_cache[2][2] = { { -1, -1 }, { -1, -1 } };
    uint8_t* src_h[2][2];
    int xoff[2], xadv[2], yoff[2], yadv[2], alpha;
    int ysub[2];
    MpegEncContext *s = &v->s;

    for (i = 0; i <= v->two_sprites; i++) {
        xoff[i] = av_clip(sd->coefs[i][2], 0, v->sprite_width-1 << 16);
        xadv[i] = sd->coefs[i][0];
        if (xadv[i] != 1<<16 || (v->sprite_width << 16) - (v->output_width << 16) - xoff[i])
            xadv[i] = av_clip(xadv[i], 0, ((v->sprite_width<<16) - xoff[i] - 1) / v->output_width);

        yoff[i] = av_clip(sd->coefs[i][5], 0, v->sprite_height-1 << 16);
        yadv[i] = av_clip(sd->coefs[i][4], 0, ((v->sprite_height << 16) - yoff[i]) / v->output_height);
    }
    alpha = av_clip(sd->coefs[1][6], 0, (1<<16) - 1);

    for (plane = 0; plane < (s->flags&CODEC_FLAG_GRAY ? 1 : 3); plane++) {
        int width = v->output_width>>!!plane;

        for (row = 0; row < v->output_height>>!!plane; row++) {
            uint8_t *dst = v->sprite_output_frame->data[plane] +
                           v->sprite_output_frame->linesize[plane] * row;

            for (sprite = 0; sprite <= v->two_sprites; sprite++) {
                uint8_t *iplane = s->current_picture.f->data[plane];
                int      iline  = s->current_picture.f->linesize[plane];
                int      ycoord = yoff[sprite] + yadv[sprite] * row;
                int      yline  = ycoord >> 16;
                int      next_line;
                ysub[sprite] = ycoord & 0xFFFF;
                if (sprite) {
                    iplane = s->last_picture.f->data[plane];
                    iline  = s->last_picture.f->linesize[plane];
                }
                next_line = FFMIN(yline + 1, (v->sprite_height >> !!plane) - 1) * iline;
                if (!(xoff[sprite] & 0xFFFF) && xadv[sprite] == 1 << 16) {
                        src_h[sprite][0] = iplane + (xoff[sprite] >> 16) +  yline      * iline;
                    if (ysub[sprite])
                        src_h[sprite][1] = iplane + (xoff[sprite] >> 16) + next_line;
                } else {
                    if (sr_cache[sprite][0] != yline) {
                        if (sr_cache[sprite][1] == yline) {
                            FFSWAP(uint8_t*, v->sr_rows[sprite][0], v->sr_rows[sprite][1]);
                            FFSWAP(int,        sr_cache[sprite][0],   sr_cache[sprite][1]);
                        } else {
                            v->vc1dsp.sprite_h(v->sr_rows[sprite][0], iplane + yline * iline, xoff[sprite], xadv[sprite], width);
                            sr_cache[sprite][0] = yline;
                        }
                    }
                    if (ysub[sprite] && sr_cache[sprite][1] != yline + 1) {
                        v->vc1dsp.sprite_h(v->sr_rows[sprite][1],
                                           iplane + next_line, xoff[sprite],
                                           xadv[sprite], width);
                        sr_cache[sprite][1] = yline + 1;
                    }
                    src_h[sprite][0] = v->sr_rows[sprite][0];
                    src_h[sprite][1] = v->sr_rows[sprite][1];
                }
            }

            if (!v->two_sprites) {
                if (ysub[0]) {
                    v->vc1dsp.sprite_v_single(dst, src_h[0][0], src_h[0][1], ysub[0], width);
                } else {
                    memcpy(dst, src_h[0][0], width);
                }
            } else {
                if (ysub[0] && ysub[1]) {
                    v->vc1dsp.sprite_v_double_twoscale(dst, src_h[0][0], src_h[0][1], ysub[0],
                                                       src_h[1][0], src_h[1][1], ysub[1], alpha, width);
                } else if (ysub[0]) {
                    v->vc1dsp.sprite_v_double_onescale(dst, src_h[0][0], src_h[0][1], ysub[0],
                                                       src_h[1][0], alpha, width);
                } else if (ysub[1]) {
                    v->vc1dsp.sprite_v_double_onescale(dst, src_h[1][0], src_h[1][1], ysub[1],
                                                       src_h[0][0], (1<<16)-1-alpha, width);
                } else {
                    v->vc1dsp.sprite_v_double_noscale(dst, src_h[0][0], src_h[1][0], alpha, width);
                }
            }
        }

        if (!plane) {
            for (i = 0; i <= v->two_sprites; i++) {
                xoff[i] >>= 1;
                yoff[i] >>= 1;
            }
        }

    }
}


static int vc1_decode_sprites(VC1Context *v, GetBitContext* gb)
{
    int ret;
    MpegEncContext *s     = &v->s;
    AVCodecContext *avctx = s->avctx;
    SpriteData sd;

    memset(&sd, 0, sizeof(sd));

    ret = vc1_parse_sprites(v, gb, &sd);
    if (ret < 0)
        return ret;

    if (!s->current_picture.f->data[0]) {
        av_log(avctx, AV_LOG_ERROR, "Got no sprites\n");
        return -1;
    }

    if (v->two_sprites && (!s->last_picture_ptr || !s->last_picture.f->data[0])) {
        av_log(avctx, AV_LOG_WARNING, "Need two sprites, only got one\n");
        v->two_sprites = 0;
    }

    av_frame_unref(v->sprite_output_frame);
    if ((ret = ff_get_buffer(avctx, v->sprite_output_frame, 0)) < 0)
        return ret;

    vc1_draw_sprites(v, &sd);

    return 0;
}

static void vc1_sprite_flush(AVCodecContext *avctx)
{
    VC1Context *v     = avctx->priv_data;
    MpegEncContext *s = &v->s;
    AVFrame *f = s->current_picture.f;
    int plane, i;

    /* Windows Media Image codecs have a convergence interval of two keyframes.
       Since we can't enforce it, clear to black the missing sprite. This is
       wrong but it looks better than doing nothing. */

    if (f->data[0])
        for (plane = 0; plane < (s->flags&CODEC_FLAG_GRAY ? 1 : 3); plane++)
            for (i = 0; i < v->sprite_height>>!!plane; i++)
                memset(f->data[plane] + i * f->linesize[plane],
                       plane ? 128 : 0, f->linesize[plane]);
}

#endif

av_cold int ff_vc1_decode_init_alloc_tables(VC1Context *v)
{
    MpegEncContext *s = &v->s;
    int i;
    int mb_height = FFALIGN(s->mb_height, 2);

    /* Allocate mb bitplanes */
    v->mv_type_mb_plane = av_malloc (s->mb_stride * mb_height);
    v->direct_mb_plane  = av_malloc (s->mb_stride * mb_height);
    v->forward_mb_plane = av_malloc (s->mb_stride * mb_height);
    v->fieldtx_plane    = av_mallocz(s->mb_stride * mb_height);
    v->acpred_plane     = av_malloc (s->mb_stride * mb_height);
    v->over_flags_plane = av_malloc (s->mb_stride * mb_height);

    v->n_allocated_blks = s->mb_width + 2;
    v->block            = av_malloc(sizeof(*v->block) * v->n_allocated_blks);
    v->cbp_base         = av_malloc(sizeof(v->cbp_base[0]) * 2 * s->mb_stride);
    v->cbp              = v->cbp_base + s->mb_stride;
    v->ttblk_base       = av_malloc(sizeof(v->ttblk_base[0]) * 2 * s->mb_stride);
    v->ttblk            = v->ttblk_base + s->mb_stride;
    v->is_intra_base    = av_mallocz(sizeof(v->is_intra_base[0]) * 2 * s->mb_stride);
    v->is_intra         = v->is_intra_base + s->mb_stride;
    v->luma_mv_base     = av_mallocz(sizeof(v->luma_mv_base[0]) * 2 * s->mb_stride);
    v->luma_mv          = v->luma_mv_base + s->mb_stride;

    /* allocate block type info in that way so it could be used with s->block_index[] */
    v->mb_type_base = av_malloc(s->b8_stride * (mb_height * 2 + 1) + s->mb_stride * (mb_height + 1) * 2);
    v->mb_type[0]   = v->mb_type_base + s->b8_stride + 1;
    v->mb_type[1]   = v->mb_type_base + s->b8_stride * (mb_height * 2 + 1) + s->mb_stride + 1;
    v->mb_type[2]   = v->mb_type[1] + s->mb_stride * (mb_height + 1);

    /* allocate memory to store block level MV info */
    v->blk_mv_type_base = av_mallocz(     s->b8_stride * (mb_height * 2 + 1) + s->mb_stride * (mb_height + 1) * 2);
    v->blk_mv_type      = v->blk_mv_type_base + s->b8_stride + 1;
    v->mv_f_base        = av_mallocz(2 * (s->b8_stride * (mb_height * 2 + 1) + s->mb_stride * (mb_height + 1) * 2));
    v->mv_f[0]          = v->mv_f_base + s->b8_stride + 1;
    v->mv_f[1]          = v->mv_f[0] + (s->b8_stride * (mb_height * 2 + 1) + s->mb_stride * (mb_height + 1) * 2);
    v->mv_f_next_base   = av_mallocz(2 * (s->b8_stride * (mb_height * 2 + 1) + s->mb_stride * (mb_height + 1) * 2));
    v->mv_f_next[0]     = v->mv_f_next_base + s->b8_stride + 1;
    v->mv_f_next[1]     = v->mv_f_next[0] + (s->b8_stride * (mb_height * 2 + 1) + s->mb_stride * (mb_height + 1) * 2);

    /* Init coded blocks info */
    if (v->profile == PROFILE_ADVANCED) {
//        if (alloc_bitplane(&v->over_flags_plane, s->mb_width, s->mb_height) < 0)
//            return -1;
//        if (alloc_bitplane(&v->ac_pred_plane, s->mb_width, s->mb_height) < 0)
//            return -1;
    }

    ff_intrax8_common_init(&v->x8,s);

    if (s->avctx->codec_id == AV_CODEC_ID_WMV3IMAGE || s->avctx->codec_id == AV_CODEC_ID_VC1IMAGE) {
        for (i = 0; i < 4; i++)
            if (!(v->sr_rows[i >> 1][i & 1] = av_malloc(v->output_width)))
                return AVERROR(ENOMEM);
    }

    if (!v->mv_type_mb_plane || !v->direct_mb_plane || !v->acpred_plane || !v->over_flags_plane ||
        !v->block || !v->cbp_base || !v->ttblk_base || !v->is_intra_base || !v->luma_mv_base ||
        !v->mb_type_base) {
        av_freep(&v->mv_type_mb_plane);
        av_freep(&v->direct_mb_plane);
        av_freep(&v->acpred_plane);
        av_freep(&v->over_flags_plane);
        av_freep(&v->block);
        av_freep(&v->cbp_base);
        av_freep(&v->ttblk_base);
        av_freep(&v->is_intra_base);
        av_freep(&v->luma_mv_base);
        av_freep(&v->mb_type_base);
        return AVERROR(ENOMEM);
    }

    return 0;
}

av_cold void ff_vc1_init_transposed_scantables(VC1Context *v)
{
    int i;
    for (i = 0; i < 64; i++) {
#define transpose(x) ((x >> 3) | ((x & 7) << 3))
        v->zz_8x8[0][i] = transpose(ff_wmv1_scantable[0][i]);
        v->zz_8x8[1][i] = transpose(ff_wmv1_scantable[1][i]);
        v->zz_8x8[2][i] = transpose(ff_wmv1_scantable[2][i]);
        v->zz_8x8[3][i] = transpose(ff_wmv1_scantable[3][i]);
        v->zzi_8x8[i]   = transpose(ff_vc1_adv_interlaced_8x8_zz[i]);
    }
    v->left_blk_sh = 0;
    v->top_blk_sh  = 3;
}

/** Initialize a VC1/WMV3 decoder
 * @todo TODO: Handle VC-1 IDUs (Transport level?)
 * @todo TODO: Decypher remaining bits in extra_data
 */
static av_cold int vc1_decode_init(AVCodecContext *avctx)
{
    VC1Context *v = avctx->priv_data;
    MpegEncContext *s = &v->s;
    GetBitContext gb;
    int ret;

    /* save the container output size for WMImage */
    v->output_width  = avctx->width;
    v->output_height = avctx->height;

    if (!avctx->extradata_size || !avctx->extradata)
        return -1;
    if (!(avctx->flags & CODEC_FLAG_GRAY))
        avctx->pix_fmt = avctx->get_format(avctx, avctx->codec->pix_fmts);
    else
        avctx->pix_fmt = AV_PIX_FMT_GRAY8;
    avctx->hwaccel = ff_find_hwaccel(avctx);
    v->s.avctx = avctx;

    if ((ret = ff_vc1_init_common(v)) < 0)
        return ret;
    // ensure static VLC tables are initialized
    if ((ret = ff_msmpeg4_decode_init(avctx)) < 0)
        return ret;
    if ((ret = ff_vc1_decode_init_alloc_tables(v)) < 0)
        return ret;
    // Hack to ensure the above functions will be called
    // again once we know all necessary settings.
    // That this is necessary might indicate a bug.
    ff_vc1_decode_end(avctx);

    ff_h264chroma_init(&v->h264chroma, 8);
    ff_vc1dsp_init(&v->vc1dsp);

    if (avctx->codec_id == AV_CODEC_ID_WMV3 || avctx->codec_id == AV_CODEC_ID_WMV3IMAGE) {
        int count = 0;

        // looks like WMV3 has a sequence header stored in the extradata
        // advanced sequence header may be before the first frame
        // the last byte of the extradata is a version number, 1 for the
        // samples we can decode

        init_get_bits(&gb, avctx->extradata, avctx->extradata_size*8);

        if ((ret = ff_vc1_decode_sequence_header(avctx, v, &gb)) < 0)
          return ret;

        count = avctx->extradata_size*8 - get_bits_count(&gb);
        if (count > 0) {
            av_log(avctx, AV_LOG_INFO, "Extra data: %i bits left, value: %X\n",
                   count, get_bits(&gb, count));
        } else if (count < 0) {
            av_log(avctx, AV_LOG_INFO, "Read %i bits in overflow\n", -count);
        }
    } else { // VC1/WVC1/WVP2
        const uint8_t *start = avctx->extradata;
        uint8_t *end = avctx->extradata + avctx->extradata_size;
        const uint8_t *next;
        int size, buf2_size;
        uint8_t *buf2 = NULL;
        int seq_initialized = 0, ep_initialized = 0;

        if (avctx->extradata_size < 16) {
            av_log(avctx, AV_LOG_ERROR, "Extradata size too small: %i\n", avctx->extradata_size);
            return -1;
        }

        buf2  = av_mallocz(avctx->extradata_size + FF_INPUT_BUFFER_PADDING_SIZE);
        start = find_next_marker(start, end); // in WVC1 extradata first byte is its size, but can be 0 in mkv
        next  = start;
        for (; next < end; start = next) {
            next = find_next_marker(start + 4, end);
            size = next - start - 4;
            if (size <= 0)
                continue;
            buf2_size = vc1_unescape_buffer(start + 4, size, buf2);
            init_get_bits(&gb, buf2, buf2_size * 8);
            switch (AV_RB32(start)) {
            case VC1_CODE_SEQHDR:
                if ((ret = ff_vc1_decode_sequence_header(avctx, v, &gb)) < 0) {
                    av_free(buf2);
                    return ret;
                }
                seq_initialized = 1;
                break;
            case VC1_CODE_ENTRYPOINT:
                if ((ret = ff_vc1_decode_entry_point(avctx, v, &gb)) < 0) {
                    av_free(buf2);
                    return ret;
                }
                ep_initialized = 1;
                break;
            }
        }
        av_free(buf2);
        if (!seq_initialized || !ep_initialized) {
            av_log(avctx, AV_LOG_ERROR, "Incomplete extradata\n");
            return -1;
        }
        v->res_sprite = (avctx->codec_id == AV_CODEC_ID_VC1IMAGE);
    }

    v->sprite_output_frame = av_frame_alloc();
    if (!v->sprite_output_frame)
        return AVERROR(ENOMEM);

    avctx->profile = v->profile;
    if (v->profile == PROFILE_ADVANCED)
        avctx->level = v->level;

    avctx->has_b_frames = !!avctx->max_b_frames;

    s->mb_width  = (avctx->coded_width  + 15) >> 4;
    s->mb_height = (avctx->coded_height + 15) >> 4;

    if (v->profile == PROFILE_ADVANCED || v->res_fasttx) {
        ff_vc1_init_transposed_scantables(v);
    } else {
        memcpy(v->zz_8x8, ff_wmv1_scantable, 4*64);
        v->left_blk_sh = 3;
        v->top_blk_sh  = 0;
    }

    if (avctx->codec_id == AV_CODEC_ID_WMV3IMAGE || avctx->codec_id == AV_CODEC_ID_VC1IMAGE) {
        v->sprite_width  = avctx->coded_width;
        v->sprite_height = avctx->coded_height;

        avctx->coded_width  = avctx->width  = v->output_width;
        avctx->coded_height = avctx->height = v->output_height;

        // prevent 16.16 overflows
        if (v->sprite_width  > 1 << 14 ||
            v->sprite_height > 1 << 14 ||
            v->output_width  > 1 << 14 ||
            v->output_height > 1 << 14) return -1;

        if ((v->sprite_width&1) || (v->sprite_height&1)) {
            avpriv_request_sample(avctx, "odd sprites support");
            return AVERROR_PATCHWELCOME;
        }
    }
    return 0;
}

/** Close a VC1/WMV3 decoder
 * @warning Initial try at using MpegEncContext stuff
 */
av_cold int ff_vc1_decode_end(AVCodecContext *avctx)
{
    VC1Context *v = avctx->priv_data;
    int i;

    av_frame_free(&v->sprite_output_frame);

    for (i = 0; i < 4; i++)
        av_freep(&v->sr_rows[i >> 1][i & 1]);
    av_freep(&v->hrd_rate);
    av_freep(&v->hrd_buffer);
    ff_MPV_common_end(&v->s);
    av_freep(&v->mv_type_mb_plane);
    av_freep(&v->direct_mb_plane);
    av_freep(&v->forward_mb_plane);
    av_freep(&v->fieldtx_plane);
    av_freep(&v->acpred_plane);
    av_freep(&v->over_flags_plane);
    av_freep(&v->mb_type_base);
    av_freep(&v->blk_mv_type_base);
    av_freep(&v->mv_f_base);
    av_freep(&v->mv_f_next_base);
    av_freep(&v->block);
    av_freep(&v->cbp_base);
    av_freep(&v->ttblk_base);
    av_freep(&v->is_intra_base); // FIXME use v->mb_type[]
    av_freep(&v->luma_mv_base);
    ff_intrax8_common_end(&v->x8);
    return 0;
}


/** Decode a VC1/WMV3 frame
 * @todo TODO: Handle VC-1 IDUs (Transport level?)
 */
static int vc1_decode_frame(AVCodecContext *avctx, void *data,
                            int *got_frame, AVPacket *avpkt)
{
    const uint8_t *buf = avpkt->data;
    int buf_size = avpkt->size, n_slices = 0, i, ret;
    VC1Context *v = avctx->priv_data;
    MpegEncContext *s = &v->s;
    AVFrame *pict = data;
    uint8_t *buf2 = NULL;
    const uint8_t *buf_start = buf, *buf_start_second_field = NULL;
    int mb_height, n_slices1=-1;
    struct {
        uint8_t *buf;
        GetBitContext gb;
        int mby_start;
    } *slices = NULL, *tmp;

    v->second_field = 0;

    if(s->flags & CODEC_FLAG_LOW_DELAY)
        s->low_delay = 1;

    /* no supplementary picture */
    if (buf_size == 0 || (buf_size == 4 && AV_RB32(buf) == VC1_CODE_ENDOFSEQ)) {
        /* special case for last picture */
        if (s->low_delay == 0 && s->next_picture_ptr) {
            if ((ret = av_frame_ref(pict, s->next_picture_ptr->f)) < 0)
                return ret;
            s->next_picture_ptr = NULL;

            *got_frame = 1;
        }

        return buf_size;
    }

    if (s->avctx->codec->capabilities&CODEC_CAP_HWACCEL_VDPAU) {
        if (v->profile < PROFILE_ADVANCED)
            avctx->pix_fmt = AV_PIX_FMT_VDPAU_WMV3;
        else
            avctx->pix_fmt = AV_PIX_FMT_VDPAU_VC1;
    }

    //for advanced profile we may need to parse and unescape data
    if (avctx->codec_id == AV_CODEC_ID_VC1 || avctx->codec_id == AV_CODEC_ID_VC1IMAGE) {
        int buf_size2 = 0;
        buf2 = av_mallocz(buf_size + FF_INPUT_BUFFER_PADDING_SIZE);
        if (!buf2)
            return AVERROR(ENOMEM);

        if (IS_MARKER(AV_RB32(buf))) { /* frame starts with marker and needs to be parsed */
            const uint8_t *start, *end, *next;
            int size;

            next = buf;
            for (start = buf, end = buf + buf_size; next < end; start = next) {
                next = find_next_marker(start + 4, end);
                size = next - start - 4;
                if (size <= 0) continue;
                switch (AV_RB32(start)) {
                case VC1_CODE_FRAME:
                    if (avctx->hwaccel ||
                        s->avctx->codec->capabilities&CODEC_CAP_HWACCEL_VDPAU)
                        buf_start = start;
                    buf_size2 = vc1_unescape_buffer(start + 4, size, buf2);
                    break;
                case VC1_CODE_FIELD: {
                    int buf_size3;
                    if (avctx->hwaccel ||
                        s->avctx->codec->capabilities&CODEC_CAP_HWACCEL_VDPAU)
                        buf_start_second_field = start;
                    tmp = av_realloc(slices, sizeof(*slices) * (n_slices+1));
                    if (!tmp)
                        goto err;
                    slices = tmp;
                    slices[n_slices].buf = av_mallocz(buf_size + FF_INPUT_BUFFER_PADDING_SIZE);
                    if (!slices[n_slices].buf)
                        goto err;
                    buf_size3 = vc1_unescape_buffer(start + 4, size,
                                                    slices[n_slices].buf);
                    init_get_bits(&slices[n_slices].gb, slices[n_slices].buf,
                                  buf_size3 << 3);
                    /* assuming that the field marker is at the exact middle,
                       hope it's correct */
                    slices[n_slices].mby_start = s->mb_height + 1 >> 1;
                    n_slices1 = n_slices - 1; // index of the last slice of the first field
                    n_slices++;
                    break;
                }
                case VC1_CODE_ENTRYPOINT: /* it should be before frame data */
                    buf_size2 = vc1_unescape_buffer(start + 4, size, buf2);
                    init_get_bits(&s->gb, buf2, buf_size2 * 8);
                    ff_vc1_decode_entry_point(avctx, v, &s->gb);
                    break;
                case VC1_CODE_SLICE: {
                    int buf_size3;
                    tmp = av_realloc(slices, sizeof(*slices) * (n_slices+1));
                    if (!tmp)
                        goto err;
                    slices = tmp;
                    slices[n_slices].buf = av_mallocz(buf_size + FF_INPUT_BUFFER_PADDING_SIZE);
                    if (!slices[n_slices].buf)
                        goto err;
                    buf_size3 = vc1_unescape_buffer(start + 4, size,
                                                    slices[n_slices].buf);
                    init_get_bits(&slices[n_slices].gb, slices[n_slices].buf,
                                  buf_size3 << 3);
                    slices[n_slices].mby_start = get_bits(&slices[n_slices].gb, 9);
                    n_slices++;
                    break;
                }
                }
            }
        } else if (v->interlace && ((buf[0] & 0xC0) == 0xC0)) { /* WVC1 interlaced stores both fields divided by marker */
            const uint8_t *divider;
            int buf_size3;

            divider = find_next_marker(buf, buf + buf_size);
            if ((divider == (buf + buf_size)) || AV_RB32(divider) != VC1_CODE_FIELD) {
                av_log(avctx, AV_LOG_ERROR, "Error in WVC1 interlaced frame\n");
                goto err;
            } else { // found field marker, unescape second field
                if (avctx->hwaccel ||
                    s->avctx->codec->capabilities&CODEC_CAP_HWACCEL_VDPAU)
                    buf_start_second_field = divider;
                tmp = av_realloc(slices, sizeof(*slices) * (n_slices+1));
                if (!tmp)
                    goto err;
                slices = tmp;
                slices[n_slices].buf = av_mallocz(buf_size + FF_INPUT_BUFFER_PADDING_SIZE);
                if (!slices[n_slices].buf)
                    goto err;
                buf_size3 = vc1_unescape_buffer(divider + 4, buf + buf_size - divider - 4, slices[n_slices].buf);
                init_get_bits(&slices[n_slices].gb, slices[n_slices].buf,
                              buf_size3 << 3);
                slices[n_slices].mby_start = s->mb_height + 1 >> 1;
                n_slices1 = n_slices - 1;
                n_slices++;
            }
            buf_size2 = vc1_unescape_buffer(buf, divider - buf, buf2);
        } else {
            buf_size2 = vc1_unescape_buffer(buf, buf_size, buf2);
        }
        init_get_bits(&s->gb, buf2, buf_size2*8);
    } else
        init_get_bits(&s->gb, buf, buf_size*8);

    if (v->res_sprite) {
        v->new_sprite  = !get_bits1(&s->gb);
        v->two_sprites =  get_bits1(&s->gb);
        /* res_sprite means a Windows Media Image stream, AV_CODEC_ID_*IMAGE means
           we're using the sprite compositor. These are intentionally kept separate
           so you can get the raw sprites by using the wmv3 decoder for WMVP or
           the vc1 one for WVP2 */
        if (avctx->codec_id == AV_CODEC_ID_WMV3IMAGE || avctx->codec_id == AV_CODEC_ID_VC1IMAGE) {
            if (v->new_sprite) {
                // switch AVCodecContext parameters to those of the sprites
                avctx->width  = avctx->coded_width  = v->sprite_width;
                avctx->height = avctx->coded_height = v->sprite_height;
            } else {
                goto image;
            }
        }
    }

    if (s->context_initialized &&
        (s->width  != avctx->coded_width ||
         s->height != avctx->coded_height)) {
        ff_vc1_decode_end(avctx);
    }

    if (!s->context_initialized) {
        if (ff_msmpeg4_decode_init(avctx) < 0)
            goto err;
        if (ff_vc1_decode_init_alloc_tables(v) < 0) {
            ff_MPV_common_end(s);
            goto err;
        }

        s->low_delay = !avctx->has_b_frames || v->res_sprite;

        if (v->profile == PROFILE_ADVANCED) {
            if(avctx->coded_width<=1 || avctx->coded_height<=1)
                goto err;
            s->h_edge_pos = avctx->coded_width;
            s->v_edge_pos = avctx->coded_height;
        }
    }

    // do parse frame header
    v->pic_header_flag = 0;
    v->first_pic_header_flag = 1;
    if (v->profile < PROFILE_ADVANCED) {
        if (ff_vc1_parse_frame_header(v, &s->gb) < 0) {
            goto err;
        }
    } else {
        if (ff_vc1_parse_frame_header_adv(v, &s->gb) < 0) {
            goto err;
        }
    }
    v->first_pic_header_flag = 0;

    if (avctx->debug & FF_DEBUG_PICT_INFO)
        av_log(v->s.avctx, AV_LOG_DEBUG, "pict_type: %c\n", av_get_picture_type_char(s->pict_type));

    if ((avctx->codec_id == AV_CODEC_ID_WMV3IMAGE || avctx->codec_id == AV_CODEC_ID_VC1IMAGE)
        && s->pict_type != AV_PICTURE_TYPE_I) {
        av_log(v->s.avctx, AV_LOG_ERROR, "Sprite decoder: expected I-frame\n");
        goto err;
    }

    if ((s->mb_height >> v->field_mode) == 0) {
        av_log(v->s.avctx, AV_LOG_ERROR, "image too short\n");
        goto err;
    }

    // for skipping the frame
    s->current_picture.f->pict_type = s->pict_type;
    s->current_picture.f->key_frame = s->pict_type == AV_PICTURE_TYPE_I;

    /* skip B-frames if we don't have reference frames */
    if (s->last_picture_ptr == NULL && (s->pict_type == AV_PICTURE_TYPE_B || s->droppable)) {
        goto err;
    }
    if ((avctx->skip_frame >= AVDISCARD_NONREF && s->pict_type == AV_PICTURE_TYPE_B) ||
        (avctx->skip_frame >= AVDISCARD_NONKEY && s->pict_type != AV_PICTURE_TYPE_I) ||
         avctx->skip_frame >= AVDISCARD_ALL) {
        goto end;
    }

    if (s->next_p_frame_damaged) {
        if (s->pict_type == AV_PICTURE_TYPE_B)
            goto end;
        else
            s->next_p_frame_damaged = 0;
    }

    if (ff_MPV_frame_start(s, avctx) < 0) {
        goto err;
    }

    v->s.current_picture_ptr->field_picture = v->field_mode;
    v->s.current_picture_ptr->f.interlaced_frame = (v->fcm != PROGRESSIVE);
    v->s.current_picture_ptr->f.top_field_first  = v->tff;

    // process pulldown flags
    s->current_picture_ptr->f->repeat_pict = 0;
    // Pulldown flags are only valid when 'broadcast' has been set.
    // So ticks_per_frame will be 2
    if (v->rff) {
        // repeat field
        s->current_picture_ptr->f->repeat_pict = 1;
    } else if (v->rptfrm) {
        // repeat frames
        s->current_picture_ptr->f->repeat_pict = v->rptfrm * 2;
    }

    s->me.qpel_put = s->dsp.put_qpel_pixels_tab;
    s->me.qpel_avg = s->dsp.avg_qpel_pixels_tab;

    if ((CONFIG_VC1_VDPAU_DECODER)
        &&s->avctx->codec->capabilities&CODEC_CAP_HWACCEL_VDPAU) {
        if (v->field_mode && buf_start_second_field) {
            ff_vdpau_vc1_decode_picture(s, buf_start, buf_start_second_field - buf_start);
            ff_vdpau_vc1_decode_picture(s, buf_start_second_field, (buf + buf_size) - buf_start_second_field);
        } else {
            ff_vdpau_vc1_decode_picture(s, buf_start, (buf + buf_size) - buf_start);
        }
    } else if (avctx->hwaccel) {
        if (v->field_mode && buf_start_second_field) {
            // decode first field
            s->picture_structure = PICT_BOTTOM_FIELD - v->tff;
            if (avctx->hwaccel->start_frame(avctx, buf_start, buf_start_second_field - buf_start) < 0)
                goto err;
            if (avctx->hwaccel->decode_slice(avctx, buf_start, buf_start_second_field - buf_start) < 0)
                goto err;
            if (avctx->hwaccel->end_frame(avctx) < 0)
                goto err;

            // decode second field
            s->gb = slices[n_slices1 + 1].gb;
            s->picture_structure = PICT_TOP_FIELD + v->tff;
            v->second_field = 1;
            v->pic_header_flag = 0;
            if (ff_vc1_parse_frame_header_adv(v, &s->gb) < 0) {
                av_log(avctx, AV_LOG_ERROR, "parsing header for second field failed");
                goto err;
            }
            v->s.current_picture_ptr->f.pict_type = v->s.pict_type;

            if (avctx->hwaccel->start_frame(avctx, buf_start_second_field, (buf + buf_size) - buf_start_second_field) < 0)
                goto err;
            if (avctx->hwaccel->decode_slice(avctx, buf_start_second_field, (buf + buf_size) - buf_start_second_field) < 0)
                goto err;
            if (avctx->hwaccel->end_frame(avctx) < 0)
                goto err;
        } else {
            s->picture_structure = PICT_FRAME;
            if (avctx->hwaccel->start_frame(avctx, buf_start, (buf + buf_size) - buf_start) < 0)
                goto err;
            if (avctx->hwaccel->decode_slice(avctx, buf_start, (buf + buf_size) - buf_start) < 0)
                goto err;
            if (avctx->hwaccel->end_frame(avctx) < 0)
                goto err;
        }
    } else {
        int header_ret = 0;

        ff_mpeg_er_frame_start(s);

        v->bits = buf_size * 8;
        v->end_mb_x = s->mb_width;
        if (v->field_mode) {
            s->current_picture.f->linesize[0] <<= 1;
            s->current_picture.f->linesize[1] <<= 1;
            s->current_picture.f->linesize[2] <<= 1;
            s->linesize                      <<= 1;
            s->uvlinesize                    <<= 1;
        }
        mb_height = s->mb_height >> v->field_mode;

        av_assert0 (mb_height > 0);

        for (i = 0; i <= n_slices; i++) {
            if (i > 0 &&  slices[i - 1].mby_start >= mb_height) {
                if (v->field_mode <= 0) {
                    av_log(v->s.avctx, AV_LOG_ERROR, "Slice %d starts beyond "
                           "picture boundary (%d >= %d)\n", i,
                           slices[i - 1].mby_start, mb_height);
                    continue;
                }
                v->second_field = 1;
                av_assert0((s->mb_height & 1) == 0);
                v->blocks_off   = s->b8_stride * (s->mb_height&~1);
                v->mb_off       = s->mb_stride * s->mb_height >> 1;
            } else {
                v->second_field = 0;
                v->blocks_off   = 0;
                v->mb_off       = 0;
            }
            if (i) {
                v->pic_header_flag = 0;
                if (v->field_mode && i == n_slices1 + 2) {
                    if ((header_ret = ff_vc1_parse_frame_header_adv(v, &s->gb)) < 0) {
                        av_log(v->s.avctx, AV_LOG_ERROR, "Field header damaged\n");
                        if (avctx->err_recognition & AV_EF_EXPLODE)
                            goto err;
                        continue;
                    }
                } else if (get_bits1(&s->gb)) {
                    v->pic_header_flag = 1;
                    if ((header_ret = ff_vc1_parse_frame_header_adv(v, &s->gb)) < 0) {
                        av_log(v->s.avctx, AV_LOG_ERROR, "Slice header damaged\n");
                        if (avctx->err_recognition & AV_EF_EXPLODE)
                            goto err;
                        continue;
                    }
                }
            }
            if (header_ret < 0)
                continue;
            s->start_mb_y = (i == 0) ? 0 : FFMAX(0, slices[i-1].mby_start % mb_height);
            if (!v->field_mode || v->second_field)
                s->end_mb_y = (i == n_slices     ) ? mb_height : FFMIN(mb_height, slices[i].mby_start % mb_height);
            else {
                if (i >= n_slices) {
                    av_log(v->s.avctx, AV_LOG_ERROR, "first field slice count too large\n");
                    continue;
                }
                s->end_mb_y = (i <= n_slices1 + 1) ? mb_height : FFMIN(mb_height, slices[i].mby_start % mb_height);
            }
            if (s->end_mb_y <= s->start_mb_y) {
                av_log(v->s.avctx, AV_LOG_ERROR, "end mb y %d %d invalid\n", s->end_mb_y, s->start_mb_y);
                continue;
            }
            if (!v->p_frame_skipped && s->pict_type != AV_PICTURE_TYPE_I && !v->cbpcy_vlc) {
                av_log(v->s.avctx, AV_LOG_ERROR, "missing cbpcy_vlc\n");
                continue;
            }
            ff_vc1_decode_blocks(v);
            if (i != n_slices)
                s->gb = slices[i].gb;
        }
        if (v->field_mode) {
            v->second_field = 0;
            s->current_picture.f->linesize[0] >>= 1;
            s->current_picture.f->linesize[1] >>= 1;
            s->current_picture.f->linesize[2] >>= 1;
            s->linesize                      >>= 1;
            s->uvlinesize                    >>= 1;
            if (v->s.pict_type != AV_PICTURE_TYPE_BI && v->s.pict_type != AV_PICTURE_TYPE_B) {
                FFSWAP(uint8_t *, v->mv_f_next[0], v->mv_f[0]);
                FFSWAP(uint8_t *, v->mv_f_next[1], v->mv_f[1]);
            }
        }
        av_dlog(s->avctx, "Consumed %i/%i bits\n",
                get_bits_count(&s->gb), s->gb.size_in_bits);
//  if (get_bits_count(&s->gb) > buf_size * 8)
//      return -1;
        if(s->er.error_occurred && s->pict_type == AV_PICTURE_TYPE_B)
            goto err;
        if (!v->field_mode)
            ff_er_frame_end(&s->er);
    }

    ff_MPV_frame_end(s);

    if (avctx->codec_id == AV_CODEC_ID_WMV3IMAGE || avctx->codec_id == AV_CODEC_ID_VC1IMAGE) {
image:
        avctx->width  = avctx->coded_width  = v->output_width;
        avctx->height = avctx->coded_height = v->output_height;
        if (avctx->skip_frame >= AVDISCARD_NONREF)
            goto end;
#if CONFIG_WMV3IMAGE_DECODER || CONFIG_VC1IMAGE_DECODER
        if (vc1_decode_sprites(v, &s->gb))
            goto err;
#endif
        if ((ret = av_frame_ref(pict, v->sprite_output_frame)) < 0)
            goto err;
        *got_frame = 1;
    } else {
        if (s->pict_type == AV_PICTURE_TYPE_B || s->low_delay) {
            if ((ret = av_frame_ref(pict, s->current_picture_ptr->f)) < 0)
                goto err;
            ff_print_debug_info(s, s->current_picture_ptr, pict);
            *got_frame = 1;
        } else if (s->last_picture_ptr != NULL) {
            if ((ret = av_frame_ref(pict, s->last_picture_ptr->f)) < 0)
                goto err;
            ff_print_debug_info(s, s->last_picture_ptr, pict);
            *got_frame = 1;
        }
    }

end:
    av_free(buf2);
    for (i = 0; i < n_slices; i++)
        av_free(slices[i].buf);
    av_free(slices);
    return buf_size;

err:
    av_free(buf2);
    for (i = 0; i < n_slices; i++)
        av_free(slices[i].buf);
    av_free(slices);
    return -1;
}


static const AVProfile profiles[] = {
    { FF_PROFILE_VC1_SIMPLE,   "Simple"   },
    { FF_PROFILE_VC1_MAIN,     "Main"     },
    { FF_PROFILE_VC1_COMPLEX,  "Complex"  },
    { FF_PROFILE_VC1_ADVANCED, "Advanced" },
    { FF_PROFILE_UNKNOWN },
};

static const enum AVPixelFormat vc1_hwaccel_pixfmt_list_420[] = {
#if CONFIG_VC1_DXVA2_HWACCEL
    AV_PIX_FMT_DXVA2_VLD,
#endif
#if CONFIG_VC1_VAAPI_HWACCEL
    AV_PIX_FMT_VAAPI_VLD,
#endif
#if CONFIG_VC1_VDPAU_HWACCEL
    AV_PIX_FMT_VDPAU,
#endif
    AV_PIX_FMT_YUV420P,
    AV_PIX_FMT_NONE
};

AVCodec ff_vc1_decoder = {
    .name           = "vc1",
    .long_name      = NULL_IF_CONFIG_SMALL("SMPTE VC-1"),
    .type           = AVMEDIA_TYPE_VIDEO,
    .id             = AV_CODEC_ID_VC1,
    .priv_data_size = sizeof(VC1Context),
    .init           = vc1_decode_init,
    .close          = ff_vc1_decode_end,
    .decode         = vc1_decode_frame,
    .flush          = ff_mpeg_flush,
    .capabilities   = CODEC_CAP_DR1 | CODEC_CAP_DELAY,
    .pix_fmts       = vc1_hwaccel_pixfmt_list_420,
    .profiles       = NULL_IF_CONFIG_SMALL(profiles)
};

#if CONFIG_WMV3_DECODER
AVCodec ff_wmv3_decoder = {
    .name           = "wmv3",
    .long_name      = NULL_IF_CONFIG_SMALL("Windows Media Video 9"),
    .type           = AVMEDIA_TYPE_VIDEO,
    .id             = AV_CODEC_ID_WMV3,
    .priv_data_size = sizeof(VC1Context),
    .init           = vc1_decode_init,
    .close          = ff_vc1_decode_end,
    .decode         = vc1_decode_frame,
    .flush          = ff_mpeg_flush,
    .capabilities   = CODEC_CAP_DR1 | CODEC_CAP_DELAY,
    .pix_fmts       = vc1_hwaccel_pixfmt_list_420,
    .profiles       = NULL_IF_CONFIG_SMALL(profiles)
};
#endif

#if CONFIG_WMV3_VDPAU_DECODER
AVCodec ff_wmv3_vdpau_decoder = {
    .name           = "wmv3_vdpau",
    .long_name      = NULL_IF_CONFIG_SMALL("Windows Media Video 9 VDPAU"),
    .type           = AVMEDIA_TYPE_VIDEO,
    .id             = AV_CODEC_ID_WMV3,
    .priv_data_size = sizeof(VC1Context),
    .init           = vc1_decode_init,
    .close          = ff_vc1_decode_end,
    .decode         = vc1_decode_frame,
    .capabilities   = CODEC_CAP_DR1 | CODEC_CAP_DELAY | CODEC_CAP_HWACCEL_VDPAU,
    .pix_fmts       = (const enum AVPixelFormat[]){ AV_PIX_FMT_VDPAU_WMV3, AV_PIX_FMT_NONE },
    .profiles       = NULL_IF_CONFIG_SMALL(profiles)
};
#endif

#if CONFIG_VC1_VDPAU_DECODER
AVCodec ff_vc1_vdpau_decoder = {
    .name           = "vc1_vdpau",
    .long_name      = NULL_IF_CONFIG_SMALL("SMPTE VC-1 VDPAU"),
    .type           = AVMEDIA_TYPE_VIDEO,
    .id             = AV_CODEC_ID_VC1,
    .priv_data_size = sizeof(VC1Context),
    .init           = vc1_decode_init,
    .close          = ff_vc1_decode_end,
    .decode         = vc1_decode_frame,
    .capabilities   = CODEC_CAP_DR1 | CODEC_CAP_DELAY | CODEC_CAP_HWACCEL_VDPAU,
    .pix_fmts       = (const enum AVPixelFormat[]){ AV_PIX_FMT_VDPAU_VC1, AV_PIX_FMT_NONE },
    .profiles       = NULL_IF_CONFIG_SMALL(profiles)
};
#endif

#if CONFIG_WMV3IMAGE_DECODER
AVCodec ff_wmv3image_decoder = {
    .name           = "wmv3image",
    .long_name      = NULL_IF_CONFIG_SMALL("Windows Media Video 9 Image"),
    .type           = AVMEDIA_TYPE_VIDEO,
    .id             = AV_CODEC_ID_WMV3IMAGE,
    .priv_data_size = sizeof(VC1Context),
    .init           = vc1_decode_init,
    .close          = ff_vc1_decode_end,
    .decode         = vc1_decode_frame,
    .capabilities   = CODEC_CAP_DR1,
    .flush          = vc1_sprite_flush,
    .pix_fmts       = (const enum AVPixelFormat[]) {
        AV_PIX_FMT_YUV420P,
        AV_PIX_FMT_NONE
    },
};
#endif

#if CONFIG_VC1IMAGE_DECODER
AVCodec ff_vc1image_decoder = {
    .name           = "vc1image",
    .long_name      = NULL_IF_CONFIG_SMALL("Windows Media Video 9 Image v2"),
    .type           = AVMEDIA_TYPE_VIDEO,
    .id             = AV_CODEC_ID_VC1IMAGE,
    .priv_data_size = sizeof(VC1Context),
    .init           = vc1_decode_init,
    .close          = ff_vc1_decode_end,
    .decode         = vc1_decode_frame,
    .capabilities   = CODEC_CAP_DR1,
    .flush          = vc1_sprite_flush,
    .pix_fmts       = (const enum AVPixelFormat[]) {
        AV_PIX_FMT_YUV420P,
        AV_PIX_FMT_NONE
    },
};
#endif<|MERGE_RESOLUTION|>--- conflicted
+++ resolved
@@ -1004,23 +1004,13 @@
         uvsrc_x = av_clip(uvsrc_x, -8, s->avctx->coded_width  >> 1);
         uvsrc_y = av_clip(uvsrc_y, -8, s->avctx->coded_height >> 1);
         if (i < 2 ? dir : dir2) {
-<<<<<<< HEAD
-            srcU = s->next_picture.f.data[1];
-            srcV = s->next_picture.f.data[2];
+            srcU = s->next_picture.f->data[1];
+            srcV = s->next_picture.f->data[2];
             lutuv  = v->next_lutuv;
             use_ic = v->next_use_ic;
         } else {
-            srcU = s->last_picture.f.data[1];
-            srcV = s->last_picture.f.data[2];
-=======
-            srcU = s->next_picture.f->data[1] + uvsrc_y * s->uvlinesize + uvsrc_x;
-            srcV = s->next_picture.f->data[2] + uvsrc_y * s->uvlinesize + uvsrc_x;
-            lutuv  = v->next_lutuv;
-            use_ic = v->next_use_ic;
-        } else {
-            srcU = s->last_picture.f->data[1] + uvsrc_y * s->uvlinesize + uvsrc_x;
-            srcV = s->last_picture.f->data[2] + uvsrc_y * s->uvlinesize + uvsrc_x;
->>>>>>> f6774f90
+            srcU = s->last_picture.f->data[1];
+            srcV = s->last_picture.f->data[2];
             lutuv  = v->last_lutuv;
             use_ic = v->last_use_ic;
         }
@@ -6035,8 +6025,8 @@
     }
 
     v->s.current_picture_ptr->field_picture = v->field_mode;
-    v->s.current_picture_ptr->f.interlaced_frame = (v->fcm != PROGRESSIVE);
-    v->s.current_picture_ptr->f.top_field_first  = v->tff;
+    v->s.current_picture_ptr->f->interlaced_frame = (v->fcm != PROGRESSIVE);
+    v->s.current_picture_ptr->f->top_field_first  = v->tff;
 
     // process pulldown flags
     s->current_picture_ptr->f->repeat_pict = 0;
@@ -6081,7 +6071,7 @@
                 av_log(avctx, AV_LOG_ERROR, "parsing header for second field failed");
                 goto err;
             }
-            v->s.current_picture_ptr->f.pict_type = v->s.pict_type;
+            v->s.current_picture_ptr->f->pict_type = v->s.pict_type;
 
             if (avctx->hwaccel->start_frame(avctx, buf_start_second_field, (buf + buf_size) - buf_start_second_field) < 0)
                 goto err;
