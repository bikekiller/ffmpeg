--- conflicted
+++ resolved
@@ -1753,8 +1753,7 @@
         }
     } else {
         /* is setting low delay flag only once the smartest thing to do?
-<<<<<<< HEAD
-         * low delay detection won't be overridden. */
+         * low delay detection will not be overridden. */
         if (s->picture_number == 0) {
             switch(s->vo_type) {
             case SIMPLE_VO_TYPE:
@@ -1765,11 +1764,6 @@
                 s->low_delay = 0;
             }
         }
-=======
-         * low delay detection will not be overridden. */
-        if (s->picture_number == 0)
-            s->low_delay = 0;
->>>>>>> 41ed7ab4
     }
 
     ctx->shape = get_bits(gb, 2); /* vol shape */
@@ -2108,14 +2102,6 @@
         ctx->divx_version = ver;
         ctx->divx_build   = build;
         s->divx_packed  = e == 3 && last == 'p';
-<<<<<<< HEAD
-=======
-        if (s->divx_packed && !ctx->showed_packed_warning) {
-            av_log(s->avctx, AV_LOG_WARNING,
-                   "Invalid and inefficient vfw-avi packed B-frames detected\n");
-            ctx->showed_packed_warning = 1;
-        }
->>>>>>> 41ed7ab4
     }
 
     /* libavcodec detection */
@@ -2442,27 +2428,17 @@
         s->chroma_qscale = s->qscale = get_bits(gb, s->quant_precision);
         if (s->qscale == 0) {
             av_log(s->avctx, AV_LOG_ERROR,
-<<<<<<< HEAD
-                   "Error, header damaged or not MPEG4 header (qscale=0)\n");
+                   "Error, header damaged or not MPEG-4 header (qscale=0)\n");
             return AVERROR_INVALIDDATA;  // makes no sense to continue, as there is nothing left from the image then
-=======
-                   "Error, header damaged or not MPEG-4 header (qscale=0)\n");
-            return -1;  // makes no sense to continue, as there is nothing left from the image then
->>>>>>> 41ed7ab4
         }
 
         if (s->pict_type != AV_PICTURE_TYPE_I) {
             s->f_code = get_bits(gb, 3);        /* fcode_for */
             if (s->f_code == 0) {
                 av_log(s->avctx, AV_LOG_ERROR,
-<<<<<<< HEAD
-                       "Error, header damaged or not MPEG4 header (f_code=0)\n");
+                       "Error, header damaged or not MPEG-4 header (f_code=0)\n");
                 s->f_code = 1;
                 return AVERROR_INVALIDDATA;  // makes no sense to continue, as there is nothing left from the image then
-=======
-                       "Error, header damaged or not MPEG-4 header (f_code=0)\n");
-                return -1;  // makes no sense to continue, as there is nothing left from the image then
->>>>>>> 41ed7ab4
             }
         } else
             s->f_code = 1;
@@ -2687,11 +2663,8 @@
     MpegEncContext    *s = &ctx->m;
 
     /* divx 5.01+ bitstream reorder stuff */
-<<<<<<< HEAD
     /* Since this clobbers the input buffer and hwaccel codecs still need the
      * data during hwaccel->end_frame we should not do this any earlier */
-=======
->>>>>>> 41ed7ab4
     if (s->divx_packed) {
         int current_pos     = s->gb.buffer == s->bitstream_buffer ? 0 : (get_bits_count(&s->gb) >> 3);
         int startcode_found = 0;
