#!/bin/sh
#
# FFmpeg configure script
#
# Copyright (c) 2000-2002 Fabrice Bellard
# Copyright (c) 2005-2008 Diego Biurrun
# Copyright (c) 2005-2008 Mans Rullgard
#

# Prevent locale nonsense from breaking basic text processing.
LC_ALL=C
export LC_ALL

# make sure we are running under a compatible shell
# try to make this part work with most shells

try_exec(){
    echo "Trying shell $1"
    type "$1" > /dev/null 2>&1 && exec "$@"
}

unset foo
(: ${foo%%bar}) 2> /dev/null
E1="$?"

(: ${foo?}) 2> /dev/null
E2="$?"

if test "$E1" != 0 || test "$E2" = 0; then
    echo "Broken shell detected.  Trying alternatives."
    export FF_CONF_EXEC
    if test "0$FF_CONF_EXEC" -lt 1; then
        FF_CONF_EXEC=1
        try_exec bash "$0" "$@"
    fi
    if test "0$FF_CONF_EXEC" -lt 2; then
        FF_CONF_EXEC=2
        try_exec ksh "$0" "$@"
    fi
    if test "0$FF_CONF_EXEC" -lt 3; then
        FF_CONF_EXEC=3
        try_exec /usr/xpg4/bin/sh "$0" "$@"
    fi
    echo "No compatible shell script interpreter found."
    echo "This configure script requires a POSIX-compatible shell"
    echo "such as bash or ksh."
    echo "THIS IS NOT A BUG IN FFMPEG, DO NOT REPORT IT AS SUCH."
    echo "Instead, install a working POSIX-compatible shell."
    echo "Disabling this configure test will create a broken FFmpeg."
    if test "$BASH_VERSION" = '2.04.0(1)-release'; then
        echo "This bash version ($BASH_VERSION) is broken on your platform."
        echo "Upgrade to a later version if available."
    fi
    exit 1
fi

test -d /usr/xpg4/bin && PATH=/usr/xpg4/bin:$PATH

show_help(){
    cat <<EOF
Usage: configure [options]
Options: [defaults in brackets after descriptions]

Help options:
  --help                   print this message
  --list-decoders          show all available decoders
  --list-encoders          show all available encoders
  --list-hwaccels          show all available hardware accelerators
  --list-demuxers          show all available demuxers
  --list-muxers            show all available muxers
  --list-parsers           show all available parsers
  --list-protocols         show all available protocols
  --list-bsfs              show all available bitstream filters
  --list-indevs            show all available input devices
  --list-outdevs           show all available output devices
  --list-filters           show all available filters

Standard options:
  --logfile=FILE           log tests and output to FILE [config.log]
  --disable-logging        do not log configure debug information
  --prefix=PREFIX          install in PREFIX [$prefix]
  --bindir=DIR             install binaries in DIR [PREFIX/bin]
  --datadir=DIR            install data files in DIR [PREFIX/share/ffmpeg]
  --libdir=DIR             install libs in DIR [PREFIX/lib]
  --shlibdir=DIR           install shared libs in DIR [PREFIX/lib]
  --incdir=DIR             install includes in DIR [PREFIX/include]
  --mandir=DIR             install man page in DIR [PREFIX/share/man]

Licensing options:
  --enable-gpl             allow use of GPL code, the resulting libs
                           and binaries will be under GPL [no]
  --enable-version3        upgrade (L)GPL to version 3 [no]
  --enable-nonfree         allow use of nonfree code, the resulting libs
                           and binaries will be unredistributable [no]

Configuration options:
  --disable-static         do not build static libraries [no]
  --enable-shared          build shared libraries [no]
  --enable-small           optimize for size instead of speed
  --disable-runtime-cpudetect disable detecting cpu capabilities at runtime (smaller binary)
  --enable-gray            enable full grayscale support (slower color)
  --disable-swscale-alpha  disable alpha channel support in swscale

Documentation options:
  --disable-doc            do not build documentation
  --disable-htmlpages      do not build HTML documentation pages
  --disable-manpages       do not build man documentation pages
  --disable-podpages       do not build POD documentation pages
  --disable-txtpages       do not build text documentation pages

Component options:
  --disable-ffmpeg         disable ffmpeg build
  --disable-ffplay         disable ffplay build
  --disable-ffprobe        disable ffprobe build
  --disable-ffserver       disable ffserver build
  --disable-avdevice       disable libavdevice build
  --disable-avcodec        disable libavcodec build
  --disable-avformat       disable libavformat build
  --disable-swresample     disable libswresample build
  --disable-swscale        disable libswscale build
  --disable-postproc       disable libpostproc build
  --disable-avfilter       disable libavfilter build
  --enable-avresample      enable libavresample build [no]
  --disable-pthreads       disable pthreads [auto]
  --disable-w32threads     disable Win32 threads [auto]
  --disable-os2threads     disable OS/2 threads [auto]
  --enable-x11grab         enable X11 grabbing [no]
  --disable-network        disable network support [no]
  --disable-dct            disable DCT code
  --disable-dwt            disable DWT code
  --disable-lsp            disable LSP code
  --disable-mdct           disable MDCT code
  --disable-rdft           disable RDFT code
  --disable-fft            disable FFT code
  --enable-dxva2           enable DXVA2 code
  --enable-vaapi           enable VAAPI code [autodetect]
  --enable-vda             enable VDA code   [autodetect]
  --enable-vdpau           enable VDPAU code [autodetect]

Individual component options:
  --disable-everything     disable all components listed below
  --disable-encoder=NAME   disable encoder NAME
  --enable-encoder=NAME    enable encoder NAME
  --disable-encoders       disable all encoders
  --disable-decoder=NAME   disable decoder NAME
  --enable-decoder=NAME    enable decoder NAME
  --disable-decoders       disable all decoders
  --disable-hwaccel=NAME   disable hwaccel NAME
  --enable-hwaccel=NAME    enable hwaccel NAME
  --disable-hwaccels       disable all hwaccels
  --disable-muxer=NAME     disable muxer NAME
  --enable-muxer=NAME      enable muxer NAME
  --disable-muxers         disable all muxers
  --disable-demuxer=NAME   disable demuxer NAME
  --enable-demuxer=NAME    enable demuxer NAME
  --disable-demuxers       disable all demuxers
  --enable-parser=NAME     enable parser NAME
  --disable-parser=NAME    disable parser NAME
  --disable-parsers        disable all parsers
  --enable-bsf=NAME        enable bitstream filter NAME
  --disable-bsf=NAME       disable bitstream filter NAME
  --disable-bsfs           disable all bitstream filters
  --enable-protocol=NAME   enable protocol NAME
  --disable-protocol=NAME  disable protocol NAME
  --disable-protocols      disable all protocols
  --enable-indev=NAME      enable input device NAME
  --disable-indev=NAME     disable input device NAME
  --disable-indevs         disable input devices
  --enable-outdev=NAME     enable output device NAME
  --disable-outdev=NAME    disable output device NAME
  --disable-outdevs        disable output devices
  --disable-devices        disable all devices
  --enable-filter=NAME     enable filter NAME
  --disable-filter=NAME    disable filter NAME
  --disable-filters        disable all filters

External library support:
  --enable-avisynth        enable reading of AVISynth script files [no]
  --enable-bzlib           enable bzlib [autodetect]
  --enable-fontconfig      enable fontconfig
  --enable-frei0r          enable frei0r video filtering
  --enable-gnutls          enable gnutls [no]
  --enable-libaacplus      enable AAC+ encoding via libaacplus [no]
  --enable-libass          enable libass subtitles rendering [no]
  --enable-libbluray       enable BluRay reading using libbluray [no]
  --enable-libcaca         enable textual display using libcaca
  --enable-libcelt         enable CELT decoding via libcelt [no]
  --enable-libcdio         enable audio CD grabbing with libcdio
  --enable-libdc1394       enable IIDC-1394 grabbing using libdc1394
                           and libraw1394 [no]
  --enable-libfaac         enable AAC encoding via libfaac [no]
  --enable-libfdk-aac      enable AAC encoding via libfdk-aac [no]
  --enable-libflite        enable flite (voice synthesis) support via libflite [no]
  --enable-libfreetype     enable libfreetype [no]
  --enable-libgsm          enable GSM de/encoding via libgsm [no]
  --enable-libiec61883     enable iec61883 via libiec61883 [no]
  --enable-libilbc         enable iLBC de/encoding via libilbc [no]
  --enable-libmodplug      enable ModPlug via libmodplug [no]
  --enable-libmp3lame      enable MP3 encoding via libmp3lame [no]
  --enable-libnut          enable NUT (de)muxing via libnut,
                           native (de)muxer exists [no]
  --enable-libopencore-amrnb enable AMR-NB de/encoding via libopencore-amrnb [no]
  --enable-libopencore-amrwb enable AMR-WB decoding via libopencore-amrwb [no]
  --enable-libopencv       enable video filtering via libopencv [no]
  --enable-libopenjpeg     enable JPEG 2000 de/encoding via OpenJPEG [no]
  --enable-libopus         enable Opus decoding via libopus [no]
  --enable-libpulse        enable Pulseaudio input via libpulse [no]
  --enable-librtmp         enable RTMP[E] support via librtmp [no]
  --enable-libschroedinger enable Dirac de/encoding via libschroedinger [no]
  --enable-libspeex        enable Speex de/encoding via libspeex [no]
  --enable-libstagefright-h264  enable H.264 decoding via libstagefright [no]
  --enable-libtheora       enable Theora encoding via libtheora [no]
  --enable-libtwolame      enable MP2 encoding via libtwolame [no]
  --enable-libutvideo      enable Ut Video encoding and decoding via libutvideo [no]
  --enable-libv4l2         enable libv4l2/v4l-utils [no]
  --enable-libvo-aacenc    enable AAC encoding via libvo-aacenc [no]
  --enable-libvo-amrwbenc  enable AMR-WB encoding via libvo-amrwbenc [no]
  --enable-libvorbis       enable Vorbis en/decoding via libvorbis,
                           native implementation exists [no]
  --enable-libvpx          enable VP8 de/encoding via libvpx [no]
  --enable-libx264         enable H.264 encoding via x264 [no]
  --enable-libxavs         enable AVS encoding via xavs [no]
  --enable-libxvid         enable Xvid encoding via xvidcore,
                           native MPEG-4/Xvid encoder exists [no]
  --enable-openal          enable OpenAL 1.1 capture support [no]
  --enable-openssl         enable openssl [no]
  --enable-zlib            enable zlib [autodetect]

Advanced options (experts only):
  --cross-prefix=PREFIX    use PREFIX for compilation tools [$cross_prefix]
  --enable-cross-compile   assume a cross-compiler is used
  --sysroot=PATH           root of cross-build tree
  --sysinclude=PATH        location of cross-build system headers
  --target-os=OS           compiler targets OS [$target_os]
  --target-exec=CMD        command to run executables on target
  --target-path=DIR        path to view of build directory on target
  --toolchain=NAME         set tool defaults according to NAME
  --nm=NM                  use nm tool NM [$nm_default]
  --ar=AR                  use archive tool AR [$ar_default]
  --as=AS                  use assembler AS [$as_default]
  --yasmexe=EXE            use yasm-compatible assembler EXE [$yasmexe_default]
  --cc=CC                  use C compiler CC [$cc_default]
  --cxx=CXX                use C compiler CXX [$cxx_default]
  --dep-cc=DEPCC           use dependency generator DEPCC [$cc_default]
  --ld=LD                  use linker LD [$ld_default]
  --host-cc=HOSTCC         use host C compiler HOSTCC
  --host-cflags=HCFLAGS    use HCFLAGS when compiling for host
  --host-ld=HOSTLD         use host linker HOSTLD
  --host-ldflags=HLDFLAGS  use HLDFLAGS when linking for host
  --host-libs=HLIBS        use libs HLIBS when linking for host
  --host-os=OS             compiler host OS [$target_os]
  --extra-cflags=ECFLAGS   add ECFLAGS to CFLAGS [$CFLAGS]
  --extra-cxxflags=ECFLAGS add ECFLAGS to CXXFLAGS [$CXXFLAGS]
  --extra-ldflags=ELDFLAGS add ELDFLAGS to LDFLAGS [$LDFLAGS]
  --extra-libs=ELIBS       add ELIBS [$ELIBS]
  --extra-version=STRING   version string suffix []
  --optflags=OPTFLAGS      override optimization-related compiler flags
  --build-suffix=SUFFIX    library name suffix []
  --malloc-prefix=PREFIX   prefix malloc and related names with PREFIX
  --progs-suffix=SUFFIX    program name suffix []
  --arch=ARCH              select architecture [$arch]
  --cpu=CPU                select the minimum required CPU (affects
                           instruction selection, may crash on older CPUs)
  --enable-pic             build position-independent code
  --enable-sram            allow use of on-chip SRAM
  --enable-thumb           compile for Thumb instruction set
  --disable-symver         disable symbol versioning
  --enable-hardcoded-tables use hardcoded tables instead of runtime generation
  --disable-safe-bitstream-reader
                           disable buffer boundary checking in bitreaders
                           (faster, but may crash)
  --enable-memalign-hack   emulate memalign, interferes with memory debuggers
  --enable-lto             use link-time optimization

Optimization options (experts only):
  --disable-asm            disable all assembler optimizations
  --disable-altivec        disable AltiVec optimizations
  --disable-amd3dnow       disable 3DNow! optimizations
  --disable-amd3dnowext    disable 3DNow! extended optimizations
  --disable-mmx            disable MMX optimizations
  --disable-mmxext         disable MMXEXT optimizations
  --disable-sse            disable SSE optimizations
  --disable-sse2           disable SSE2 optimizations
  --disable-sse3           disable SSE3 optimizations
  --disable-ssse3          disable SSSE3 optimizations
  --disable-sse4           disable SSE4 optimizations
  --disable-sse42          disable SSE4.2 optimizations
  --disable-avx            disable AVX optimizations
  --disable-fma4           disable FMA4 optimizations
  --disable-armv5te        disable armv5te optimizations
  --disable-armv6          disable armv6 optimizations
  --disable-armv6t2        disable armv6t2 optimizations
  --disable-armvfp         disable ARM VFP optimizations
  --disable-neon           disable NEON optimizations
  --disable-vis            disable VIS optimizations
  --disable-inline-asm     disable use of inline assembler
  --disable-yasm           disable use of yasm assembler
  --disable-mips32r2       disable MIPS32R2 optimizations
  --disable-mipsdspr1      disable MIPS DSP ASE R1 optimizations
  --disable-mipsdspr2      disable MIPS DSP ASE R2 optimizations
  --disable-mipsfpu        disable floating point MIPS optimizations
  --disable-fast-unaligned consider unaligned accesses slow
  --postproc-version=V     build libpostproc version V.
                           Where V can be '$ALT_PP_VER_MAJOR.$ALT_PP_VER_MINOR.$ALT_PP_VER_MICRO' or 'current'. [$postproc_version_default]

Developer options (useful when working on FFmpeg itself):
  --enable-coverage        build with test coverage instrumentation
  --disable-debug          disable debugging symbols
  --enable-debug=LEVEL     set the debug level [$debuglevel]
  --disable-optimizations  disable compiler optimizations
  --enable-extra-warnings  enable more compiler warnings
  --disable-stripping      disable stripping of executables and shared libraries
  --assert-level=level     0(default), 1 or 2, amount of assertion testing,
                           2 causes a slowdown at runtime.
  --enable-memory-poisoning fill heap uninitialized allocated space with arbitrary data
  --valgrind=VALGRIND      run "make fate" tests through valgrind to detect memory
                           leaks and errors, using the specified valgrind binary.
                           Cannot be combined with --target-exec
  --enable-ftrapv          Trap arithmetic overflows
  --samples=PATH           location of test samples for FATE, if not set use
                           \$FATE_SAMPLES at make invocation time.
  --enable-xmm-clobber-test check XMM registers for clobbering (Win64-only;
                           should be used only for debugging purposes)
  --enable-random          randomly enable/disable components
  --disable-random
  --enable-random=LIST     randomly enable/disable specific components or
  --disable-random=LIST    component groups. LIST is a comma-separated list
                           of NAME[:PROB] entries where NAME is a component
                           (group) and PROB the probability associated with
                           NAME (default 0.5).
  --random-seed=VALUE      seed value for --enable/disable-random

NOTE: Object files are built at the place where configure is launched.
EOF
  exit 0
}

quotes='""'

log(){
    echo "$@" >> $logfile
}

log_file(){
    log BEGIN $1
    pr -n -t $1 >> $logfile
    log END $1
}

echolog(){
    log "$@"
    echo "$@"
}

warn(){
    log "WARNING: $*"
    WARNINGS="${WARNINGS}WARNING: $*\n"
}

die(){
    echolog "$@"
    cat <<EOF

If you think configure made a mistake, make sure you are using the latest
version from Git.  If the latest version fails, report the problem to the
ffmpeg-user@ffmpeg.org mailing list or IRC #ffmpeg on irc.freenode.net.
EOF
    if disabled logging; then
        cat <<EOF
Rerun configure with logging enabled (do not use --disable-logging), and
include the log this produces with your report.
EOF
    else
        cat <<EOF
Include the log file "$logfile" produced by configure as this will help
solving the problem.
EOF
    fi
    exit 1
}

# Avoid locale weirdness, besides we really just want to translate ASCII.
toupper(){
    echo "$@" | tr abcdefghijklmnopqrstuvwxyz ABCDEFGHIJKLMNOPQRSTUVWXYZ
}

tolower(){
    echo "$@" | tr ABCDEFGHIJKLMNOPQRSTUVWXYZ abcdefghijklmnopqrstuvwxyz
}

c_escape(){
    echo "$*" | sed 's/["\\]/\\\0/g'
}

sh_quote(){
    v=$(echo "$1" | sed "s/'/'\\\\''/g")
    test "x$v" = "x${v#*[!A-Za-z0-9_/.+-]}" || v="'$v'"
    echo "$v"
}

cleanws(){
    echo "$@" | sed 's/^ *//;s/  */ /g;s/ *$//'
}

filter(){
    pat=$1
    shift
    for v; do
        eval "case $v in $pat) echo $v ;; esac"
    done
}

filter_out(){
    pat=$1
    shift
    for v; do
        eval "case $v in $pat) ;; *) echo $v ;; esac"
    done
}

map(){
    m=$1
    shift
    for v; do eval $m; done
}

add_suffix(){
    suffix=$1
    shift
    for v; do echo ${v}${suffix}; done
}

set_all(){
    value=$1
    shift
    for var in $*; do
        eval $var=$value
    done
}

set_weak(){
    value=$1
    shift
    for var; do
        eval : \${$var:=$value}
    done
}

set_safe(){
    var=$1
    shift
    eval $(echo "$var" | sed 's/[^A-Za-z0-9_]/_/g')='$*'
}

get_safe(){
    eval echo \$$(echo "$1" | sed 's/[^A-Za-z0-9_]/_/g')
}

pushvar(){
    for var in $*; do
        eval level=\${${var}_level:=0}
        eval ${var}_${level}="\$$var"
        eval ${var}_level=$(($level+1))
    done
}

popvar(){
    for var in $*; do
        eval level=\${${var}_level:-0}
        test $level = 0 && continue
        eval level=$(($level-1))
        eval $var="\${${var}_${level}}"
        eval ${var}_level=$level
        eval unset ${var}_${level}
    done
}

enable(){
    set_all yes $*
}

disable(){
    set_all no $*
}

enable_weak(){
    set_weak yes $*
}

disable_weak(){
    set_weak no $*
}

enable_safe(){
    for var; do
        enable $(echo "$var" | sed 's/[^A-Za-z0-9_]/_/g')
    done
}

disable_safe(){
    for var; do
        disable $(echo "$var" | sed 's/[^A-Za-z0-9_]/_/g')
    done
}

do_enable_deep(){
    for var; do
        enabled $var && continue
        eval sel="\$${var}_select"
        eval sgs="\$${var}_suggest"
        pushvar var sgs
        enable_deep $sel
        popvar sgs
        enable_deep_weak $sgs
        popvar var
    done
}

enable_deep(){
    do_enable_deep $*
    enable $*
}

enable_deep_weak(){
    do_enable_deep $*
    enable_weak $*
}

enabled(){
    test "${1#!}" = "$1" && op== || op=!=
    eval test "x\$${1#!}" $op "xyes"
}

disabled(){
    test "${1#!}" = "$1" && op== || op=!=
    eval test "x\$${1#!}" $op "xno"
}

enabled_all(){
    for opt; do
        enabled $opt || return 1
    done
}

disabled_all(){
    for opt; do
        disabled $opt || return 1
    done
}

enabled_any(){
    for opt; do
        enabled $opt && return 0
    done
}

disabled_any(){
    for opt; do
        disabled $opt && return 0
    done
    return 1
}

set_default(){
    for opt; do
        eval : \${$opt:=\$${opt}_default}
    done
}

is_in(){
    value=$1
    shift
    for var in $*; do
        [ $var = $value ] && return 0
    done
    return 1
}

check_deps(){
    for cfg; do
        cfg="${cfg#!}"
        enabled ${cfg}_checking && die "Circular dependency for $cfg."
        disabled ${cfg}_checking && continue
        enable ${cfg}_checking

        eval dep_all="\$${cfg}_deps"
        eval dep_any="\$${cfg}_deps_any"
        eval dep_sel="\$${cfg}_select"
        eval dep_sgs="\$${cfg}_suggest"
        eval dep_ifa="\$${cfg}_if"
        eval dep_ifn="\$${cfg}_if_any"

        pushvar cfg dep_all dep_any dep_sel dep_sgs dep_ifa dep_ifn
        check_deps $dep_all $dep_any $dep_sel $dep_sgs $dep_ifa $dep_ifn
        popvar cfg dep_all dep_any dep_sel dep_sgs dep_ifa dep_ifn

        [ -n "$dep_ifa" ] && { enabled_all $dep_ifa && enable_weak $cfg; }
        [ -n "$dep_ifn" ] && { enabled_any $dep_ifn && enable_weak $cfg; }
        enabled_all  $dep_all || disable $cfg
        enabled_any  $dep_any || disable $cfg
        disabled_any $dep_sel && disable $cfg

        if enabled $cfg; then
            eval dep_extralibs="\$${cfg}_extralibs"
            test -n "$dep_extralibs" && add_extralibs $dep_extralibs
            enable_deep $dep_sel
            enable_deep_weak $dep_sgs
        fi

        disable ${cfg}_checking
    done
}

print_config_h(){
    enabled $1 && v=1 || v=0
    echo "#define $2 $v"
}

print_config_mak(){
    enabled $1 && v= || v=!
    echo "$v$2=yes"
}

print_config_asm(){
    enabled $1 && v=1 || v=0
    echo "%define $2 $v"
}

print_config(){
    pfx=$1
    files=$2
    shift 2
    for cfg; do
        ucname="$(toupper $cfg)"
        for f in $files; do
            "print_config_${f##*.}" $cfg ${pfx}${ucname} >>$f
        done
    done
}

print_enabled(){
    test x"$1" = x-n && end=" " && shift || end="\n"
    suf=$1
    shift
    for v; do
        enabled $v && printf "%s$end" ${v%$suf};
    done
}

append(){
    var=$1
    shift
    eval "$var=\"\$$var $*\""
}

prepend(){
    var=$1
    shift
    eval "$var=\"$* \$$var\""
}

add_cppflags(){
    append CPPFLAGS "$@"
}

add_cflags(){
    append CFLAGS $($cflags_filter "$@")
}

add_cxxflags(){
    append CXXFLAGS $($cflags_filter "$@")
}

add_asflags(){
    append ASFLAGS $($asflags_filter "$@")
}

add_ldflags(){
    append LDFLAGS $($ldflags_filter "$@")
}

add_extralibs(){
    prepend extralibs $($ldflags_filter "$@")
}

add_host_cflags(){
    append host_cflags $($host_cflags_filter "$@")
}

add_host_ldflags(){
    append host_ldflags $($host_ldflags_filter "$@")
}

add_compat(){
    append compat_objs $1
    shift
    map 'add_cppflags -D$v' "$@"
}

check_cmd(){
    log "$@"
    "$@" >> $logfile 2>&1
}

cc_o(){
    eval printf '%s\\n' $CC_O
}

cc_e(){
    eval printf '%s\\n' $CC_E
}

check_cc(){
    log check_cc "$@"
    cat > $TMPC
    log_file $TMPC
    check_cmd $cc $CPPFLAGS $CFLAGS "$@" $CC_C $(cc_o $TMPO) $TMPC
}

check_cxx(){
    log check_cxx "$@"
    cat > $TMPCPP
    log_file $TMPCPP
    check_cmd $cxx $CPPFLAGS $CFLAGS $CXXFLAGS "$@" $CXX_C -o $TMPO $TMPCPP
}

check_cpp(){
    log check_cpp "$@"
    cat > $TMPC
    log_file $TMPC
    check_cmd $cc $CPPFLAGS $CFLAGS "$@" $(cc_e $TMPO) $TMPC
}

as_o(){
    eval printf '%s\\n' $AS_O
}

check_as(){
    log check_as "$@"
    cat > $TMPC
    log_file $TMPC
    check_cmd $as $CPPFLAGS $ASFLAGS "$@" $AS_C $(as_o $TMPO) $TMPC
}

check_inline_asm(){
    log check_inline_asm "$@"
    name="$1"
    code="$2"
    shift 2
    disable $name
    check_as "$@" <<EOF && enable $name
void foo(void){ __asm__ volatile($code); }
EOF
}

check_yasm(){
    log check_yasm "$@"
    echo "$1" > $TMPS
    log_file $TMPS
    shift 1
    check_cmd $yasmexe $YASMFLAGS -Werror "$@" -o $TMPO $TMPS
}

ld_o(){
    eval printf '%s\\n' $LD_O
}

check_ld(){
    log check_ld "$@"
    type=$1
    shift 1
    flags=$(filter_out '-l*' "$@")
    libs=$(filter '-l*' "$@")
    check_$type $($cflags_filter $flags) || return
    flags=$($ldflags_filter $flags)
    libs=$($ldflags_filter $libs)
    check_cmd $ld $LDFLAGS $flags $(ld_o $TMPE) $TMPO $libs $extralibs
}

check_code(){
    log check_code "$@"
    check=$1
    headers=$2
    code=$3
    shift 3
    {
        for hdr in $headers; do
            echo "#include <$hdr>"
        done
        echo "int main(void) { $code; return 0; }"
    } | check_$check "$@"
}

check_cppflags(){
    log check_cppflags "$@"
    check_cc "$@" <<EOF && append CPPFLAGS "$@"
int x;
EOF
}

check_cflags(){
    log check_cflags "$@"
    set -- $($cflags_filter "$@")
    check_cc "$@" <<EOF && append CFLAGS "$@"
int x;
EOF
}

check_cxxflags(){
    log check_cxxflags "$@"
    set -- $($cflags_filter "$@")
    check_cxx "$@" <<EOF && append CXXFLAGS "$@"
int x;
EOF
}

test_ldflags(){
    log test_ldflags "$@"
    check_ld "cc" "$@" <<EOF
int main(void){ return 0; }
EOF
}

check_ldflags(){
    log check_ldflags "$@"
    test_ldflags "$@" && add_ldflags "$@"
}

check_header(){
    log check_header "$@"
    header=$1
    shift
    disable_safe $header
    check_cpp "$@" <<EOF && enable_safe $header
#include <$header>
int x;
EOF
}

check_func(){
    log check_func "$@"
    func=$1
    shift
    disable $func
    check_ld "cc" "$@" <<EOF && enable $func
extern int $func();
int main(void){ $func(); }
EOF
}

check_mathfunc(){
    log check_mathfunc "$@"
    func=$1
    shift
    disable $func
    check_ld "cc" "$@" <<EOF && enable $func
#include <math.h>
float foo(float f) { return $func(f); }
int main(void){ return (int) foo; }
EOF
}

check_math2func(){
    log check_math2func "$@"
    func=$1
    shift
    disable $func
    check_ld "cc" "$@" <<EOF && enable $func
#include <math.h>
float foo(float f) { return $func(f, f); }
int main(void){ return (int) foo; }
EOF
}

check_func_headers(){
    log check_func_headers "$@"
    headers=$1
    funcs=$2
    shift 2
    {
        for hdr in $headers; do
            echo "#include <$hdr>"
        done
        for func in $funcs; do
            echo "long check_$func(void) { return (long) $func; }"
        done
        echo "int main(void) { return 0; }"
    } | check_ld "cc" "$@" && enable $funcs && enable_safe $headers
}

check_class_headers_cpp(){
    log check_class_headers_cpp "$@"
    headers=$1
    classes=$2
    shift 2
    {
        for hdr in $headers; do
            echo "#include <$hdr>"
        done
        echo "int main(void) { "
        i=1
        for class in $classes; do
            echo "$class obj$i;"
            i=$(expr $i + 1)
        done
        echo "return 0; }"
    } | check_ld "cxx" "$@" && enable $funcs && enable_safe $headers
}

check_cpp_condition(){
    log check_cpp_condition "$@"
    header=$1
    condition=$2
    shift 2
    check_cpp "$@" <<EOF
#include <$header>
#if !($condition)
#error "unsatisfied condition: $condition"
#endif
EOF
}

check_lib(){
    log check_lib "$@"
    header="$1"
    func="$2"
    shift 2
    check_header $header && check_func $func "$@" && add_extralibs "$@"
}

check_lib2(){
    log check_lib2 "$@"
    headers="$1"
    funcs="$2"
    shift 2
    check_func_headers "$headers" "$funcs" "$@" && add_extralibs "$@"
}

check_lib_cpp(){
    log check_lib_cpp "$@"
    headers="$1"
    classes="$2"
    shift 2
    check_class_headers_cpp "$headers" "$classes" "$@" && add_extralibs "$@"
}

check_pkg_config(){
    log check_pkg_config "$@"
    pkg="$1"
    headers="$2"
    funcs="$3"
    shift 3
    $pkg_config --exists $pkg 2>/dev/null || return
    pkg_cflags=$($pkg_config --cflags $pkg)
    pkg_libs=$($pkg_config --libs $pkg)
    check_func_headers "$headers" "$funcs" $pkg_cflags $pkg_libs "$@" &&
        set_safe ${pkg}_cflags $pkg_cflags   &&
        set_safe ${pkg}_libs   $pkg_libs
}

check_exec(){
    check_ld "cc" "$@" && { enabled cross_compile || $TMPE >> $logfile 2>&1; }
}

check_exec_crash(){
    code=$(cat)

    # exit() is not async signal safe.  _Exit (C99) and _exit (POSIX)
    # are safe but may not be available everywhere.  Thus we use
    # raise(SIGTERM) instead.  The check is run in a subshell so we
    # can redirect the "Terminated" message from the shell.  SIGBUS
    # is not defined by standard C so it is used conditionally.

    (check_exec "$@") >> $logfile 2>&1 <<EOF
#include <signal.h>
static void sighandler(int sig){
    raise(SIGTERM);
}
int func(void){
    $code
}
int (*func_ptr)(void) = func;
int main(void){
    signal(SIGILL, sighandler);
    signal(SIGFPE, sighandler);
    signal(SIGSEGV, sighandler);
#ifdef SIGBUS
    signal(SIGBUS, sighandler);
#endif
    return func_ptr();
}
EOF
}

check_type(){
    log check_type "$@"
    headers=$1
    type=$2
    shift 2
    disable_safe "$type"
    check_code cc "$headers" "$type v" "$@" && enable_safe "$type"
}

check_struct(){
    log check_type "$@"
    headers=$1
    struct=$2
    member=$3
    shift 3
    disable_safe "${struct}_${member}"
    check_code cc "$headers" "const void *p = &(($struct *)0)->$member" "$@" &&
        enable_safe "${struct}_${member}"
}

require(){
    name="$1"
    header="$2"
    func="$3"
    shift 3
    check_lib $header $func "$@" || die "ERROR: $name not found"
}

require2(){
    name="$1"
    headers="$2"
    func="$3"
    shift 3
    check_lib2 "$headers" $func "$@" || die "ERROR: $name not found"
}

require_cpp(){
    name="$1"
    headers="$2"
    classes="$3"
    shift 3
    check_lib_cpp "$headers" "$classes" "$@" || die "ERROR: $name not found"
}

require_pkg_config(){
    pkg="$1"
    check_pkg_config "$@" || die "ERROR: $pkg not found"
    add_cflags    $(get_safe ${pkg}_cflags)
    add_extralibs $(get_safe ${pkg}_libs)
}

hostcc_o(){
    eval printf '%s\\n' $HOSTCC_O
}

check_host_cc(){
    log check_host_cc "$@"
    cat > $TMPC
    log_file $TMPC
    check_cmd $host_cc $host_cflags "$@" $HOSTCC_C $(hostcc_o $TMPO) $TMPC
}

check_host_cflags(){
    log check_host_cflags "$@"
    set -- $($host_cflags_filter "$@")
    check_host_cc "$@" <<EOF && append host_cflags "$@"
int x;
EOF
}

apply(){
    file=$1
    shift
    "$@" < "$file" > "$file.tmp" && mv "$file.tmp" "$file" || rm "$file.tmp"
}

cp_if_changed(){
    cmp -s "$1" "$2" && echo "$2 is unchanged" && return
    mkdir -p "$(dirname $2)"
    $cp_f "$1" "$2"
}

# CONFIG_LIST contains configurable options, while HAVE_LIST is for
# system-dependent things.

COMPONENT_LIST="
    bsfs
    decoders
    demuxers
    encoders
    filters
    hwaccels
    indevs
    muxers
    outdevs
    parsers
    protocols
"

DOCUMENT_LIST="
    doc
    htmlpages
    manpages
    podpages
    txtpages
"

PROGRAM_LIST="
    ffplay
    ffprobe
    ffserver
    ffmpeg
"

CONFIG_LIST="
    $COMPONENT_LIST
    $DOCUMENT_LIST
    $PROGRAM_LIST
    avcodec
    avdevice
    avfilter
    avformat
    avresample
    avisynth
    bzlib
    crystalhd
    dct
    dwt
    dxva2
    fast_unaligned
    fft
    fontconfig
    frei0r
    ftrapv
    gnutls
    gpl
    gray
    hardcoded_tables
    incompatible_fork_abi
    libaacplus
    libass
    libbluray
    libcaca
    libcdio
    libcelt
    libdc1394
    libfaac
    libfdk_aac
    libflite
    libfreetype
    libgsm
    libiec61883
    libilbc
    libmodplug
    libmp3lame
    libnut
    libopencore_amrnb
    libopencore_amrwb
    libopencv
    libopenjpeg
    libopus
    libpulse
    librtmp
    libschroedinger
    libspeex
    libstagefright_h264
    libtheora
    libtwolame
    libutvideo
    libv4l2
    libvo_aacenc
    libvo_amrwbenc
    libvorbis
    libvpx
    libx264
    libxavs
    libxvid
    lsp
    mdct
    memalign_hack
    memory_poisoning
    network
    nonfree
    openal
    openssl
    pic
    postproc
    rdft
    runtime_cpudetect
    safe_bitstream_reader
    shared
    small
    sram
    static
    swresample
    swscale
    swscale_alpha
    thumb
    vaapi
    vda
    vdpau
    version3
    xmm_clobber_test
    x11grab
    zlib
"

THREADS_LIST='
    pthreads
    w32threads
    os2threads
'

ARCH_LIST='
    alpha
    arm
    avr32
    avr32_ap
    avr32_uc
    bfin
    ia64
    m68k
    mips
    mips64
    parisc
    ppc
    ppc64
    s390
    sh4
    sparc
    sparc64
    tilegx
    tilepro
    tomi
    x86
    x86_32
    x86_64
'

ARCH_EXT_LIST_X86='
    amd3dnow
    amd3dnowext
    avx
    fma4
    mmx
    mmxext
    sse
    sse2
    sse3
    sse4
    sse42
    ssse3
'

ARCH_EXT_LIST="
    $ARCH_EXT_LIST_X86
    altivec
    armv5te
    armv6
    armv6t2
    armvfp
    neon
    ppc4xx
    vfpv3
    vis
    mipsfpu
    mips32r2
    mipsdspr1
    mipsdspr2
"

HAVE_LIST_CMDLINE='
    inline_asm
    symver
    yasm
'

HAVE_LIST_PUB='
    bigendian
    fast_unaligned
    incompatible_fork_abi
'

MATH_FUNCS="
    atanf
    cbrtf
    cosf
    exp2
    exp2f
    expf
    isinf
    isnan
    llrint
    llrintf
    log2
    log2f
    log10f
    lrint
    lrintf
    rint
    round
    roundf
    sinf
    trunc
    truncf
"

MATH2_FUNCS="
    atan2f
    ldexpf
    powf
"

HAVE_LIST="
    $ARCH_EXT_LIST
    $(add_suffix _external $ARCH_EXT_LIST)
    $(add_suffix _inline   $ARCH_EXT_LIST)
    $HAVE_LIST_CMDLINE
    $HAVE_LIST_PUB
    $THREADS_LIST
    $MATH_FUNCS
    $MATH2_FUNCS
    aligned_malloc
    aligned_stack
    alsa_asoundlib_h
    altivec_h
    arpa_inet_h
    asm_mod_q
    asm_mod_y
    asm_types_h
    attribute_may_alias
    attribute_packed
    clock_gettime
    closesocket
    cmov
    cpunop
    CryptGenRandom
    dcbzl
    dev_bktr_ioctl_bt848_h
    dev_bktr_ioctl_meteor_h
    dev_ic_bt8xx_h
    dev_video_bktr_ioctl_bt848_h
    dev_video_meteor_ioctl_meteor_h
    direct_h
    dlfcn_h
    dlopen
    dos_paths
    dxva_h
    ebp_available
    ebx_available
    fast_64bit
    fast_clz
    fast_cmov
    fcntl
    fork
    getaddrinfo
    gethrtime
    getopt
    GetProcessAffinityMask
    GetProcessMemoryInfo
    GetProcessTimes
    GetSystemTimeAsFileTime
    getrusage
    getservbyport
    gettimeofday
    glob
    gnu_as
    ibm_asm
    inet_aton
    io_h
    isatty
    jack_port_get_latency_range
    kbhit
    ldbrx
    libdc1394_1
    libdc1394_2
    local_aligned_16
    local_aligned_8
    localtime_r
    loongson
    lzo1x_999_compress
    machine_ioctl_bt848_h
    machine_ioctl_meteor_h
    makeinfo
    malloc_h
    MapViewOfFile
    memalign
    mkstemp
    mm_empty
    mmap
    mprotect
    msvcrt
    nanosleep
    PeekNamedPipe
    perl
    pod2man
    poll_h
    posix_memalign
    pthread_cancel
    rdtsc
    sched_getaffinity
    sdl
    sdl_video_size
    setmode
    setrlimit
    Sleep
    sndio_h
    socklen_t
    soundcard_h
    strerror_r
    struct_addrinfo
    struct_group_source_req
    struct_ip_mreq_source
    struct_ipv6_mreq
    struct_pollfd
    struct_rusage_ru_maxrss
    struct_sctp_event_subscribe
    struct_sockaddr_in6
    struct_sockaddr_sa_len
    struct_sockaddr_storage
    struct_v4l2_frmivalenum_discrete
    symver_asm_label
    symver_gnu_asm
    sysconf
    sysctl
    sys_mman_h
    sys_param_h
    sys_resource_h
    sys_select_h
    sys_soundcard_h
    sys_time_h
    sys_videoio_h
    termios_h
    texi2html
    threads
    unistd_h
    usleep
    vfp_args
    VirtualAlloc
    windows_h
    winsock2_h
    xform_asm
    xmm_clobbers
"

# options emitted with CONFIG_ prefix but not available on command line
CONFIG_EXTRA="
    aandcttables
    ac3dsp
    avutil
    error_resilience
    gcrypt
    golomb
    gplv3
    h264chroma
    h264dsp
    h264pred
    h264qpel
    huffman
    lgplv3
    lpc
    mpegaudio
    mpegaudiodsp
    mpegvideo
    mpegvideoenc
    nettle
    rangecoder
    rtpdec
    sinewin
    vp3dsp
"

CMDLINE_SELECT="
    $ARCH_EXT_LIST
    $CONFIG_LIST
    $HAVE_LIST_CMDLINE
    $THREADS_LIST
    asm
    coverage
    cross_compile
    debug
    extra_warnings
    logging
    lto
    optimizations
    stripping
"

PATHS_LIST='
    bindir
    datadir
    incdir
    libdir
    mandir
    prefix
    shlibdir
'

CMDLINE_SET="
    $PATHS_LIST
    ar
    arch
    as
    assert_level
    build_suffix
    cc
    cpu
    cross_prefix
    cxx
    dep_cc
    extra_version
    host_cc
    host_cflags
    host_ld
    host_ldflags
    host_libs
    host_os
    install
    ld
    logfile
    malloc_prefix
    nm
    optflags
    pkg_config
    postproc_version
    progs_suffix
    random_seed
    samples
    strip
    sysinclude
    sysroot
    target_exec
    target_os
    target_path
    toolchain
    valgrind
    yasmexe
"

CMDLINE_APPEND="
    extra_cflags
    extra_cxxflags
"

# code dependency declarations

# architecture extensions

armv5te_deps="arm"
armv6_deps="arm"
armv6t2_deps="arm"
armvfp_deps="arm"
neon_deps="arm"
vfpv3_deps="armvfp"

mipsfpu_deps="mips"
mips32r2_deps="mips"
mipsdspr1_deps="mips"
mipsdspr2_deps="mips"

altivec_deps="ppc"
ppc4xx_deps="ppc"

vis_deps="sparc"

x86_64_suggest="cmov fast_cmov"

amd3dnow_deps="mmx"
amd3dnowext_deps="amd3dnow"
mmx_deps="x86"
mmxext_deps="mmx"
sse_deps="mmxext"
sse2_deps="sse"
sse3_deps="sse2"
ssse3_deps="sse3"
sse4_deps="ssse3"
sse42_deps="sse4"
avx_deps="sse42"
fma4_deps="avx"

mmx_external_deps="yasm"
mmx_inline_deps="inline_asm"
mmx_suggest="mmx_external mmx_inline"

for ext in $(filter_out mmx $ARCH_EXT_LIST_X86); do
    eval dep=\$${ext}_deps
    eval ${ext}_external_deps='"${dep}_external"'
    eval ${ext}_inline_deps='"${dep}_inline"'
    eval ${ext}_suggest='"${ext}_external ${ext}_inline"'
done

aligned_stack_if_any="ppc x86"
fast_64bit_if_any="alpha ia64 mips64 parisc64 ppc64 sparc64 x86_64"
fast_clz_if_any="alpha armv5te avr32 mips ppc x86"
fast_unaligned_if_any="armv6 ppc x86"

inline_asm_deps="!tms470"
need_memalign="altivec neon sse"

symver_if_any="symver_asm_label symver_gnu_asm"

log2_deps="!msvcrt"

# subsystems
dct_select="rdft"
mdct_select="fft"
rdft_select="fft"
mpegaudio_select="mpegaudiodsp"
mpegaudiodsp_select="dct"
mpegvideoenc_select="mpegvideo"

# decoders / encoders / hardware accelerators
aac_decoder_select="mdct sinewin"
aac_encoder_select="mdct sinewin"
aac_latm_decoder_select="aac_decoder aac_latm_parser"
ac3_decoder_select="mdct ac3dsp ac3_parser"
ac3_encoder_select="mdct ac3dsp"
ac3_fixed_encoder_select="mdct ac3dsp"
alac_encoder_select="lpc"
amrnb_decoder_select="lsp"
amrwb_decoder_select="lsp"
amv_encoder_select="aandcttables"
atrac1_decoder_select="mdct sinewin"
atrac3_decoder_select="mdct"
binkaudio_dct_decoder_select="mdct rdft dct sinewin"
binkaudio_rdft_decoder_select="mdct rdft sinewin"
cavs_decoder_select="golomb mpegvideo"
cook_decoder_select="mdct sinewin"
cscd_decoder_suggest="zlib"
dca_decoder_select="mdct"
dirac_decoder_select="dwt golomb"
dnxhd_encoder_select="aandcttables mpegvideoenc"
dxa_decoder_select="zlib"
eac3_decoder_select="ac3_decoder"
eac3_encoder_select="ac3_encoder"
eamad_decoder_select="aandcttables error_resilience mpegvideo"
eatgq_decoder_select="aandcttables"
eatqi_decoder_select="aandcttables error_resilience mpegvideo"
exr_decoder_select="zlib"
ffv1_decoder_select="golomb rangecoder"
ffv1_encoder_select="rangecoder"
ffvhuff_encoder_select="huffman"
flac_decoder_select="golomb"
flac_encoder_select="golomb lpc"
flashsv_decoder_select="zlib"
flashsv_encoder_select="zlib"
flashsv2_encoder_select="zlib"
flashsv2_decoder_select="zlib"
flv_decoder_select="h263_decoder"
flv_encoder_select="h263_encoder"
fraps_decoder_select="huffman"
h261_decoder_select="error_resilience mpegvideo"
h261_encoder_select="aandcttables mpegvideoenc"
h263_decoder_select="error_resilience h263_parser mpegvideo"
h263_encoder_select="aandcttables error_resilience mpegvideoenc"
h263_vaapi_hwaccel_select="vaapi h263_decoder"
h263i_decoder_select="h263_decoder"
h263p_encoder_select="h263_encoder"
h264_crystalhd_decoder_select="crystalhd h264_mp4toannexb_bsf h264_parser"
h264_decoder_select="error_resilience golomb h264chroma h264dsp h264pred h264qpel mpegvideo"
h264_dxva2_hwaccel_deps="dxva2api_h"
h264_dxva2_hwaccel_select="dxva2 h264_decoder"
h264_vaapi_hwaccel_select="vaapi h264_decoder"
h264_vda_decoder_select="vda h264_parser h264_decoder"
h264_vda_hwaccel_deps="VideoDecodeAcceleration_VDADecoder_h pthreads"
h264_vda_hwaccel_select="vda h264_decoder"
h264_vdpau_decoder_select="vdpau h264_decoder"
huffyuv_encoder_select="huffman"
iac_decoder_select="fft mdct sinewin"
imc_decoder_select="fft mdct sinewin"
jpegls_decoder_select="golomb"
jpegls_encoder_select="golomb"
ljpeg_encoder_select="aandcttables mpegvideoenc"
loco_decoder_select="golomb"
mdec_decoder_select="error_resilience mpegvideo"
mjpeg_encoder_select="aandcttables mpegvideoenc"
mlp_decoder_select="mlp_parser"
mp1_decoder_select="mpegaudio"
mp1float_decoder_select="mpegaudio"
mp2_decoder_select="mpegaudio"
mp2float_decoder_select="mpegaudio"
mp3_decoder_select="mpegaudio"
mp3adu_decoder_select="mpegaudio"
mp3adufloat_decoder_select="mpegaudio"
mp3float_decoder_select="mpegaudio"
mp3on4_decoder_select="mpegaudio"
mp3on4float_decoder_select="mpegaudio"
mpc7_decoder_select="mpegaudiodsp"
mpc8_decoder_select="mpegaudiodsp"
mpeg_vdpau_decoder_select="vdpau mpegvideo_decoder"
mpeg_xvmc_decoder_deps="X11_extensions_XvMClib_h"
mpeg_xvmc_decoder_select="mpegvideo_decoder"
mpeg1_vdpau_decoder_select="vdpau mpeg1video_decoder"
mpeg1_vdpau_hwaccel_select="vdpau mpeg1video_decoder"
mpeg1video_decoder_select="error_resilience mpegvideo"
mpeg1video_encoder_select="aandcttables error_resilience mpegvideoenc"
mpeg2_crystalhd_decoder_select="crystalhd"
mpeg2_dxva2_hwaccel_deps="dxva2api_h"
mpeg2_dxva2_hwaccel_select="dxva2 mpeg2video_decoder"
mpeg2_vdpau_hwaccel_select="vdpau mpeg2video_decoder"
mpeg2_vaapi_hwaccel_select="vaapi mpeg2video_decoder"
mpeg2video_decoder_select="error_resilience mpegvideo"
mpeg2video_encoder_select="aandcttables error_resilience mpegvideoenc"
mpeg4_crystalhd_decoder_select="crystalhd"
mpeg4_decoder_select="h263_decoder mpeg4video_parser"
mpeg4_encoder_select="h263_encoder"
mpeg4_vaapi_hwaccel_select="vaapi mpeg4_decoder"
mpeg4_vdpau_decoder_select="vdpau mpeg4_decoder"
msmpeg4_crystalhd_decoder_select="crystalhd"
msmpeg4v1_decoder_select="h263_decoder"
msmpeg4v1_encoder_select="h263_encoder"
msmpeg4v2_decoder_select="h263_decoder"
msmpeg4v2_encoder_select="h263_encoder"
msmpeg4v3_decoder_select="h263_decoder"
msmpeg4v3_encoder_select="h263_encoder"
mss2_decoder_select="vc1_decoder"
nellymoser_decoder_select="mdct sinewin"
nellymoser_encoder_select="mdct sinewin"
png_decoder_select="zlib"
png_encoder_select="zlib"
qcelp_decoder_select="lsp"
qdm2_decoder_select="mdct rdft mpegaudiodsp"
ra_144_encoder_select="lpc"
ralf_decoder_select="golomb"
rv10_decoder_select="h263_decoder"
rv10_encoder_select="h263_encoder"
rv20_decoder_select="h263_decoder"
rv20_encoder_select="h263_encoder"
rv30_decoder_select="error_resilience golomb h264chroma h264pred h264qpel mpegvideo"
rv40_decoder_select="error_resilience golomb h264chroma h264pred h264qpel mpegvideo"
shorten_decoder_select="golomb"
sipr_decoder_select="lsp"
snow_decoder_select="dwt rangecoder"
snow_encoder_select="aandcttables dwt error_resilience mpegvideoenc rangecoder"
sonic_decoder_select="golomb"
sonic_encoder_select="golomb"
sonic_ls_encoder_select="golomb"
svq1_decoder_select="error_resilience mpegvideo"
svq1_encoder_select="aandcttables error_resilience mpegvideoenc"
svq3_decoder_select="error_resilience golomb h264chroma h264dsp h264pred h264qpel mpegvideo"
svq3_decoder_suggest="zlib"
theora_decoder_select="vp3_decoder"
tiff_decoder_suggest="zlib"
tiff_encoder_suggest="zlib"
truehd_decoder_select="mlp_parser"
tscc_decoder_select="zlib"
twinvq_decoder_select="mdct lsp sinewin"
utvideo_encoder_select="huffman"
vc1_crystalhd_decoder_select="crystalhd"
vc1_decoder_select="h263_decoder h264chroma h264qpel"
vc1_dxva2_hwaccel_deps="dxva2api_h"
vc1_dxva2_hwaccel_select="dxva2 vc1_decoder"
vc1_vaapi_hwaccel_select="vaapi vc1_decoder"
vc1_vdpau_decoder_select="vdpau vc1_decoder"
vc1image_decoder_select="vc1_decoder"
vorbis_decoder_select="mdct"
vorbis_encoder_select="mdct"
vp3_decoder_select="vp3dsp"
vp5_decoder_select="vp3dsp"
vp6_decoder_select="huffman vp3dsp"
vp6a_decoder_select="vp6_decoder"
vp6f_decoder_select="vp6_decoder"
vp8_decoder_select="h264pred h264qpel"
wmapro_decoder_select="mdct sinewin"
wmav1_decoder_select="mdct sinewin"
wmav1_encoder_select="mdct sinewin"
wmav2_decoder_select="mdct sinewin"
wmav2_encoder_select="mdct sinewin"
wmavoice_decoder_select="lsp rdft dct mdct sinewin"
wmv1_decoder_select="h263_decoder"
wmv1_encoder_select="h263_encoder"
wmv2_decoder_select="h263_decoder"
wmv2_encoder_select="h263_encoder"
wmv3_decoder_select="vc1_decoder"
wmv3_crystalhd_decoder_select="crystalhd"
wmv3_dxva2_hwaccel_select="vc1_dxva2_hwaccel"
wmv3_vaapi_hwaccel_select="vc1_vaapi_hwaccel"
wmv3_vdpau_decoder_select="vc1_vdpau_decoder"
wmv3image_decoder_select="wmv3_decoder"
zerocodec_decoder_select="zlib"
zlib_decoder_select="zlib"
zlib_encoder_select="zlib"
zmbv_decoder_select="zlib"
zmbv_encoder_select="zlib"

crystalhd_deps="libcrystalhd_libcrystalhd_if_h"
vaapi_deps="va_va_h"
vda_deps="VideoDecodeAcceleration_VDADecoder_h pthreads"
vdpau_deps="vdpau_vdpau_h vdpau_vdpau_x11_h"

# parsers
h264_parser_select="error_resilience golomb h264dsp h264pred mpegvideo"
mpeg4video_parser_select="error_resilience mpegvideo"
mpegvideo_parser_select="error_resilience mpegvideo"
vc1_parser_select="error_resilience mpegvideo"

# external libraries
libaacplus_encoder_deps="libaacplus"
libcelt_decoder_deps="libcelt"
libfaac_encoder_deps="libfaac"
libfdk_aac_encoder_deps="libfdk_aac"
libgsm_decoder_deps="libgsm"
libgsm_encoder_deps="libgsm"
libgsm_ms_decoder_deps="libgsm"
libgsm_ms_encoder_deps="libgsm"
libilbc_decoder_deps="libilbc"
libilbc_encoder_deps="libilbc"
libmodplug_demuxer_deps="libmodplug"
libmp3lame_encoder_deps="libmp3lame"
libopencore_amrnb_decoder_deps="libopencore_amrnb"
libopencore_amrnb_encoder_deps="libopencore_amrnb"
libopencore_amrwb_decoder_deps="libopencore_amrwb"
libopenjpeg_decoder_deps="libopenjpeg"
libopenjpeg_encoder_deps="libopenjpeg"
libopus_decoder_deps="libopus"
libopus_encoder_deps="libopus"
libschroedinger_decoder_deps="libschroedinger"
libschroedinger_encoder_deps="libschroedinger"
libspeex_decoder_deps="libspeex"
libspeex_encoder_deps="libspeex"
libstagefright_h264_decoder_deps="libstagefright_h264"
libtheora_encoder_deps="libtheora"
libtwolame_encoder_deps="libtwolame"
libvo_aacenc_encoder_deps="libvo_aacenc"
libvo_amrwbenc_encoder_deps="libvo_amrwbenc"
libvorbis_decoder_deps="libvorbis"
libvorbis_encoder_deps="libvorbis"
libvpx_decoder_deps="libvpx"
libvpx_encoder_deps="libvpx"
libx264_encoder_deps="libx264"
libx264rgb_encoder_deps="libx264"
libxavs_encoder_deps="libxavs"
libxvid_encoder_deps="libxvid"
libutvideo_decoder_deps="libutvideo"
libutvideo_encoder_deps="libutvideo"

# demuxers / muxers
ac3_demuxer_select="ac3_parser"
asf_stream_muxer_select="asf_muxer"
avisynth_demuxer_deps="avisynth"
dirac_demuxer_select="dirac_parser"
dts_demuxer_select="dca_parser"
dtshd_demuxer_select="dca_parser"
eac3_demuxer_select="ac3_parser"
f4v_muxer_select="mov_muxer"
flac_demuxer_select="flac_parser"
ipod_muxer_select="mov_muxer"
libnut_demuxer_deps="libnut"
libnut_muxer_deps="libnut"
matroska_audio_muxer_select="matroska_muxer"
matroska_demuxer_suggest="zlib bzlib"
mov_demuxer_suggest="zlib"
mp3_demuxer_select="mpegaudio_parser"
mp4_muxer_select="mov_muxer"
mpegts_muxer_select="adts_muxer latm_muxer mpegvideo"
mpegtsraw_demuxer_select="mpegts_demuxer"
mxf_d10_muxer_select="mxf_muxer"
ogg_demuxer_select="golomb"
psp_muxer_select="mov_muxer"
rtp_demuxer_select="sdp_demuxer"
rtp_muxer_select="mpegvideo"
rtpdec_select="asf_demuxer rm_demuxer rtp_protocol mpegts_demuxer mov_demuxer"
rtsp_demuxer_select="http_protocol rtpdec"
rtsp_muxer_select="rtp_muxer http_protocol rtp_protocol"
sap_demuxer_select="sdp_demuxer"
sap_muxer_select="rtp_muxer rtp_protocol"
sdp_demuxer_select="rtpdec"
smoothstreaming_muxer_select="ismv_muxer"
spdif_muxer_select="aac_parser"
tak_demuxer_select="tak_parser"
tg2_muxer_select="mov_muxer"
tgp_muxer_select="mov_muxer"
w64_demuxer_deps="wav_demuxer"

# indevs / outdevs
alsa_indev_deps="alsa_asoundlib_h snd_pcm_htimestamp"
alsa_outdev_deps="alsa_asoundlib_h"
bktr_indev_deps_any="dev_bktr_ioctl_bt848_h machine_ioctl_bt848_h dev_video_bktr_ioctl_bt848_h dev_ic_bt8xx_h"
caca_outdev_deps="libcaca"
dshow_indev_deps="IBaseFilter"
dshow_indev_extralibs="-lpsapi -lole32 -lstrmiids -luuid"
dv1394_indev_deps="dv1394 dv_demuxer"
fbdev_indev_deps="linux_fb_h"
iec61883_indev_deps="libiec61883"
jack_indev_deps="jack_jack_h sem_timedwait"
lavfi_indev_deps="avfilter"
libcdio_indev_deps="libcdio"
libdc1394_indev_deps="libdc1394"
libv4l2_indev_deps="libv4l2"
openal_indev_deps="openal"
oss_indev_deps_any="soundcard_h sys_soundcard_h"
oss_outdev_deps_any="soundcard_h sys_soundcard_h"
pulse_indev_deps="libpulse"
sdl_outdev_deps="sdl"
sndio_indev_deps="sndio_h"
sndio_outdev_deps="sndio_h"
v4l_indev_deps="linux_videodev_h"
v4l2_indev_deps_any="linux_videodev2_h sys_videoio_h"
vfwcap_indev_deps="capCreateCaptureWindow vfwcap_defines"
vfwcap_indev_extralibs="-lavicap32"
x11grab_indev_deps="x11grab"

# protocols
bluray_protocol_deps="libbluray"
ffrtmpcrypt_protocol_deps="!librtmp_protocol"
ffrtmpcrypt_protocol_deps_any="gcrypt nettle openssl"
ffrtmpcrypt_protocol_select="tcp_protocol"
ffrtmphttp_protocol_deps="!librtmp_protocol"
ffrtmphttp_protocol_select="http_protocol"
gopher_protocol_deps="network"
httpproxy_protocol_deps="network"
httpproxy_protocol_select="tcp_protocol"
http_protocol_deps="network"
http_protocol_select="tcp_protocol"
https_protocol_select="tls_protocol"
librtmp_protocol_deps="librtmp"
librtmpe_protocol_deps="librtmp"
librtmps_protocol_deps="librtmp"
librtmpt_protocol_deps="librtmp"
librtmpte_protocol_deps="librtmp"
mmsh_protocol_select="http_protocol"
mmst_protocol_deps="network"
rtmp_protocol_deps="!librtmp_protocol"
rtmp_protocol_select="tcp_protocol"
rtmpe_protocol_select="ffrtmpcrypt_protocol"
rtmps_protocol_deps="!librtmp_protocol"
rtmps_protocol_select="tls_protocol"
rtmpt_protocol_select="ffrtmphttp_protocol"
rtmpte_protocol_select="ffrtmpcrypt_protocol ffrtmphttp_protocol"
rtmpts_protocol_select="ffrtmphttp_protocol https_protocol"
rtp_protocol_select="udp_protocol"
sctp_protocol_deps="network struct_sctp_event_subscribe"
tcp_protocol_deps="network"
tls_protocol_deps_any="openssl gnutls"
tls_protocol_select="tcp_protocol"
udp_protocol_deps="network"

# filters
aconvert_filter_deps="swresample"
amovie_filter_deps="avcodec avformat"
aresample_filter_deps="swresample"
ass_filter_deps="libass"
asyncts_filter_deps="avresample"
atempo_filter_deps="avcodec rdft"
blackframe_filter_deps="gpl"
boxblur_filter_deps="gpl"
colormatrix_filter_deps="gpl"
cropdetect_filter_deps="gpl"
decimate_filter_deps="gpl avcodec"
delogo_filter_deps="gpl"
deshake_filter_deps="avcodec"
drawtext_filter_deps="libfreetype"
ebur128_filter_deps="gpl"
flite_filter_deps="libflite"
frei0r_filter_deps="frei0r dlopen"
frei0r_filter_extralibs='$ldl'
frei0r_src_filter_deps="frei0r dlopen"
frei0r_src_filter_extralibs='$ldl'
hqdn3d_filter_deps="gpl"
movie_filter_deps="avcodec avformat"
mp_filter_deps="gpl avcodec swscale postproc inline_asm"
mptestsrc_filter_deps="gpl"
negate_filter_deps="lut_filter"
resample_filter_deps="avresample"
ocv_filter_deps="libopencv"
pan_filter_deps="swresample"
removelogo_filter_deps="avcodec avformat swscale"
scale_filter_deps="swscale"
smartblur_filter_deps="gpl swscale"
showspectrum_filter_deps="avcodec rdft"
super2xsai_filter_deps="gpl"
tinterlace_filter_deps="gpl"
yadif_filter_deps="gpl"
pixfmts_super2xsai_test_deps="super2xsai_filter"
tinterlace_merge_test_deps="tinterlace_filter"
tinterlace_pad_test_deps="tinterlace_filter"

# libraries
avdevice_deps="avcodec avformat"
avformat_deps="avcodec"
postproc_deps="gpl"

# programs
ffmpeg_deps="avcodec avfilter avformat swscale swresample"
ffmpeg_select="ffbuffersink_filter format_filter aformat_filter
               setpts_filter null_filter anull_filter ffabuffersink_filter"
ffplay_deps="avcodec avformat swscale swresample sdl"
ffplay_select="ffbuffersink_filter rdft crop_filter"
ffprobe_deps="avcodec avformat"
ffserver_deps="avformat ffm_muxer fork rtp_protocol rtsp_demuxer"
ffserver_extralibs='$ldl'

# documentation
podpages_deps="perl"
manpages_deps="perl pod2man"
htmlpages_deps="texi2html"
txtpages_deps="makeinfo"
doc_deps_any="manpages htmlpages podpages txtpages"

# default parameters

logfile="config.log"

# installation paths
prefix_default="/usr/local"
bindir_default='${prefix}/bin'
datadir_default='${prefix}/share/ffmpeg'
incdir_default='${prefix}/include'
libdir_default='${prefix}/lib'
mandir_default='${prefix}/share/man'
shlibdir_default="$libdir_default"
postproc_version_default="current"

# toolchain
ar_default="ar"
cc_default="gcc"
cxx_default="g++"
host_cc_default="gcc"
<<<<<<< HEAD
install="install"
=======
cp_f="cp -f"
>>>>>>> 0c03cc68
ln_s="ln -sf"
nm_default="nm -g"
objformat="elf"
pkg_config_default=pkg-config
ranlib="ranlib"
strip_default="strip"
yasmexe_default="yasm"

nogas=":"

# machine
arch_default=$(uname -m)
cpu="generic"

# OS
target_os_default=$(tolower $(uname -s))
host_os=$target_os_default

# alternative libpostproc version
ALT_PP_VER_MAJOR=51
ALT_PP_VER_MINOR=2
ALT_PP_VER_MICRO=101
ALT_PP_VER=$ALT_PP_VER_MAJOR.$ALT_PP_VER_MINOR.$ALT_PP_VER_MICRO

# configurable options
enable $PROGRAM_LIST
enable $DOCUMENT_LIST

enable avcodec
enable avdevice
enable avfilter
enable avformat
enable avutil
enable postproc
enable stripping
enable swresample
enable swscale

enable asm
enable debug
enable doc
enable network
enable optimizations
enable runtime_cpudetect
enable safe_bitstream_reader
enable static
enable swscale_alpha

# build settings
SHFLAGS='-shared -Wl,-soname,$$(@F)'
FFSERVERLDFLAGS=-Wl,-E
LIBPREF="lib"
LIBSUF=".a"
FULLNAME='$(NAME)$(BUILDSUF)'
LIBNAME='$(LIBPREF)$(FULLNAME)$(LIBSUF)'
SLIBPREF="lib"
SLIBSUF=".so"
SLIBNAME='$(SLIBPREF)$(FULLNAME)$(SLIBSUF)'
SLIBNAME_WITH_VERSION='$(SLIBNAME).$(LIBVERSION)'
SLIBNAME_WITH_MAJOR='$(SLIBNAME).$(LIBMAJOR)'
LIB_INSTALL_EXTRA_CMD='$$(RANLIB) "$(LIBDIR)/$(LIBNAME)"'
SLIB_INSTALL_NAME='$(SLIBNAME_WITH_VERSION)'
SLIB_INSTALL_LINKS='$(SLIBNAME_WITH_MAJOR) $(SLIBNAME)'

asflags_filter=echo
cflags_filter=echo
ldflags_filter=echo

AS_C='-c'
AS_O='-o $@'
CC_C='-c'
CC_E='-E -o $@'
CC_O='-o $@'
CXX_C='-c'
CXX_O='-o $@'
LD_O='-o $@'
LD_LIB='-l%'
LD_PATH='-L'
HOSTCC_C='-c'
HOSTCC_O='-o $@'
HOSTLD_O='-o $@'

host_cflags='-D_ISOC99_SOURCE -D_XOPEN_SOURCE=600 -O3 -g'
host_libs='-lm'
host_cflags_filter=echo
host_ldflags_filter=echo

target_path='$(CURDIR)'

# since the object filename is not given with the -MM flag, the compiler
# is only able to print the basename, and we must add the path ourselves
DEPCMD='$(DEP$(1)) $(DEP$(1)FLAGS) $($(1)DEP_FLAGS) $< | sed -e "/^\#.*/d" -e "s,^[[:space:]]*$(*F)\\.o,$(@D)/$(*F).o," > $(@:.o=.d)'
DEPFLAGS='-MM'

# find source path
if test -f configure; then
    source_path=.
else
    source_path=$(cd $(dirname "$0"); pwd)
    echo "$source_path" | grep -q '[[:blank:]]' &&
        die "Out of tree builds are impossible with whitespace in source path."
    test -e "$source_path/config.h" &&
        die "Out of tree builds are impossible with config.h in source dir."
fi

for v in "$@"; do
    r=${v#*=}
    l=${v%"$r"}
    r=$(sh_quote "$r")
    FFMPEG_CONFIGURATION="${FFMPEG_CONFIGURATION# } ${l}${r}"
done

find_things(){
    thing=$1
    pattern=$2
    file=$source_path/$3
    sed -n "s/^[^#]*$pattern.*([^,]*, *\([^,]*\)\(,.*\)*).*/\1_$thing/p" "$file"
}

ENCODER_LIST=$(find_things  encoder  ENC      libavcodec/allcodecs.c)
DECODER_LIST=$(find_things  decoder  DEC      libavcodec/allcodecs.c)
HWACCEL_LIST=$(find_things  hwaccel  HWACCEL  libavcodec/allcodecs.c)
PARSER_LIST=$(find_things   parser   PARSER   libavcodec/allcodecs.c)
BSF_LIST=$(find_things      bsf      BSF      libavcodec/allcodecs.c)
MUXER_LIST=$(find_things    muxer    _MUX     libavformat/allformats.c)
DEMUXER_LIST=$(find_things  demuxer  DEMUX    libavformat/allformats.c)
OUTDEV_LIST=$(find_things   outdev   OUTDEV   libavdevice/alldevices.c)
INDEV_LIST=$(find_things    indev    _IN      libavdevice/alldevices.c)
PROTOCOL_LIST=$(find_things protocol PROTOCOL libavformat/allformats.c)
FILTER_LIST=$(find_things   filter   FILTER   libavfilter/allfilters.c)

ALL_COMPONENTS="
    $BSF_LIST
    $DECODER_LIST
    $DEMUXER_LIST
    $ENCODER_LIST
    $FILTER_LIST
    $HWACCEL_LIST
    $INDEV_LIST
    $MUXER_LIST
    $OUTDEV_LIST
    $PARSER_LIST
    $PROTOCOL_LIST
"

for n in $COMPONENT_LIST; do
    v=$(toupper ${n%s})_LIST
    eval enable \$$v
    eval ${n}_if_any="\$$v"
done

enable $ARCH_EXT_LIST

die_unknown(){
    echo "Unknown option \"$1\"."
    echo "See $0 --help for available options."
    exit 1
}

show_list() {
    suffix=_$1
    shift
    echo $* | sed s/$suffix//g | tr ' ' '\n' | sort | pr -3 -t
    exit 0
}

rand_list(){
    IFS=', '
    set -- $*
    unset IFS
    for thing; do
        comp=${thing%:*}
        prob=${thing#$comp}
        prob=${prob#:}
        is_in ${comp} $COMPONENT_LIST && eval comp=\$$(toupper ${comp%s})_LIST
        echo "prob ${prob:-0.5}"
        printf '%s\n' $comp
    done
}

do_random(){
    action=$1
    shift
    random_seed=$(awk "BEGIN { srand($random_seed); print srand() }")
    $action $(rand_list "$@" | awk "BEGIN { srand($random_seed) } \$1 == \"prob\" { prob = \$2; next } rand() < prob { print }")
}

for opt do
    optval="${opt#*=}"
    case "$opt" in
    --extra-ldflags=*) add_ldflags $optval
    ;;
    --extra-libs=*) add_extralibs $optval
    ;;
    --disable-devices) disable $INDEV_LIST $OUTDEV_LIST
    ;;
    --enable-debug=*) debuglevel="$optval"
    ;;
    --disable-everything)
    map 'eval unset \${$(toupper ${v%s})_LIST}' $COMPONENT_LIST
    ;;
    --enable-random|--disable-random)
    action=${opt%%-random}
    do_random ${action#--} $COMPONENT_LIST
    ;;
    --enable-random=*|--disable-random=*)
    action=${opt%%-random=*}
    do_random ${action#--} $optval
    ;;
    --enable-*=*|--disable-*=*)
    eval $(echo "${opt%%=*}" | sed 's/--/action=/;s/-/ thing=/')
    is_in "${thing}s" $COMPONENT_LIST || die_unknown "$opt"
    eval list=\$$(toupper $thing)_LIST
    name=$(echo "${optval}" | sed "s/,/_${thing}|/g")_${thing}
    $action $(filter "$name" $list)
    ;;
    --enable-?*|--disable-?*)
    eval $(echo "$opt" | sed 's/--/action=/;s/-/ option=/;s/-/_/g')
    if is_in $option $COMPONENT_LIST; then
        test $action = disable && action=unset
        eval $action \$$(toupper ${option%s})_LIST
    elif is_in $option $CMDLINE_SELECT; then
        $action $option
    else
        die_unknown $opt
    fi
    ;;
    --list-*)
        NAME="${opt#--list-}"
        is_in $NAME $COMPONENT_LIST || die_unknown $opt
        NAME=${NAME%s}
        eval show_list $NAME \$$(toupper $NAME)_LIST
    ;;
    --help|-h) show_help
    ;;
    *)
    optname="${opt%%=*}"
    optname="${optname#--}"
    optname=$(echo "$optname" | sed 's/-/_/g')
    if is_in $optname $CMDLINE_SET; then
        eval $optname='$optval'
    elif is_in $optname $CMDLINE_APPEND; then
        append $optname "$optval"
    else
         die_unknown $opt
    fi
    ;;
    esac
done

disabled logging && logfile=/dev/null

echo "# $0 $FFMPEG_CONFIGURATION" > $logfile
set >> $logfile

test -n "$cross_prefix" && enable cross_compile

if enabled cross_compile; then
    test -n "$arch" && test -n "$target_os" ||
        die "Must specify target arch and OS when cross-compiling"
fi

set_default postproc_version

# Check if we should build alternative libpostproc version instead of current
if   test "$postproc_version" = $ALT_PP_VER; then
  LIBPOSTPROC_VERSION=$ALT_PP_VER
  LIBPOSTPROC_VERSION_MAJOR=$ALT_PP_VER_MAJOR
  LIBPOSTPROC_VERSION_MINOR=$ALT_PP_VER_MINOR
  LIBPOSTPROC_VERSION_MICRO=$ALT_PP_VER_MICRO
elif test "$postproc_version" != current; then
  die "Invalid argument to --postproc-version. See --help output."
fi

ar_default="${cross_prefix}${ar_default}"
cc_default="${cross_prefix}${cc_default}"
cxx_default="${cross_prefix}${cxx_default}"
nm_default="${cross_prefix}${nm_default}"
pkg_config_default="${cross_prefix}${pkg_config_default}"
ranlib="${cross_prefix}${ranlib}"
strip_default="${cross_prefix}${strip_default}"

sysinclude_default="${sysroot}/usr/include"

case "$toolchain" in
    clang-asan)
        cc_default="clang"
        add_cflags  -faddress-sanitizer
        add_ldflags -faddress-sanitizer
    ;;
    clang-tsan)
        cc_default="clang"
        add_cflags  -fthread-sanitizer
        add_ldflags -fthread-sanitizer
    ;;
    msvc)
        cc_default="c99wrap cl"
        ld_default="c99wrap link"
        nm_default="dumpbin -symbols"
        ar_default="lib"
        target_os_default="win32"
    ;;
    ?*)
        die "Unknown toolchain $toolchain"
    ;;
esac

set_default arch cc cxx pkg_config strip sysinclude target_os yasmexe
enabled cross_compile || host_cc_default=$cc
set_default host_cc

if ! $pkg_config --version >/dev/null 2>&1; then
    warn "$pkg_config not found, library detection may fail."
    pkg_config=false
fi

exesuf() {
    case $1 in
        mingw32*|win32|win64|cygwin*|*-dos|freedos|opendos|os/2*|symbian) echo .exe ;;
    esac
}

EXESUF=$(exesuf $target_os)
HOSTEXESUF=$(exesuf $host_os)

# set temporary file name
: ${TMPDIR:=$TEMPDIR}
: ${TMPDIR:=$TMP}
: ${TMPDIR:=/tmp}

if ! check_cmd mktemp -u XXXXXX; then
    # simple replacement for missing mktemp
    # NOT SAFE FOR GENERAL USE
    mktemp(){
        echo "${2%%XXX*}.${HOSTNAME}.${UID}.$$"
    }
fi

tmpfile(){
    tmp=$(mktemp -u "${TMPDIR}/ffconf.XXXXXXXX")$2 &&
        (set -C; exec > $tmp) 2>/dev/null ||
        die "Unable to create temporary file in $TMPDIR."
    append TMPFILES $tmp
    eval $1=$tmp
}

trap 'rm -f -- $TMPFILES' EXIT

tmpfile TMPASM .asm
tmpfile TMPC   .c
tmpfile TMPCPP .cpp
tmpfile TMPE   $EXESUF
tmpfile TMPH   .h
tmpfile TMPO   .o
tmpfile TMPS   .S
tmpfile TMPSH  .sh
tmpfile TMPV   .ver

unset -f mktemp

chmod +x $TMPE

# make sure we can execute files in $TMPDIR
cat > $TMPSH 2>> $logfile <<EOF
#! /bin/sh
EOF
chmod +x $TMPSH >> $logfile 2>&1
if ! $TMPSH >> $logfile 2>&1; then
    cat <<EOF
Unable to create and execute files in $TMPDIR.  Set the TMPDIR environment
variable to another directory and make sure that it is not mounted noexec.
EOF
    die "Sanity test failed."
fi

msvc_flags(){
    for flag; do
        case $flag in
            -fomit-frame-pointer) echo -Oy ;;
            -g)                   echo -Z7 ;;
            -Wall)                echo -W4 -wd4244 -wd4127 -wd4018 -wd4389 \
                                       -wd4146 -wd4057 -wd4204 -wd4706 -wd4305 \
                                       -wd4152 -wd4324 -we4013 -wd4100 -wd4214 \
                                       -wd4554 \
                                       -wd4996 -wd4273 ;;
            -std=c99)             ;;
            -fno-math-errno)      ;;
            -fno-common)          ;;
            -fno-signed-zeros)    ;;
            -lz)                  echo zlib.lib ;;
            -lavifil32)           echo vfw32.lib ;;
            -lavicap32)           echo vfw32.lib user32.lib ;;
            -l*)                  echo ${flag#-l}.lib ;;
            *)                    echo $flag ;;
        esac
    done
}

pgi_flags(){
    for flag; do
        case $flag in
            -flto)                echo -Mipa=fast,libopt,libinline,vestigial ;;
            -fomit-frame-pointer) echo -Mnoframe ;;
            -g)                   echo -gopt ;;
            *)                    echo $flag ;;
        esac
    done
}

suncc_flags(){
    for flag; do
        case $flag in
            -march=*|-mcpu=*)
                case "${flag#*=}" in
                    native)                   echo -xtarget=native       ;;
                    v9|niagara)               echo -xarch=sparc          ;;
                    ultrasparc)               echo -xarch=sparcvis       ;;
                    ultrasparc3|niagara2)     echo -xarch=sparcvis2      ;;
                    i586|pentium)             echo -xchip=pentium        ;;
                    i686|pentiumpro|pentium2) echo -xtarget=pentium_pro  ;;
                    pentium3*|c3-2)           echo -xtarget=pentium3     ;;
                    pentium-m)          echo -xarch=sse2 -xchip=pentium3 ;;
                    pentium4*)          echo -xtarget=pentium4           ;;
                    prescott|nocona)    echo -xarch=sse3 -xchip=pentium4 ;;
                    *-sse3)             echo -xarch=sse3                 ;;
                    core2)              echo -xarch=ssse3 -xchip=core2   ;;
                    amdfam10|barcelona|bdver*) echo -xarch=sse4_1        ;;
                    athlon-4|athlon-[mx]p)    echo -xarch=ssea           ;;
                    k8|opteron|athlon64|athlon-fx)
                                              echo -xarch=sse2a          ;;
                    athlon*)                  echo -xarch=pentium_proa   ;;
                esac
                ;;
            -std=c99)             echo -xc99              ;;
            -fomit-frame-pointer) echo -xregs=frameptr    ;;
            -fPIC)                echo -KPIC -xcode=pic32 ;;
            -W*,*)                echo $flag              ;;
            -f*-*|-W*)                                    ;;
            *)                    echo $flag              ;;
        esac
    done
}

tms470_flags(){
    for flag; do
        case $flag in
            -march=*|-mcpu=*)
                case "${flag#*=}" in
                    armv7-a|cortex-a*)      echo -mv=7a8 ;;
                    armv7-r|cortex-r*)      echo -mv=7r4 ;;
                    armv7-m|cortex-m*)      echo -mv=7m3 ;;
                    armv6*|arm11*)          echo -mv=6   ;;
                    armv5*e|arm[79]*e*|arm9[24]6*|arm96*|arm102[26])
                                            echo -mv=5e  ;;
                    armv4*|arm7*|arm9[24]*) echo -mv=4   ;;
                esac
                ;;
            -mfpu=neon)     echo --float_support=vfpv3 --neon ;;
            -mfpu=vfp)      echo --float_support=vfpv2        ;;
            -mfpu=vfpv3)    echo --float_support=vfpv3        ;;
            -mfpu=vfpv3-d16) echo --float_support=vfpv3d16    ;;
            -msoft-float)   echo --float_support=vfplib       ;;
            -O[0-3]|-mf=*)  echo $flag                        ;;
            -g)             echo -g -mn                       ;;
            -pds=*)         echo $flag                        ;;
            -D*|-I*)        echo $flag                        ;;
            --gcc|--abi=*)  echo $flag                        ;;
            -me)            echo $flag                        ;;
        esac
    done
}

probe_cc(){
    pfx=$1
    _cc=$2

    unset _type _ident _cc_c _cc_e _cc_o _flags _cflags
    unset _ld_o _ldflags _ld_lib _ld_path
    unset _depflags _DEPCMD _DEPFLAGS
    _flags_filter=echo

    if $_cc -v 2>&1 | grep -q '^gcc.*LLVM'; then
        _type=llvm_gcc
        gcc_extra_ver=$(expr "$($_cc --version | head -n1)" : '.*\((.*)\)')
        _ident="llvm-gcc $($_cc -dumpversion) $gcc_extra_ver"
        _depflags='-MMD -MF $(@:.o=.d) -MT $@'
        _cflags_speed='-O3'
        _cflags_size='-Os'
    elif $_cc -v 2>&1 | grep -qi ^gcc; then
        _type=gcc
        gcc_version=$($_cc --version | head -n1)
        gcc_basever=$($_cc -dumpversion)
        gcc_pkg_ver=$(expr "$gcc_version" : '[^ ]* \(([^)]*)\)')
        gcc_ext_ver=$(expr "$gcc_version" : ".*$gcc_pkg_ver $gcc_basever \\(.*\\)")
        _ident=$(cleanws "gcc $gcc_basever $gcc_pkg_ver $gcc_ext_ver")
        if ! $_cc -dumpversion | grep -q '^2\.'; then
            _depflags='-MMD -MF $(@:.o=.d) -MT $@'
        fi
        _cflags_speed='-O3'
        _cflags_size='-Os'
    elif $_cc --version 2>/dev/null | grep -q Intel; then
        _type=icc
        _ident=$($_cc --version | head -n1)
        _depflags='-MMD'
        _cflags_speed='-O3'
        _cflags_size='-Os'
        _cflags_noopt='-O1'
    elif $_cc -v 2>&1 | grep -q xlc; then
        _type=xlc
        _ident=$($_cc -qversion 2>/dev/null | head -n1)
        _cflags_speed='-O5'
        _cflags_size='-O5 -qcompact'
    elif $_cc -V 2>/dev/null | grep -q Compaq; then
        _type=ccc
        _ident=$($_cc -V | head -n1 | cut -d' ' -f1-3)
        _DEPFLAGS='-M'
        debuglevel=3
        _ldflags='-Wl,-z,now' # calls to libots crash without this
        _cflags_speed='-fast'
        _cflags_size='-O1'
    elif $_cc --vsn 2>/dev/null | grep -q "ARM C/C++ Compiler"; then
        test -d "$sysroot" || die "No valid sysroot specified."
        _type=armcc
        _ident=$($_cc --vsn | head -n1)
        armcc_conf="$PWD/armcc.conf"
        $_cc --arm_linux_configure                 \
             --arm_linux_config_file="$armcc_conf" \
             --configure_sysroot="$sysroot"        \
             --configure_cpp_headers="$sysinclude" >>$logfile 2>&1 ||
             die "Error creating armcc configuration file."
        $_cc --vsn | grep -q RVCT && armcc_opt=rvct || armcc_opt=armcc
        _flags="--arm_linux_config_file=$armcc_conf --translate_gcc"
        as_default="${cross_prefix}gcc"
        _depflags='-MMD'
        _cflags_speed='-O3'
        _cflags_size='-Os'
    elif $_cc -version 2>/dev/null | grep -Eq 'TMS470|TI ARM'; then
        _type=tms470
        _ident=$($_cc -version | head -n1 | tr -s ' ')
        _flags='--gcc --abi=eabi -me'
        _cc_e='-ppl -fe=$@'
        _cc_o='-fe=$@'
        _depflags='-ppa -ppd=$(@:.o=.d)'
        _cflags_speed='-O3 -mf=5'
        _cflags_size='-O3 -mf=2'
        _flags_filter=tms470_flags
    elif $_cc -v 2>&1 | grep -q clang; then
        _type=clang
        _ident=$($_cc --version | head -n1)
        _depflags='-MMD'
        _cflags_speed='-O3'
        _cflags_size='-Os'
    elif $_cc -V 2>&1 | grep -q Sun; then
        _type=suncc
        _ident=$($_cc -V 2>&1 | head -n1 | cut -d' ' -f 2-)
        _DEPCMD='$(DEP$(1)) $(DEP$(1)FLAGS) $($(1)DEP_FLAGS) $< | sed -e "1s,^.*: ,$@: ," -e "\$$!s,\$$, \\\," -e "1!s,^.*: , ," > $(@:.o=.d)'
        _DEPFLAGS='-xM1 -xc99'
        _ldflags='-std=c99'
        _cflags_speed='-O5'
        _cflags_size='-O5 -xspace'
        _flags_filter=suncc_flags
    elif $_cc -v 2>&1 | grep -q 'PathScale\|Path64'; then
        _type=pathscale
        _ident=$($_cc -v 2>&1 | head -n1 | tr -d :)
        _depflags='-MMD -MF $(@:.o=.d) -MT $@'
        _cflags_speed='-O2'
        _cflags_size='-Os'
        _flags_filter='filter_out -Wdisabled-optimization'
    elif $_cc -v 2>&1 | grep -q Open64; then
        _type=open64
        _ident=$($_cc -v 2>&1 | head -n1 | tr -d :)
        _depflags='-MMD -MF $(@:.o=.d) -MT $@'
        _cflags_speed='-O2'
        _cflags_size='-Os'
        _flags_filter='filter_out -Wdisabled-optimization|-Wtype-limits|-fno-signed-zeros'
    elif $_cc -V 2>&1 | grep -q Portland; then
        _type=pgi
        _ident="PGI $($_cc -V 2>&1 | awk '/^pgcc/ { print $2; exit }')"
        opt_common='-alias=ansi -Mdse -Mlre -Mpre'
        _cflags_speed="-O3 -Mautoinline -Munroll=c:4 $opt_common"
        _cflags_size="-O2 -Munroll=c:1 $opt_common"
        _cflags_noopt="-O1"
        _flags_filter=pgi_flags
    elif $_cc 2>&1 | grep -q Microsoft; then
        _type=msvc
        _ident=$($cc 2>&1 | head -n1)
        _DEPCMD='$(DEP$(1)) $(DEP$(1)FLAGS) $($(1)DEP_FLAGS) $< 2>&1 | awk '\''/including/ { sub(/^.*file: */, ""); gsub(/\\/, "/"); if (!match($$0, / /)) print "$@:", $$0 }'\'' > $(@:.o=.d)'
        _DEPFLAGS='$(CPPFLAGS) $(CFLAGS) -showIncludes -Zs'
        _cflags_speed="-O2"
        _cflags_size="-O1"
        # Nonstandard output options, to avoid msys path conversion issues, relies on wrapper to remap it
        if $_cc 2>&1 | grep -q Linker; then
            _ld_o='-out $@'
        else
            _ld_o='-Fe$@'
        fi
        _cc_o='-Fo $@'
        _cc_e='-P -Fi $@'
        _flags_filter=msvc_flags
        _ld_lib='lib%.a'
        _ld_path='-libpath:'
        _flags='-nologo'
        _cflags='-D_USE_MATH_DEFINES -Dinline=__inline -FIstdlib.h -Dstrtoll=_strtoi64'
        if [ $pfx = hostcc ]; then
            append _cflags -Dsnprintf=_snprintf
        fi
        disable stripping
    fi

    eval ${pfx}_type=\$_type
    eval ${pfx}_ident=\$_ident
}

set_ccvars(){
    eval ${1}_C=\${_cc_c-\${${1}_C}}
    eval ${1}_E=\${_cc_e-\${${1}_E}}
    eval ${1}_O=\${_cc_o-\${${1}_O}}

    if [ -n "$_depflags" ]; then
        eval ${1}_DEPFLAGS=\$_depflags
    else
        eval ${1}DEP=\${_DEPCMD:-\$DEPCMD}
        eval ${1}DEP_FLAGS=\${_DEPFLAGS:-\$DEPFLAGS}
        eval DEP${1}FLAGS=\$_flags
    fi
}

probe_cc cc "$cc"
cflags_filter=$_flags_filter
cflags_speed=$_cflags_speed
cflags_size=$_cflags_size
cflags_noopt=$_cflags_noopt
add_cflags $_flags $_cflags
cc_ldflags=$_ldflags
set_ccvars CC

probe_cc hostcc "$host_cc"
host_cflags_filter=$_flags_filter
add_host_cflags  $_flags $_cflags
set_ccvars HOSTCC

test -n "$cc_type" && enable $cc_type ||
    warn "Unknown C compiler $cc, unable to select optimal CFLAGS"

: ${as_default:=$cc}
: ${dep_cc_default:=$cc}
: ${ld_default:=$cc}
: ${host_ld_default:=$host_cc}
set_default ar as dep_cc ld host_ld

probe_cc as "$as"
asflags_filter=$_flags_filter
add_asflags $_flags $_cflags
set_ccvars AS

probe_cc ld "$ld"
ldflags_filter=$_flags_filter
add_ldflags $_flags $_ldflags
test "$cc_type" != "$ld_type" && add_ldflags $cc_ldflags
LD_O=${_ld_o-$LD_O}
LD_LIB=${_ld_lib-$LD_LIB}
LD_PATH=${_ld_path-$LD_PATH}

probe_cc hostld "$host_ld"
host_ldflags_filter=$_flags_filter
add_host_ldflags $_flags $_ldflags
HOSTLD_O=${_ld_o-$HOSTLD_O}

if [ -z "$CC_DEPFLAGS" ] && [ "$dep_cc" != "$cc" ]; then
    probe_cc depcc "$dep_cc"
    CCDEP=${_DEPCMD:-$DEPCMD}
    CCDEP_FLAGS=${_DEPFLAGS:=$DEPFLAGS}
    DEPCCFLAGS=$_flags
fi

if $ar 2>&1 | grep -q Microsoft; then
    arflags="-nologo"
    ar_o='-out:$@'
elif $ar 2>&1 | grep -q 'Texas Instruments'; then
    arflags="rq"
    ar_o='$@'
else
    arflags="rc"
    ar_o='$@'
fi

add_cflags $extra_cflags
add_cxxflags $extra_cxxflags
add_asflags $extra_cflags

if test -n "$sysroot"; then
    case "$cc_type" in
        gcc|llvm_gcc|clang)
            add_cppflags --sysroot="$sysroot"
            add_ldflags --sysroot="$sysroot"
        ;;
        tms470)
            add_cppflags -I"$sysinclude"
            add_ldflags  --sysroot="$sysroot"
        ;;
    esac
fi

if test "$cpu" = host; then
    enabled cross_compile && die "--cpu=host makes no sense when cross-compiling."

    case "$cc_type" in
        gcc|llvm_gcc)
            check_native(){
                $cc $1=native -v -c -o $TMPO $TMPC >$TMPE 2>&1 || return
                sed -n "/cc1.*$1=/{
                            s/.*$1=\\([^ ]*\\).*/\\1/
                            p
                            q
                        }" $TMPE
            }
            cpu=$(check_native -march || check_native -mcpu)
        ;;
    esac

    test "${cpu:-host}" = host && die "--cpu=host not supported with compiler $cc"
fi

# Deal with common $arch aliases
case "$arch" in
    arm*|iPad*)
        arch="arm"
    ;;
    mips|mipsel|IP*)
        arch="mips"
    ;;
    mips64*)
        arch="mips"
        subarch="mips64"
    ;;
    parisc|hppa)
        arch="parisc"
    ;;
    parisc64|hppa64)
        arch="parisc"
        subarch="parisc64"
    ;;
    "Power Macintosh"|ppc|powerpc|ppc64|powerpc64)
        arch="ppc"
    ;;
    s390|s390x)
        arch="s390"
    ;;
    sh4|sh)
        arch="sh4"
    ;;
    sun4u|sparc64)
        arch="sparc"
        subarch="sparc64"
    ;;
    tilegx|tile-gx)
        arch="tilegx"
    ;;
    i[3-6]86|i86pc|BePC|x86pc|x86_64|x86_32|amd64)
        arch="x86"
    ;;
esac

is_in $arch $ARCH_LIST || warn "unknown architecture $arch"
enable $arch

# Add processor-specific flags
if test "$cpu" = generic; then
    : do nothing
elif enabled ppc; then

    case $(tolower $cpu) in
        601|ppc601|powerpc601)
            cpuflags="-mcpu=601"
            disable altivec
        ;;
        603*|ppc603*|powerpc603*)
            cpuflags="-mcpu=603"
            disable altivec
        ;;
        604*|ppc604*|powerpc604*)
            cpuflags="-mcpu=604"
            disable altivec
        ;;
        g3|75*|ppc75*|powerpc75*)
            cpuflags="-mcpu=750 -mpowerpc-gfxopt"
            disable altivec
        ;;
        g4|745*|ppc745*|powerpc745*)
            cpuflags="-mcpu=7450 -mpowerpc-gfxopt"
        ;;
        74*|ppc74*|powerpc74*)
            cpuflags="-mcpu=7400 -mpowerpc-gfxopt"
        ;;
        g5|970|ppc970|powerpc970)
            cpuflags="-mcpu=970 -mpowerpc-gfxopt -mpowerpc64"
        ;;
        power[3-7]*)
            cpuflags="-mcpu=$cpu -mpowerpc-gfxopt -mpowerpc64"
        ;;
        cell)
            cpuflags="-mcpu=cell"
            enable ldbrx
        ;;
        e500mc)
            cpuflags="-mcpu=e500mc"
            disable altivec
        ;;
        e500v2)
            cpuflags="-mcpu=8548 -mhard-float -mfloat-gprs=double"
            disable altivec
        ;;
        e500)
            cpuflags="-mcpu=8540 -mhard-float"
            disable altivec
        ;;
    esac

elif enabled x86; then

    case $cpu in
        i[345]86|pentium)
            cpuflags="-march=$cpu"
            disable mmx
        ;;
        # targets that do NOT support conditional mov (cmov)
        pentium-mmx|k6|k6-[23]|winchip-c6|winchip2|c3)
            cpuflags="-march=$cpu"
            disable cmov
        ;;
        # targets that do support conditional mov (cmov)
        i686|pentiumpro|pentium[23]|pentium-m|athlon|athlon-tbird|athlon-4|athlon-[mx]p|athlon64*|k8*|opteron*|athlon-fx|core2|amdfam10|barcelona|atom|bdver*)
            cpuflags="-march=$cpu"
            enable cmov
            enable fast_cmov
        ;;
        # targets that do support conditional mov but on which it's slow
        pentium4|pentium4m|prescott|nocona)
            cpuflags="-march=$cpu"
            enable cmov
            disable fast_cmov
        ;;
    esac

elif enabled sparc; then

    case $cpu in
        niagara)
            cpuflags="-mcpu=$cpu"
            disable vis
        ;;
        sparc64)
            cpuflags="-mcpu=v9"
        ;;
    esac

elif enabled arm; then

    case $cpu in
        armv*)
            cpuflags="-march=$cpu"
            subarch=$(echo $cpu | sed 's/[^a-z0-9]//g')
        ;;
        *)
            cpuflags="-mcpu=$cpu"
            case $cpu in
                cortex-a*)                               subarch=armv7a  ;;
                cortex-r*)                               subarch=armv7r  ;;
                cortex-m*)                 enable thumb; subarch=armv7m  ;;
                arm11*)                                  subarch=armv6   ;;
                arm[79]*e*|arm9[24]6*|arm96*|arm102[26]) subarch=armv5te ;;
                armv4*|arm7*|arm9[24]*)                  subarch=armv4   ;;
            esac
        ;;
    esac

elif enabled alpha; then

    enabled ccc && cpuflags="-arch $cpu" || cpuflags="-mcpu=$cpu"

elif enabled bfin; then

    cpuflags="-mcpu=$cpu"

elif enabled mips; then

    cpuflags="-march=$cpu"

    case $cpu in
        24kc)
            disable mipsfpu
            disable mipsdspr1
            disable mipsdspr2
        ;;
        24kf*)
            disable mipsdspr1
            disable mipsdspr2
        ;;
        24kec|34kc|1004kc)
            disable mipsfpu
            disable mipsdspr2
        ;;
        24kef*|34kf*|1004kf*)
            disable mipsdspr2
        ;;
        74kc)
            disable mipsfpu
        ;;
    esac

elif enabled avr32; then

    case $cpu in
        ap7[02]0[0-2])
            subarch="avr32_ap"
            cpuflags="-mpart=$cpu"
        ;;
        ap)
            subarch="avr32_ap"
            cpuflags="-march=$cpu"
        ;;
        uc3[ab]*)
            subarch="avr32_uc"
            cpuflags="-mcpu=$cpu"
        ;;
        uc)
            subarch="avr32_uc"
            cpuflags="-march=$cpu"
        ;;
    esac

fi

add_cflags $cpuflags
add_asflags $cpuflags

# compiler sanity check
check_exec <<EOF
int main(void){ return 0; }
EOF
if test "$?" != 0; then
    echo "$cc is unable to create an executable file."
    if test -z "$cross_prefix" && ! enabled cross_compile ; then
        echo "If $cc is a cross-compiler, use the --enable-cross-compile option."
        echo "Only do this if you know what cross compiling means."
    fi
    die "C compiler test failed."
fi

add_cppflags -D_ISOC99_SOURCE
add_cxxflags -D__STDC_CONSTANT_MACROS
check_cflags -std=c99
check_cc -D_FILE_OFFSET_BITS=64 <<EOF && add_cppflags -D_FILE_OFFSET_BITS=64
#include <stdlib.h>
EOF
check_cc -D_LARGEFILE_SOURCE <<EOF && add_cppflags -D_LARGEFILE_SOURCE
#include <stdlib.h>
EOF

check_host_cflags -std=c99
check_host_cflags -Wall

case "$arch" in
    alpha|ia64|mips|parisc|sparc)
        spic=$shared
    ;;
    x86)
        subarch="x86_32"
        check_code cc "" "int test[(int)sizeof(char*) - 7]" && subarch="x86_64"
        if test "$subarch" = "x86_64"; then
            spic=$shared
        fi
    ;;
    ppc)
        check_cc <<EOF && subarch="ppc64"
        int test[(int)sizeof(char*) - 7];
EOF
    ;;
esac

enable $subarch
enabled spic && enable pic

# OS specific
case $target_os in
    haiku)
        prefix_default="/boot/common"
        network_extralibs="-lnetwork"
        host_libs=
        ;;
    sunos)
        FFSERVERLDFLAGS=""
        SHFLAGS='-shared -Wl,-h,$$(@F)'
        enabled x86 && SHFLAGS="-mimpure-text $SHFLAGS"
        network_extralibs="-lsocket -lnsl"
        add_cppflags -D__EXTENSIONS__ -D_XOPEN_SOURCE=600
        # When using suncc to build, the Solaris linker will mark
        # an executable with each instruction set encountered by
        # the Solaris assembler.  As our libraries contain their own
        # guards for processor-specific code, instead suppress
        # generation of the HWCAPS ELF section on Solaris x86 only.
        enabled_all suncc x86 && echo "hwcap_1 = OVERRIDE;" > mapfile && add_ldflags -Wl,-M,mapfile
        nm_default='nm -P -g'
        ;;
    netbsd)
        disable symver
        oss_indev_extralibs="-lossaudio"
        oss_outdev_extralibs="-lossaudio"
        enabled gcc || check_ldflags -Wl,-zmuldefs
        ;;
    openbsd|bitrig)
        # On OpenBSD 4.5. the compiler does not use PIC unless
        # explicitly using -fPIC. FFmpeg builds fine without PIC,
        # however the generated executable will not do anything
        # (simply quits with exit-code 1, no crash, no output).
        # Thus explicitly enable PIC here.
        enable pic
        disable symver
        SHFLAGS='-shared'
        SLIBNAME_WITH_MAJOR='$(SLIBNAME).$(LIBVERSION)'
        SLIB_INSTALL_LINKS=
        oss_indev_extralibs="-lossaudio"
        oss_outdev_extralibs="-lossaudio"
        ;;
    dragonfly)
        disable symver
        ;;
    freebsd)
        ;;
    bsd/os)
        add_extralibs -lpoll -lgnugetopt
        strip="strip -d"
        ;;
    darwin)
        gas="gas-preprocessor.pl $cc"
        enabled ppc && add_asflags -force_cpusubtype_ALL
        SHFLAGS='-dynamiclib -Wl,-single_module -Wl,-install_name,$(SHLIBDIR)/$(SLIBNAME_WITH_MAJOR),-current_version,$(LIBVERSION),-compatibility_version,$(LIBMAJOR)'
        enabled x86_32 && append SHFLAGS -Wl,-read_only_relocs,suppress
        strip="${strip} -x"
        add_ldflags -Wl,-dynamic,-search_paths_first
        SLIBSUF=".dylib"
        SLIBNAME_WITH_VERSION='$(SLIBPREF)$(FULLNAME).$(LIBVERSION)$(SLIBSUF)'
        SLIBNAME_WITH_MAJOR='$(SLIBPREF)$(FULLNAME).$(LIBMAJOR)$(SLIBSUF)'
        FFSERVERLDFLAGS=-Wl,-bind_at_load
        objformat="macho"
        enabled x86_64 && objformat="macho64"
        enabled_any pic shared ||
            { check_cflags -mdynamic-no-pic && add_asflags -mdynamic-no-pic; }
        ;;
    mingw32*)
        if test $target_os = "mingw32ce"; then
            disable network
        else
            target_os=mingw32
        fi
        LIBTARGET=i386
        if enabled x86_64; then
            LIBTARGET="i386:x86-64"
        elif enabled arm; then
            LIBTARGET=arm-wince
        fi
        shlibdir_default="$bindir_default"
        SLIBPREF=""
        SLIBSUF=".dll"
        SLIBNAME_WITH_VERSION='$(SLIBPREF)$(FULLNAME)-$(LIBVERSION)$(SLIBSUF)'
        SLIBNAME_WITH_MAJOR='$(SLIBPREF)$(FULLNAME)-$(LIBMAJOR)$(SLIBSUF)'
        dlltool="${cross_prefix}dlltool"
        if check_cmd lib.exe -list; then
            SLIB_EXTRA_CMD='-lib.exe /machine:$(LIBTARGET) /def:$$(@:$(SLIBSUF)=.def) /out:$(SUBDIR)$(SLIBNAME:$(SLIBSUF)=.lib)'
            if enabled x86_64; then
                LIBTARGET=x64
            fi
        elif check_cmd $dlltool --version; then
            SLIB_EXTRA_CMD=-'$(DLLTOOL) -m $(LIBTARGET) -d $$(@:$(SLIBSUF)=.def) -l $(SUBDIR)$(SLIBNAME:$(SLIBSUF)=.lib) -D $(SLIBNAME_WITH_MAJOR)'
        fi
        SLIB_INSTALL_NAME='$(SLIBNAME_WITH_MAJOR)'
        SLIB_INSTALL_LINKS=
        SLIB_INSTALL_EXTRA_SHLIB='$(SLIBNAME:$(SLIBSUF)=.lib)'
        SLIB_INSTALL_EXTRA_LIB='lib$(SLIBNAME:$(SLIBSUF)=.dll.a) $(SLIBNAME_WITH_MAJOR:$(SLIBSUF)=.def)'
        SHFLAGS='-shared -Wl,--output-def,$$(@:$(SLIBSUF)=.def) -Wl,--out-implib,$(SUBDIR)lib$(SLIBNAME:$(SLIBSUF)=.dll.a) -Wl,--enable-runtime-pseudo-reloc -Wl,--enable-auto-image-base'
        objformat="win32"
        ranlib=:
        enable dos_paths
        add_cppflags -U__STRICT_ANSI__
        ;;
    win32|win64)
        if enabled shared; then
            # Link to the import library instead of the normal static library
            # for shared libs.
            LD_LIB='%.lib'
            # Cannot build shared and static libraries at the same time with
            # MSVC.
            disable static
        fi
        shlibdir_default="$bindir_default"
        SLIBPREF=""
        SLIBSUF=".dll"
        SLIBNAME_WITH_VERSION='$(SLIBPREF)$(FULLNAME)-$(LIBVERSION)$(SLIBSUF)'
        SLIBNAME_WITH_MAJOR='$(SLIBPREF)$(FULLNAME)-$(LIBMAJOR)$(SLIBSUF)'
        SLIB_CREATE_DEF_CMD='makedef $(SUBDIR)lib$(NAME).ver $(OBJS) > $$(@:$(SLIBSUF)=.def)'
        SLIB_INSTALL_NAME='$(SLIBNAME_WITH_MAJOR)'
        SLIB_INSTALL_LINKS=
        SLIB_INSTALL_EXTRA_SHLIB='$(SLIBNAME:$(SLIBSUF)=.lib)'
        SLIB_INSTALL_EXTRA_LIB='$(SLIBNAME_WITH_MAJOR:$(SLIBSUF)=.def)'
        SHFLAGS='-dll -def:$$(@:$(SLIBSUF)=.def) -implib:$(SUBDIR)$(SLIBNAME:$(SLIBSUF)=.lib)'
        objformat="win32"
        ranlib=:
        enable dos_paths
        ;;
    cygwin*)
        target_os=cygwin
        shlibdir_default="$bindir_default"
        SLIBPREF="cyg"
        SLIBSUF=".dll"
        SLIBNAME_WITH_VERSION='$(SLIBPREF)$(FULLNAME)-$(LIBVERSION)$(SLIBSUF)'
        SLIBNAME_WITH_MAJOR='$(SLIBPREF)$(FULLNAME)-$(LIBMAJOR)$(SLIBSUF)'
        SLIB_INSTALL_NAME='$(SLIBNAME_WITH_MAJOR)'
        SLIB_INSTALL_LINKS=
        SLIB_INSTALL_EXTRA_LIB='lib$(FULLNAME).dll.a'
        SHFLAGS='-shared -Wl,--out-implib,$(SUBDIR)lib$(FULLNAME).dll.a'
        objformat="win32"
        enable dos_paths
        add_cppflags -U__STRICT_ANSI__
        ;;
    *-dos|freedos|opendos)
        network_extralibs="-lsocket"
        objformat="coff"
        enable dos_paths
        add_cppflags -U__STRICT_ANSI__
        ;;
    linux)
        add_cppflags -D_POSIX_C_SOURCE=200112 -D_XOPEN_SOURCE=600
        enable dv1394
        ;;
    irix*)
        target_os=irix
        ranlib="echo ignoring ranlib"
        ;;
    os/2*)
        strip="lxlite -CS"
        ln_s="cp -f"
        objformat="aout"
        add_cppflags -D_GNU_SOURCE
        add_ldflags -Zomf -Zbin-files -Zargs-wild -Zmap
        SHFLAGS='$(SUBDIR)$(NAME).def -Zdll -Zomf'
        FFSERVERLDFLAGS=""
        LIBSUF="_s.a"
        SLIBPREF=""
        SLIBSUF=".dll"
        SLIBNAME_WITH_VERSION='$(SLIBPREF)$(NAME)-$(LIBVERSION)$(SLIBSUF)'
        SLIBNAME_WITH_MAJOR='$(SLIBPREF)$(shell echo $(NAME) | cut -c1-6)$(LIBMAJOR)$(SLIBSUF)'
        SLIB_CREATE_DEF_CMD='echo LIBRARY $(SLIBNAME_WITH_MAJOR) INITINSTANCE TERMINSTANCE > $(SUBDIR)$(NAME).def; \
            echo PROTMODE >> $(SUBDIR)$(NAME).def; \
            echo CODE PRELOAD MOVEABLE DISCARDABLE >> $(SUBDIR)$(NAME).def; \
            echo DATA PRELOAD MOVEABLE MULTIPLE NONSHARED >> $(SUBDIR)$(NAME).def; \
            echo EXPORTS >> $(SUBDIR)$(NAME).def; \
            emxexp -o $(OBJS) >> $(SUBDIR)$(NAME).def'
        SLIB_EXTRA_CMD='emximp -o $(SUBDIR)$(LIBPREF)$(NAME)_dll.a $(SUBDIR)$(NAME).def; \
            emximp -o $(SUBDIR)$(LIBPREF)$(NAME)_dll.lib $(SUBDIR)$(NAME).def;'
        SLIB_INSTALL_EXTRA_LIB='$(LIBPREF)$(NAME)_dll.a $(LIBPREF)$(NAME)_dll.lib'
        enable dos_paths
        enable_weak os2threads
        ;;
    gnu/kfreebsd)
        add_cppflags -D_POSIX_C_SOURCE=200112 -D_XOPEN_SOURCE=600 -D_BSD_SOURCE
        ;;
    gnu)
        add_cppflags -D_POSIX_C_SOURCE=200112 -D_XOPEN_SOURCE=600
        ;;
    qnx)
        add_cppflags -D_QNX_SOURCE
        network_extralibs="-lsocket"
        ;;
    symbian)
        SLIBSUF=".dll"
        enable dos_paths
        add_cflags --include=$sysinclude/gcce/gcce.h -fvisibility=default
        add_cppflags -D__GCCE__ -D__SYMBIAN32__ -DSYMBIAN_OE_POSIX_SIGNALS
        add_ldflags -Wl,--target1-abs,--no-undefined \
                    -Wl,-Ttext,0x80000,-Tdata,0x1000000 -shared \
                    -Wl,--entry=_E32Startup -Wl,-u,_E32Startup
        add_extralibs -l:eexe.lib -l:usrt2_2.lib -l:dfpaeabi.dso \
                      -l:drtaeabi.dso -l:scppnwdl.dso -lsupc++ -lgcc \
                      -l:libc.dso -l:libm.dso -l:euser.dso -l:libcrt0.lib
        ;;
    osf1)
        add_cppflags -D_OSF_SOURCE -D_POSIX_PII -D_REENTRANT
        FFSERVERLDFLAGS=
        ;;
    minix)
        ;;
    plan9)
        add_cppflags -D_C99_SNPRINTF_EXTENSION  \
                     -D_REENTRANT_SOURCE        \
                     -D_RESEARCH_SOURCE         \
                     -DFD_SETSIZE=96            \
                     -DHAVE_SOCK_OPTS
        add_compat strtod.o strtod=avpriv_strtod
        network_extralibs='-lbsd'
        exeobjs=compat/plan9/main.o
        disable avserver
        ln_s='ln -s -f'
        cp_f='cp'
        ;;
    none)
        ;;
    *)
        die "Unknown OS '$target_os'."
        ;;
esac

# determine libc flavour

if check_cpp_condition features.h "defined __UCLIBC__"; then
    libc_type=uclibc
elif check_cpp_condition features.h "defined __GLIBC__"; then
    libc_type=glibc
elif check_header _mingw.h; then
    libc_type=mingw
    check_cpp_condition _mingw.h \
        "defined (__MINGW64_VERSION_MAJOR) || (__MINGW32_MAJOR_VERSION > 3) || \
            (__MINGW32_MAJOR_VERSION == 3 && __MINGW32_MINOR_VERSION >= 15)" ||
        die "ERROR: MinGW runtime version must be >= 3.15."
    if check_cpp_condition _mingw.h "defined(__MINGW64_VERSION_MAJOR) && \
            __MINGW64_VERSION_MAJOR < 3"; then
        add_compat msvcrt/snprintf.o
        add_cflags "-include $source_path/compat/msvcrt/snprintf.h"
    fi
elif check_cpp_condition newlib.h "defined _NEWLIB_VERSION"; then
    libc_type=newlib
elif check_func_headers stdlib.h _get_doserrno; then
    libc_type=msvcrt
    add_compat strtod.o strtod=avpriv_strtod
    add_compat msvcrt/snprintf.o snprintf=avpriv_snprintf   \
                                 _snprintf=avpriv_snprintf  \
                                 vsnprintf=avpriv_vsnprintf
elif check_cpp_condition stddef.h "defined __KLIBC__"; then
    libc_type=klibc
fi

test -n "$libc_type" && enable $libc_type

# hacks for compiler/libc/os combinations

if enabled_all tms470 glibc; then
    CPPFLAGS="-I${source_path}/compat/tms470 ${CPPFLAGS}"
    add_cppflags -D__USER_LABEL_PREFIX__=
    add_cppflags -D__builtin_memset=memset
    add_cppflags -D__gnuc_va_list=va_list -D_VA_LIST_DEFINED
    add_cflags   -pds=48    # incompatible redefinition of macro
fi

esc(){
    echo "$*" | sed 's/%/%25/g;s/:/%3a/g'
}

echo "config:$arch:$subarch:$cpu:$target_os:$(esc $cc_ident):$(esc $FFMPEG_CONFIGURATION)" >config.fate

check_cpp_condition stdlib.h "defined(__PIC__) || defined(__pic__) || defined(PIC)" && enable pic

set_default $PATHS_LIST
set_default nm

# we need to build at least one lib type
if ! enabled_any static shared; then
    cat <<EOF
At least one library type must be built.
Specify --enable-static to build the static libraries or --enable-shared to
build the shared libraries as well. To only build the shared libraries specify
--disable-static in addition to --enable-shared.
EOF
    exit 1;
fi

die_license_disabled() {
    enabled $1 || { enabled $2 && die "$2 is $1 and --enable-$1 is not specified."; }
}

die_license_disabled_gpl() {
    enabled $1 || { enabled $2 && die "$2 is incompatible with the gpl and --enable-$1 is not specified."; }
}

die_license_disabled gpl libcdio
die_license_disabled gpl libutvideo
die_license_disabled gpl libx264
die_license_disabled gpl libxavs
die_license_disabled gpl libxvid
die_license_disabled gpl x11grab

die_license_disabled nonfree libaacplus
die_license_disabled nonfree libfaac
enabled gpl && die_license_disabled_gpl nonfree libfdk_aac
enabled gpl && die_license_disabled_gpl nonfree openssl

die_license_disabled version3 libopencore_amrnb
die_license_disabled version3 libopencore_amrwb
die_license_disabled version3 libvo_aacenc
die_license_disabled version3 libvo_amrwbenc

enabled version3 && { enabled gpl && enable gplv3 || enable lgplv3; }

disabled optimizations || check_cflags -fomit-frame-pointer

enable_pic() {
    enable pic
    add_cppflags -DPIC
    add_cflags   -fPIC
    add_asflags  -fPIC
}

enabled pic && enable_pic

check_cc <<EOF || die "Symbol mangling check failed."
int ff_extern;
EOF
sym=$($nm $TMPO | awk '/ff_extern/{ print substr($0, match($0, /[^ \t]*ff_extern/)) }')
extern_prefix=${sym%%ff_extern*}

check_cc <<EOF && enable_weak inline_asm
void foo(void) { __asm__ volatile ("" ::); }
EOF

_restrict=
for restrict_keyword in restrict __restrict__ __restrict; do
    check_cc <<EOF && _restrict=$restrict_keyword && break
void foo(char * $restrict_keyword p);
EOF
done

check_cc <<EOF && enable attribute_packed
struct { int x; } __attribute__((packed)) x;
EOF

check_cc <<EOF && enable attribute_may_alias
union { int x; } __attribute__((may_alias)) x;
EOF

check_cc <<EOF || die "endian test failed"
unsigned int endian = 'B' << 24 | 'I' << 16 | 'G' << 8 | 'E';
EOF
od -t x1 $TMPO | grep -q '42 *49 *47 *45' && enable bigendian

if enabled alpha; then

    check_cflags -mieee

elif enabled arm; then

    enabled thumb && check_cflags -mthumb || check_cflags -marm
    nogas=die

    if     check_cpp_condition stddef.h "defined __ARM_PCS_VFP"; then
        enable vfp_args
    elif ! check_cpp_condition stddef.h "defined __ARM_PCS || defined __SOFTFP__"; then
        case "${cross_prefix:-$cc}" in
            *hardfloat*)         enable vfp_args;   fpabi=vfp ;;
            *) check_ld "cc" <<EOF && enable vfp_args && fpabi=vfp || fpabi=soft ;;
__asm__ (".eabi_attribute 28, 1");
int main(void) { return 0; }
EOF
        esac
        warn "Compiler does not indicate floating-point ABI, guessing $fpabi."
    fi

    enabled armv5te && check_inline_asm armv5te '"qadd r0, r0, r0"'
    enabled armv6   && check_inline_asm armv6   '"sadd16 r0, r0, r0"'
    enabled armv6t2 && check_inline_asm armv6t2 '"movt r0, #0"'
    enabled armvfp  && check_inline_asm armvfp  '"fadds s0, s0, s0"'
    enabled neon    && check_inline_asm neon    '"vadd.i16 q0, q0, q0"'
    enabled vfpv3   && check_inline_asm vfpv3   '"vmov.f32 s0, #1.0"'

    check_inline_asm asm_mod_q '"add r0, %Q0, %R0" :: "r"((long long)0)'
    check_inline_asm asm_mod_y '"vmul.i32 d0, d0, %y0" :: "x"(0)'

    enabled_all armv6t2 shared !pic && enable_pic

elif enabled mips; then

    check_inline_asm loongson '"dmult.g $1, $2, $3"'
    enabled mips32r2  && add_cflags "-mips32r2" && add_asflags "-mips32r2" &&
     check_inline_asm mips32r2  '"rotr $t0, $t1, 1"'
    enabled mipsdspr1 && add_cflags "-mdsp" && add_asflags "-mdsp" &&
     check_inline_asm mipsdspr1 '"addu.qb $t0, $t1, $t2"'
    enabled mipsdspr2 && add_cflags "-mdspr2" && add_asflags "-mdspr2" &&
     check_inline_asm mipsdspr2 '"absq_s.qb $t0, $t1"'
    enabled mipsfpu   && add_cflags "-mhard-float" && add_asflags "-mhard-float" &&
     check_inline_asm mipsfpu   '"madd.d $f0, $f2, $f4, $f6"'

elif enabled ppc; then

    enable local_aligned_8 local_aligned_16

    check_inline_asm dcbzl     '"dcbzl 0, %0" :: "r"(0)'
    check_inline_asm ibm_asm   '"add 0, 0, 0"'
    check_inline_asm ppc4xx    '"maclhw r10, r11, r12"'
    check_inline_asm xform_asm '"lwzx %1, %y0" :: "Z"(*(int*)0), "r"(0)'

    # AltiVec flags: The FSF version of GCC differs from the Apple version
    if enabled altivec; then
        nogas=warn
        check_cflags -maltivec -mabi=altivec &&
        { check_header altivec.h && inc_altivec_h="#include <altivec.h>" ; } ||
        check_cflags -faltivec

        # check if our compiler supports Motorola AltiVec C API
        check_cc <<EOF || disable altivec
$inc_altivec_h
int main(void) {
    vector signed int v1 = (vector signed int) { 0 };
    vector signed int v2 = (vector signed int) { 1 };
    v1 = vec_add(v1, v2);
    return 0;
}
EOF

        enabled altivec || warn "Altivec disabled, possibly missing --cpu flag"
    fi

elif enabled sparc; then

    enabled vis &&
        check_inline_asm vis '"pdist %f0, %f0, %f0"' -mcpu=ultrasparc &&
            add_cflags -mcpu=ultrasparc -mtune=ultrasparc

elif enabled x86; then

    check_code ld intrin.h "__rdtsc()" "cc" && enable rdtsc

    check_code ld mmintrin.h "_mm_empty()" "cc" && enable mm_empty

    enable local_aligned_8 local_aligned_16

    # check whether EBP is available on x86
    # As 'i' is stored on the stack, this program will crash
    # if the base pointer is used to access it because the
    # base pointer is cleared in the inline assembly code.
    check_exec_crash <<EOF && enable ebp_available
volatile int i=0;
__asm__ volatile ("xorl %%ebp, %%ebp" ::: "%ebp");
return i;
EOF

    # check whether EBX is available on x86
    check_inline_asm ebx_available '""::"b"(0)' &&
        check_inline_asm ebx_available '"":::"%ebx"'

    # check whether xmm clobbers are supported
    check_inline_asm xmm_clobbers '"":::"%xmm0"'

    # check whether binutils is new enough to compile SSSE3/MMXEXT
    enabled ssse3  && check_inline_asm ssse3_inline  '"pabsw %xmm0, %xmm0"'
    enabled mmxext && check_inline_asm mmxext_inline '"pmaxub %mm0, %mm1"'

    if ! disabled_any asm mmx yasm; then
        if check_cmd $yasmexe --version; then
            enabled x86_64 && yasm_extra="-m amd64"
            yasm_debug="-g dwarf2"
        elif check_cmd nasm -v; then
            yasmexe=nasm
            yasm_debug="-g -F dwarf"
            enabled x86_64 && test "$objformat" = elf && objformat=elf64
        fi

        YASMFLAGS="-f $objformat $yasm_extra"
        enabled pic               && append YASMFLAGS "-DPIC"
        test -n "$extern_prefix"  && append YASMFLAGS "-DPREFIX"
        case "$objformat" in
            elf*) enabled debug && append YASMFLAGS $yasm_debug ;;
        esac

        check_yasm "pextrd [eax], xmm0, 1" && enable yasm ||
            die "yasm not found, use --disable-yasm for a crippled build"
        check_yasm "vextractf128 xmm0, ymm0, 0"      || disable avx_external
        check_yasm "vfmaddps ymm0, ymm1, ymm2, ymm3" || disable fma4_external
        check_yasm "CPU amdnop" && enable cpunop
    fi

    case "$cpu" in
        athlon*|opteron*|k8*|pentium|pentium-mmx|prescott|nocona|atom|geode)
            disable fast_clz
        ;;
    esac

fi

if enabled asm; then
    as=${gas:=$as}
    check_inline_asm gnu_as '".macro m n\n\\n:.int 0\n.endm\nm x"' ||
        $nogas "GNU assembler not found, install gas-preprocessor"
fi

check_ldflags -Wl,--as-needed

if check_func dlopen; then
    ldl=
elif check_func dlopen -ldl; then
    ldl=-ldl
fi

if enabled network; then
    check_type "sys/types.h sys/socket.h" socklen_t
    check_type netdb.h "struct addrinfo"
    check_type netinet/in.h "struct group_source_req" -D_BSD_SOURCE
    check_type netinet/in.h "struct ip_mreq_source" -D_BSD_SOURCE
    check_type netinet/in.h "struct ipv6_mreq" -D_DARWIN_C_SOURCE
    check_type netinet/in.h "struct sockaddr_in6"
    check_type poll.h "struct pollfd"
    check_type "sys/types.h sys/socket.h" "struct sockaddr_storage"
    check_struct "sys/types.h sys/socket.h" "struct sockaddr" sa_len
    check_type netinet/sctp.h "struct sctp_event_subscribe"
    check_func getaddrinfo $network_extralibs
    check_func getservbyport $network_extralibs
    # Prefer arpa/inet.h over winsock2
    if check_header arpa/inet.h ; then
        check_func closesocket
    elif check_header winsock2.h ; then
        check_func_headers winsock2.h closesocket -lws2 &&
            network_extralibs="-lws2" ||
        { check_func_headers winsock2.h closesocket -lws2_32 &&
            network_extralibs="-lws2_32"; }
        check_func_headers ws2tcpip.h getaddrinfo $network_extralibs
        check_type ws2tcpip.h socklen_t
        check_type ws2tcpip.h "struct addrinfo"
        check_type ws2tcpip.h "struct group_source_req"
        check_type ws2tcpip.h "struct ip_mreq_source"
        check_type ws2tcpip.h "struct ipv6_mreq"
        check_type winsock2.h "struct pollfd"
        check_type ws2tcpip.h "struct sockaddr_in6"
        check_type ws2tcpip.h "struct sockaddr_storage"
        check_struct winsock2.h "struct sockaddr" sa_len
    else
        disable network
    fi
fi

# Solaris has nanosleep in -lrt, OpenSolaris no longer needs that
check_func nanosleep || { check_func nanosleep -lrt && add_extralibs -lrt; }

check_func  clock_gettime || { check_func clock_gettime -lrt && add_extralibs -lrt; }
check_func  fcntl
check_func  fork
check_func  gethrtime
check_func  getopt
check_func  getrusage
check_struct "sys/time.h sys/resource.h" "struct rusage" ru_maxrss
check_func  gettimeofday
check_func  inet_aton $network_extralibs
check_func  isatty
check_func  localtime_r
check_func  ${malloc_prefix}memalign            && enable memalign
check_func  mkstemp
check_func  mmap
check_func  mprotect
check_func  ${malloc_prefix}posix_memalign      && enable posix_memalign
check_func_headers malloc.h _aligned_malloc     && enable aligned_malloc
check_func  setrlimit
check_func  strerror_r
check_func  sched_getaffinity
check_func  sysconf
check_func  sysctl
check_func  usleep
check_func_headers conio.h kbhit
check_func_headers windows.h PeekNamedPipe
check_func_headers io.h setmode
check_func_headers lzo/lzo1x.h lzo1x_999_compress
check_lib2 "windows.h shellapi.h" CommandLineToArgvW -lshell32
check_lib2 "windows.h wincrypt.h" CryptGenRandom -ladvapi32
check_lib2 "windows.h psapi.h" GetProcessMemoryInfo -lpsapi
check_func_headers windows.h GetProcessAffinityMask
check_func_headers windows.h GetProcessTimes
check_func_headers windows.h GetSystemTimeAsFileTime
check_func_headers windows.h MapViewOfFile
check_func_headers windows.h Sleep
check_func_headers windows.h VirtualAlloc
check_func_headers glob.h glob

check_header direct.h
check_header dlfcn.h
check_header dxva.h
check_header dxva2api.h -D_WIN32_WINNT=0x0600
check_header io.h
check_header libcrystalhd/libcrystalhd_if.h
check_header malloc.h
check_header poll.h
check_header sys/mman.h
check_header sys/param.h
check_header sys/resource.h
check_header sys/select.h
check_header sys/time.h
check_header termios.h
check_header unistd.h
check_header vdpau/vdpau.h
check_header vdpau/vdpau_x11.h
check_header windows.h
check_header X11/extensions/XvMClib.h
check_header asm/types.h

disabled  zlib || check_lib   zlib.h      zlibVersion -lz   || disable  zlib
disabled bzlib || check_lib2 bzlib.h BZ2_bzlibVersion -lbz2 || disable bzlib

# check for VDA header
if ! disabled vda && ! enabled ppc; then
    if check_header VideoDecodeAcceleration/VDADecoder.h; then
        enable vda
        add_extralibs -framework CoreFoundation -framework VideoDecodeAcceleration -framework QuartzCore
    fi
fi

if ! disabled w32threads && ! enabled pthreads; then
    check_func _beginthreadex && enable w32threads
fi

# check for some common methods of building with pthread support
# do this before the optional library checks as some of them require pthreads
if ! disabled pthreads && ! enabled w32threads && ! enabled os2threads; then
    enable pthreads
    if check_func pthread_create; then
        :
    elif check_func pthread_create -pthread; then
        add_cflags -pthread
        add_extralibs -pthread
    elif check_func pthread_create -pthreads; then
        add_cflags -pthreads
        add_extralibs -pthreads
    elif check_func pthread_create -lpthreadGC2; then
        add_extralibs -lpthreadGC2
    elif ! check_lib pthread.h pthread_create -lpthread; then
        disable pthreads
    fi
fi

for thread in $THREADS_LIST; do
    if enabled $thread; then
        test -n "$thread_type" &&
            die "ERROR: Only one thread type must be selected." ||
            thread_type="$thread"
    fi
done

if enabled pthreads; then
  check_func pthread_cancel
fi

check_lib math.h sin -lm && LIBM="-lm"
disabled crystalhd || check_lib libcrystalhd/libcrystalhd_if.h DtsCrystalHDVersion -lcrystalhd || disable crystalhd
enabled vaapi && require vaapi va/va.h vaInitialize -lva

for func in $MATH_FUNCS; do
    check_mathfunc $func
done

for func in $MATH2_FUNCS; do
    check_math2func $func
done

# these are off by default, so fail if requested and not available
enabled avisynth   && require2 vfw32 "windows.h vfw.h" AVIFileInit -lavifil32
enabled fontconfig && require_pkg_config fontconfig "fontconfig/fontconfig.h" FcInit
enabled frei0r     && { check_header frei0r.h || die "ERROR: frei0r.h header not found"; }
enabled gnutls     && require_pkg_config gnutls gnutls/gnutls.h gnutls_global_init
enabled libiec61883 && require libiec61883 libiec61883/iec61883.h iec61883_cmp_connect -lraw1394 -lavc1394 -lrom1394 -liec61883
enabled libaacplus && require  "libaacplus >= 2.0.0" aacplus.h aacplusEncOpen -laacplus
enabled libass     && require_pkg_config libass ass/ass.h ass_library_init
enabled libbluray  && require libbluray libbluray/bluray.h bd_open -lbluray
enabled libcdio    && require2 libcdio "cdio/cdda.h cdio/paranoia.h" cdio_cddap_open -lcdio_paranoia -lcdio_cdda -lcdio
enabled libcelt    && require libcelt celt/celt.h celt_decode -lcelt0 &&
                      { check_lib celt/celt.h celt_decoder_create_custom -lcelt0 ||
                        die "ERROR: libcelt must be installed and version must be >= 0.11.0."; }
enabled libcaca    && require_pkg_config caca caca.h caca_create_canvas
enabled libfaac    && require2 libfaac "stdint.h faac.h" faacEncGetVersion -lfaac
enabled libfdk_aac && require  libfdk_aac fdk-aac/aacenc_lib.h aacEncOpen -lfdk-aac
flite_libs="-lflite_cmu_time_awb -lflite_cmu_us_awb -lflite_cmu_us_kal -lflite_cmu_us_kal16 -lflite_cmu_us_rms -lflite_cmu_us_slt -lflite_usenglish -lflite_cmulex -lflite"
enabled libflite   && require2 libflite "flite/flite.h" flite_init $flite_libs
enabled libfreetype && require_pkg_config freetype2 "ft2build.h freetype/freetype.h" FT_Init_FreeType
enabled libgsm     && require  libgsm gsm/gsm.h gsm_create -lgsm
enabled libilbc    && require  libilbc ilbc.h WebRtcIlbcfix_InitDecode -lilbc
enabled libmodplug && require  libmodplug libmodplug/modplug.h ModPlug_Load -lmodplug
enabled libmp3lame && require  "libmp3lame >= 3.98.3" lame/lame.h lame_set_VBR_quality -lmp3lame
enabled libnut     && require  libnut libnut.h nut_demuxer_init -lnut
enabled libopencore_amrnb  && require libopencore_amrnb opencore-amrnb/interf_dec.h Decoder_Interface_init -lopencore-amrnb
enabled libopencore_amrwb  && require libopencore_amrwb opencore-amrwb/dec_if.h D_IF_init -lopencore-amrwb
enabled libopencv  && require_pkg_config opencv opencv/cxcore.h cvCreateImageHeader
enabled libopenjpeg && require libopenjpeg openjpeg.h opj_version -lopenjpeg
enabled libopus    && require_pkg_config opus opus_multistream.h opus_multistream_decoder_create
enabled libpulse && require_pkg_config libpulse-simple pulse/simple.h pa_simple_new
enabled librtmp    && require_pkg_config librtmp librtmp/rtmp.h RTMP_Socket
enabled libschroedinger && require_pkg_config schroedinger-1.0 schroedinger/schro.h schro_init
enabled libspeex   && require  libspeex speex/speex.h speex_decoder_init -lspeex
enabled libstagefright_h264  && require_cpp libstagefright_h264 "binder/ProcessState.h media/stagefright/MetaData.h
    media/stagefright/MediaBufferGroup.h media/stagefright/MediaDebug.h media/stagefright/MediaDefs.h
    media/stagefright/OMXClient.h media/stagefright/OMXCodec.h" android::OMXClient -lstagefright -lmedia -lutils -lbinder -lgnustl_static
enabled libtheora  && require  libtheora theora/theoraenc.h th_info_init -ltheoraenc -ltheoradec -logg
enabled libtwolame && require  libtwolame twolame.h twolame_init -ltwolame &&
                      { check_lib twolame.h twolame_encode_buffer_float32_interleaved -ltwolame ||
                        die "ERROR: libtwolame must be installed and version must be >= 0.3.10"; }
enabled libutvideo    && require_cpp utvideo "stdint.h stdlib.h utvideo/utvideo.h utvideo/Codec.h" 'CCodec*' -lutvideo -lstdc++
enabled libv4l2    && require_pkg_config libv4l2 libv4l2.h v4l2_ioctl
enabled libvo_aacenc && require libvo_aacenc vo-aacenc/voAAC.h voGetAACEncAPI -lvo-aacenc
enabled libvo_amrwbenc && require libvo_amrwbenc vo-amrwbenc/enc_if.h E_IF_init -lvo-amrwbenc
enabled libvorbis  && require  libvorbis vorbis/vorbisenc.h vorbis_info_init -lvorbisenc -lvorbis -logg
enabled libvpx     && {
    enabled libvpx_decoder && { check_lib2 "vpx/vpx_decoder.h vpx/vp8dx.h" vpx_codec_dec_init_ver -lvpx ||
                                die "ERROR: libvpx decoder must be installed and version must be >=0.9.1"; }
    enabled libvpx_encoder && { check_lib2 "vpx/vpx_encoder.h vpx/vp8cx.h" "vpx_codec_enc_init_ver VP8E_SET_MAX_INTRA_BITRATE_PCT" -lvpx ||
                                die "ERROR: libvpx encoder version must be >=0.9.7"; } }
enabled libx264    && require  libx264 x264.h x264_encoder_encode -lx264 &&
                      { check_cpp_condition x264.h "X264_BUILD >= 118" ||
                        die "ERROR: libx264 must be installed and version must be >= 0.118."; }
enabled libxavs    && require  libxavs xavs.h xavs_encoder_encode -lxavs
enabled libxvid    && require  libxvid xvid.h xvid_global -lxvidcore
enabled openal     && { { for al_libs in "${OPENAL_LIBS}" "-lopenal" "-lOpenAL32"; do
                        check_lib 'AL/al.h' alGetError "${al_libs}" && break; done } ||
                        die "ERROR: openal not found"; } &&
                      { check_cpp_condition "AL/al.h" "defined(AL_VERSION_1_1)" ||
                        die "ERROR: openal must be installed and version must be 1.1 or compatible"; }
enabled openssl    && { check_lib openssl/ssl.h SSL_library_init -lssl -lcrypto ||
                        check_lib openssl/ssl.h SSL_library_init -lssl32 -leay32 ||
                        check_lib openssl/ssl.h SSL_library_init -lssl -lcrypto -lws2_32 -lgdi32 ||
                        die "ERROR: openssl not found"; }

if enabled gnutls; then
    { check_lib nettle/bignum.h nettle_mpz_get_str_256 -lnettle -lhogweed -lgmp && enable nettle; } ||
    { check_lib gcrypt.h gcry_mpi_new -lgcrypt && enable gcrypt; }
fi

# libdc1394 check
if enabled libdc1394; then
    { check_lib dc1394/dc1394.h dc1394_new -ldc1394 -lraw1394 &&
        enable libdc1394_2; } ||
    { check_lib libdc1394/dc1394_control.h dc1394_create_handle -ldc1394_control -lraw1394 &&
        enable libdc1394_1; } ||
    die "ERROR: No version of libdc1394 found "
fi

SDL_CONFIG="${cross_prefix}sdl-config"
if check_pkg_config sdl SDL_events.h SDL_PollEvent; then
    check_cpp_condition SDL.h "(SDL_MAJOR_VERSION<<16 | SDL_MINOR_VERSION<<8 | SDL_PATCHLEVEL) >= 0x010201" $sdl_cflags &&
    enable sdl &&
    check_struct SDL.h SDL_VideoInfo current_w $sdl_cflags && enable sdl_video_size
else
  if "${SDL_CONFIG}" --version > /dev/null 2>&1; then
    sdl_cflags=$("${SDL_CONFIG}" --cflags)
    sdl_libs=$("${SDL_CONFIG}" --libs)
    check_func_headers SDL_version.h SDL_Linked_Version $sdl_cflags $sdl_libs &&
    check_cpp_condition SDL.h "(SDL_MAJOR_VERSION<<16 | SDL_MINOR_VERSION<<8 | SDL_PATCHLEVEL) >= 0x010201" $sdl_cflags &&
    enable sdl &&
    check_struct SDL.h SDL_VideoInfo current_w $sdl_cflags && enable sdl_video_size
  fi
fi
enabled sdl && add_cflags $sdl_cflags && add_extralibs $sdl_libs

texi2html --help 2> /dev/null | grep -q 'init-file' && enable texi2html || disable texi2html
makeinfo --version > /dev/null 2>&1 && enable makeinfo  || disable makeinfo
perl --version > /dev/null 2>&1 && enable perl || disable perl
pod2man --help > /dev/null 2>&1 && enable pod2man || disable pod2man

check_header linux/fb.h
check_header linux/videodev.h
check_header linux/videodev2.h
check_struct linux/videodev2.h "struct v4l2_frmivalenum" discrete

check_header sys/videoio.h

check_func_headers "windows.h vfw.h" capCreateCaptureWindow "$vfwcap_indev_extralibs"
# check that WM_CAP_DRIVER_CONNECT is defined to the proper value
# w32api 3.12 had it defined wrong
check_cpp_condition vfw.h "WM_CAP_DRIVER_CONNECT > WM_USER" && enable vfwcap_defines

check_type "dshow.h" IBaseFilter

# check for ioctl_meteor.h, ioctl_bt848.h and alternatives
{ check_header dev/bktr/ioctl_meteor.h &&
  check_header dev/bktr/ioctl_bt848.h; } ||
{ check_header machine/ioctl_meteor.h &&
  check_header machine/ioctl_bt848.h; } ||
{ check_header dev/video/meteor/ioctl_meteor.h &&
  check_header dev/video/bktr/ioctl_bt848.h; } ||
check_header dev/ic/bt8xx.h

check_header sndio.h
if check_struct sys/soundcard.h audio_buf_info bytes; then
    enable_safe sys/soundcard.h
else
    check_cc -D__BSD_VISIBLE -D__XSI_VISIBLE <<EOF && add_cppflags -D__BSD_VISIBLE -D__XSI_VISIBLE && enable_safe sys/soundcard.h
    #include <sys/soundcard.h>
    audio_buf_info abc;
EOF
fi
check_header soundcard.h

enabled_any alsa_indev alsa_outdev && check_lib2 alsa/asoundlib.h snd_pcm_htimestamp -lasound

enabled jack_indev && check_lib2 jack/jack.h jack_client_open -ljack && check_func sem_timedwait &&
    check_func jack_port_get_latency_range -ljack

enabled_any sndio_indev sndio_outdev && check_lib2 sndio.h sio_open -lsndio


enabled x11grab                                           &&
require X11 X11/Xlib.h XOpenDisplay -lX11                 &&
require Xext X11/extensions/XShm.h XShmCreateImage -lXext &&
require Xfixes X11/extensions/Xfixes.h XFixesGetCursorImage -lXfixes

if ! disabled vaapi; then
    check_lib va/va.h vaInitialize -lva && {
        check_cpp_condition va/va_version.h "VA_CHECK_VERSION(0,32,0)" ||
        warn "Please upgrade to VA-API >= 0.32 if you would like full VA-API support.";
    } || disable vaapi
fi

if ! disabled vdpau && enabled vdpau_vdpau_h; then
    check_cpp_condition vdpau/vdpau.h "defined VDP_DECODER_PROFILE_MPEG4_PART2_ASP" ||
        { echolog "Please upgrade to libvdpau >= 0.2 if you would like vdpau support." && disable vdpau; }
fi

enabled debug && add_cflags -g"$debuglevel" && add_asflags -g"$debuglevel"
enabled coverage && add_cflags "-fprofile-arcs -ftest-coverage" && add_ldflags "-fprofile-arcs -ftest-coverage"
test -n "$valgrind" && target_exec="$valgrind --error-exitcode=1 --malloc-fill=0x2a --track-origins=yes --leak-check=full --gen-suppressions=all --suppressions=$source_path/tests/fate-valgrind.supp"

# add some useful compiler flags if supported
check_cflags -Wdeclaration-after-statement
check_cflags -Wall
check_cflags -Wno-parentheses
check_cflags -Wno-switch
check_cflags -Wno-format-zero-length
check_cflags -Wdisabled-optimization
check_cflags -Wpointer-arith
check_cflags -Wredundant-decls
check_cflags -Wno-pointer-sign
check_cflags -Wwrite-strings
check_cflags -Wtype-limits
check_cflags -Wundef
check_cflags -Wmissing-prototypes
check_cflags -Wno-pointer-to-int-cast
check_cflags -Wstrict-prototypes
enabled extra_warnings && check_cflags -Winline

# add some linker flags
check_ldflags -Wl,--warn-common
check_ldflags -Wl,-rpath-link=libpostproc:libswresample:libswscale:libavfilter:libavdevice:libavformat:libavcodec:libavutil:libavresample
test_ldflags -Wl,-Bsymbolic && append SHFLAGS -Wl,-Bsymbolic

enabled xmm_clobber_test &&
    check_ldflags -Wl,--wrap,avcodec_open2              \
                  -Wl,--wrap,avcodec_decode_audio4      \
                  -Wl,--wrap,avcodec_decode_video2      \
                  -Wl,--wrap,avcodec_decode_subtitle2   \
                  -Wl,--wrap,avcodec_encode_audio2      \
                  -Wl,--wrap,avcodec_encode_video       \
                  -Wl,--wrap,avcodec_encode_subtitle    \
                  -Wl,--wrap,sws_scale ||
    disable xmm_clobber_test

echo "X{};" > $TMPV
if test_ldflags -Wl,--version-script,$TMPV; then
    append SHFLAGS '-Wl,--version-script,\$(SUBDIR)lib\$(NAME).ver'
    check_cc <<EOF && enable symver_asm_label
void ff_foo(void) __asm__ ("av_foo@VERSION");
void ff_foo(void) { ${inline_asm+__asm__($quotes);} }
EOF
    check_cc <<EOF && enable symver_gnu_asm
__asm__(".symver ff_foo,av_foo@VERSION");
void ff_foo(void) {}
EOF
fi

if [ -z "$optflags" ]; then
    if enabled small; then
        optflags=$cflags_size
    elif enabled optimizations; then
        optflags=$cflags_speed
    else
        optflags=$cflags_noopt
    fi
fi

check_optflags(){
    check_cflags "$@"
    enabled lto && check_ldflags "$@"
}


if enabled lto; then
    test "$cc_type" != "$ld_type" && die "LTO requires same compiler and linker"
    check_cflags  -flto
    check_ldflags -flto $cpuflags
fi

check_optflags $optflags
check_optflags -fno-math-errno
check_optflags -fno-signed-zeros

enabled ftrapv && check_cflags -ftrapv

check_cc -mno-red-zone <<EOF && noredzone_flags="-mno-red-zone"
int x;
EOF


if enabled icc; then
    # Just warnings, no remarks
    check_cflags -w1
    # -wd: Disable following warnings
    # 144, 167, 556: -Wno-pointer-sign
    # 1292: attribute "foo" ignored
    # 1419: external declaration in primary source file
    # 10006: ignoring unknown option -fno-signed-zeros
    # 10148: ignoring unknown option -Wno-parentheses
    # 10156: ignoring option '-W'; no argument required
    check_cflags -wd144,167,556,1292,1419,10006,10148,10156
    # 11030: Warning unknown option --as-needed
    # 10156: ignoring option '-export'; no argument required
    check_ldflags -wd10156,11030
    # Allow to compile with optimizations
    check_ldflags -march=$cpu
    # icc 11.0 and 11.1 work with ebp_available, but don't pass the test
    enable ebp_available
    if enabled x86_32; then
        icc_version=$($cc -dumpversion)
        test ${icc_version%%.*} -ge 11 &&
            check_cflags -falign-stack=maintain-16-byte ||
            disable aligned_stack
    fi
elif enabled ccc; then
    # disable some annoying warnings
    add_cflags -msg_disable cvtu32to64
    add_cflags -msg_disable embedcomment
    add_cflags -msg_disable needconstext
    add_cflags -msg_disable nomainieee
    add_cflags -msg_disable ptrmismatch1
    add_cflags -msg_disable unreachcode
elif enabled gcc; then
    check_optflags -fno-tree-vectorize
    check_cflags -Werror=implicit-function-declaration
    check_cflags -Werror=missing-prototypes
    check_cflags -Werror=vla
elif enabled llvm_gcc; then
    check_cflags -mllvm -stack-alignment=16
elif enabled clang; then
    check_cflags -mllvm -stack-alignment=16
    check_cflags -Qunused-arguments
elif enabled armcc; then
    # 2523: use of inline assembler is deprecated
    add_cflags -W${armcc_opt},--diag_suppress=2523
    add_cflags -W${armcc_opt},--diag_suppress=1207
    add_cflags -W${armcc_opt},--diag_suppress=1293 # assignment in condition
    add_cflags -W${armcc_opt},--diag_suppress=3343 # hardfp compat
    add_cflags -W${armcc_opt},--diag_suppress=167  # pointer sign
    add_cflags -W${armcc_opt},--diag_suppress=513  # pointer sign
elif enabled tms470; then
    add_cflags -pds=824 -pds=837
elif enabled pathscale; then
    add_cflags -fstrict-overflow -OPT:wrap_around_unsafe_opt=OFF
elif enabled msvc; then
    enabled x86_32 && disable aligned_stack
fi

case $target_os in
    plan9)
        add_cppflags -Dmain=plan9_main
    ;;
esac

enabled_any $THREADS_LIST      && enable threads

enabled asm || { arch=c; disable $ARCH_LIST $ARCH_EXT_LIST; }

check_deps $CONFIG_LIST       \
           $CONFIG_EXTRA      \
           $HAVE_LIST         \
           $ALL_COMPONENTS    \


if test $target_os = "haiku"; then
    disable memalign
    disable posix_memalign
fi

! enabled_any memalign posix_memalign aligned_malloc &&
    enabled_any $need_memalign && enable memalign_hack

# add_dep lib dep
# -> enable ${lib}_deps_${dep}
# -> add $dep to ${lib}_deps only once
add_dep() {
    lib=$1
    dep=$2
    enabled "${lib}_deps_${dep}" && return 0
    enable  "${lib}_deps_${dep}"
    prepend "${lib}_deps" $dep
}

# merge deps lib components
# merge all ${component}_deps into ${lib}_deps and ${lib}_deps_*
merge_deps() {
    lib=$1
    shift
    for comp in $*; do
        enabled $comp || continue
        eval "dep=\"\$${comp}_deps\""
        for d in $dep; do
            add_dep $lib $d
        done
    done
}

merge_deps libavfilter $FILTER_LIST

echo "install prefix            $prefix"
echo "source path               $source_path"
echo "C compiler                $cc"
echo "ARCH                      $arch ($cpu)"
if test "$build_suffix" != ""; then
    echo "build suffix              $build_suffix"
fi
if test "$progs_suffix" != ""; then
    echo "progs suffix              $progs_suffix"
fi
if test "$extra_version" != ""; then
    echo "version string suffix     $extra_version"
fi
echo "big-endian                ${bigendian-no}"
echo "runtime cpu detection     ${runtime_cpudetect-no}"
if enabled x86; then
    echo "${yasmexe}                      ${yasm-no}"
    echo "MMX enabled               ${mmx-no}"
    echo "MMXEXT enabled            ${mmxext-no}"
    echo "3DNow! enabled            ${amd3dnow-no}"
    echo "3DNow! extended enabled   ${amd3dnowext-no}"
    echo "SSE enabled               ${sse-no}"
    echo "SSSE3 enabled             ${ssse3-no}"
    echo "AVX enabled               ${avx-no}"
    echo "FMA4 enabled              ${fma4-no}"
    echo "CMOV enabled              ${cmov-no}"
    echo "CMOV is fast              ${fast_cmov-no}"
    echo "EBX available             ${ebx_available-no}"
    echo "EBP available             ${ebp_available-no}"
fi
if enabled arm; then
    echo "ARMv5TE enabled           ${armv5te-no}"
    echo "ARMv6 enabled             ${armv6-no}"
    echo "ARMv6T2 enabled           ${armv6t2-no}"
    echo "ARM VFP enabled           ${armvfp-no}"
    echo "NEON enabled              ${neon-no}"
fi
if enabled mips; then
    echo "MIPS FPU enabled          ${mipsfpu-no}"
    echo "MIPS32R2 enabled          ${mips32r2-no}"
    echo "MIPS DSP R1 enabled       ${mipsdspr1-no}"
    echo "MIPS DSP R2 enabled       ${mipsdspr2-no}"
fi
if enabled ppc; then
    echo "AltiVec enabled           ${altivec-no}"
    echo "PPC 4xx optimizations     ${ppc4xx-no}"
    echo "dcbzl available           ${dcbzl-no}"
fi
if enabled sparc; then
    echo "VIS enabled               ${vis-no}"
fi
echo "debug symbols             ${debug-no}"
echo "strip symbols             ${stripping-no}"
echo "optimize for size         ${small-no}"
echo "optimizations             ${optimizations-no}"
echo "static                    ${static-no}"
echo "shared                    ${shared-no}"
echo "postprocessing support    ${postproc-no}"
echo "new filter support        ${avfilter-no}"
echo "network support           ${network-no}"
echo "threading support         ${thread_type-no}"
echo "safe bitstream reader     ${safe_bitstream_reader-no}"
echo "SDL support               ${sdl-no}"
echo "libdxva2 enabled          ${dxva2-no}"
echo "libva enabled             ${vaapi-no}"
echo "libvdpau enabled          ${vdpau-no}"
echo "AVISynth enabled          ${avisynth-no}"
echo "frei0r enabled            ${frei0r-no}"
echo "gnutls enabled            ${gnutls-no}"
echo "libaacplus enabled        ${libaacplus-no}"
echo "libass enabled            ${libass-no}"
echo "libcaca enabled           ${libcaca-no}"
echo "libcdio support           ${libcdio-no}"
echo "libcelt enabled           ${libcelt-no}"
echo "libdc1394 support         ${libdc1394-no}"
echo "libfaac enabled           ${libfaac-no}"
echo "libfdk-aac enabled        ${libfdk_aac-no}"
echo "libgsm enabled            ${libgsm-no}"
echo "libiec61883 support       ${libiec61883-no}"
echo "libilbc enabled           ${libilbc-no}"
echo "libmodplug enabled        ${libmodplug-no}"
echo "libmp3lame enabled        ${libmp3lame-no}"
echo "libnut enabled            ${libnut-no}"
echo "libopencore-amrnb support ${libopencore_amrnb-no}"
echo "libopencore-amrwb support ${libopencore_amrwb-no}"
echo "libopencv support         ${libopencv-no}"
echo "libopenjpeg enabled       ${libopenjpeg-no}"
echo "libopus enabled           ${libopus-no}"
echo "libpulse enabled          ${libpulse-no}"
echo "librtmp enabled           ${librtmp-no}"
echo "libschroedinger enabled   ${libschroedinger-no}"
echo "libspeex enabled          ${libspeex-no}"
echo "libstagefright-h264 enabled    ${libstagefright_h264-no}"
echo "libtheora enabled         ${libtheora-no}"
echo "libtwolame enabled        ${libtwolame-no}"
echo "libutvideo enabled        ${libutvideo-no}"
echo "libv4l2 enabled           ${libv4l2-no}"
echo "libvo-aacenc support      ${libvo_aacenc-no}"
echo "libvo-amrwbenc support    ${libvo_amrwbenc-no}"
echo "libvorbis enabled         ${libvorbis-no}"
echo "libvpx enabled            ${libvpx-no}"
echo "libx264 enabled           ${libx264-no}"
echo "libxavs enabled           ${libxavs-no}"
echo "libxvid enabled           ${libxvid-no}"
echo "openal enabled            ${openal-no}"
echo "openssl enabled           ${openssl-no}"
echo "zlib enabled              ${zlib-no}"
echo "bzlib enabled             ${bzlib-no}"
echo "texi2html enabled         ${texi2html-no}"
echo "perl enabled              ${perl-no}"
echo "pod2man enabled           ${pod2man-no}"
echo "makeinfo enabled          ${makeinfo-no}"
test -n "$random_seed" &&
    echo "random seed               ${random_seed}"
echo

for type in decoder encoder hwaccel parser demuxer muxer protocol filter bsf indev outdev; do
    echo "Enabled ${type}s:"
    eval list=\$$(toupper $type)_LIST
    print_enabled '_*' $list | sort | pr -r -3 -t
    echo
done

license="LGPL version 2.1 or later"
if enabled nonfree; then
    license="nonfree and unredistributable"
elif enabled gplv3; then
    license="GPL version 3 or later"
elif enabled lgplv3; then
    license="LGPL version 3 or later"
elif enabled gpl; then
    license="GPL version 2 or later"
fi

echo "License: $license"

echo "Creating config.mak and config.h..."

test -e Makefile || $ln_s "$source_path/Makefile" .

enabled stripping || strip="echo skipping strip"

config_files="$TMPH config.mak"

cat > config.mak <<EOF
# Automatically generated by configure - do not modify!
ifndef FFMPEG_CONFIG_MAK
FFMPEG_CONFIG_MAK=1
FFMPEG_CONFIGURATION=$FFMPEG_CONFIGURATION
prefix=$prefix
LIBDIR=\$(DESTDIR)$libdir
SHLIBDIR=\$(DESTDIR)$shlibdir
INCDIR=\$(DESTDIR)$incdir
BINDIR=\$(DESTDIR)$bindir
DATADIR=\$(DESTDIR)$datadir
MANDIR=\$(DESTDIR)$mandir
SRC_PATH=$source_path
ifndef MAIN_MAKEFILE
SRC_PATH:=\$(SRC_PATH:.%=..%)
endif
CC_IDENT=$cc_ident
ARCH=$arch
CC=$cc
CXX=$cxx
AS=$as
LD=$ld
DEPCC=$dep_cc
DEPCCFLAGS=$DEPCCFLAGS \$(CPPFLAGS)
DEPAS=$as
DEPASFLAGS=$DEPASFLAGS \$(CPPFLAGS)
YASM=$yasmexe
DEPYASM=$yasmexe
AR=$ar
ARFLAGS=$arflags
AR_O=$ar_o
RANLIB=$ranlib
CP=cp -p
LN_S=$ln_s
STRIP=$strip
CPPFLAGS=$CPPFLAGS
CFLAGS=$CFLAGS
CXXFLAGS=$CXXFLAGS
ASFLAGS=$ASFLAGS
AS_C=$AS_C
AS_O=$AS_O
CC_C=$CC_C
CC_O=$CC_O
CXX_C=$CXX_C
CXX_O=$CXX_O
LD_O=$LD_O
LD_LIB=$LD_LIB
LD_PATH=$LD_PATH
DLLTOOL=$dlltool
LDFLAGS=$LDFLAGS
LDFLAGS-ffserver=$FFSERVERLDFLAGS
SHFLAGS=$SHFLAGS
YASMFLAGS=$YASMFLAGS
BUILDSUF=$build_suffix
PROGSSUF=$progs_suffix
FULLNAME=$FULLNAME
LIBPREF=$LIBPREF
LIBSUF=$LIBSUF
LIBNAME=$LIBNAME
SLIBPREF=$SLIBPREF
SLIBSUF=$SLIBSUF
EXESUF=$EXESUF
EXTRA_VERSION=$extra_version
CCDEP=$CCDEP
CXXDEP=$CXXDEP
CCDEP_FLAGS=$CCDEP_FLAGS
ASDEP=$ASDEP
ASDEP_FLAGS=$ASDEP_FLAGS
CC_DEPFLAGS=$CC_DEPFLAGS
AS_DEPFLAGS=$AS_DEPFLAGS
HOSTCC=$host_cc
HOSTLD=$host_ld
HOSTCFLAGS=$host_cflags
HOSTEXESUF=$HOSTEXESUF
HOSTLDFLAGS=$host_ldflags
HOSTLIBS=$host_libs
DEPHOSTCC=$host_cc
DEPHOSTCCFLAGS=$DEPHOSTCCFLAGS \$(HOSTCCFLAGS)
HOSTCCDEP=$HOSTCCDEP
HOSTCCDEP_FLAGS=$HOSTCCDEP_FLAGS
HOSTCC_DEPFLAGS=$HOSTCC_DEPFLAGS
HOSTCC_C=$HOSTCC_C
HOSTCC_O=$HOSTCC_O
HOSTLD_O=$HOSTLD_O
TARGET_EXEC=$target_exec
TARGET_PATH=$target_path
LIBS-ffplay=$sdl_libs
CFLAGS-ffplay=$sdl_cflags
ZLIB=$($ldflags_filter -lz)
LIB_INSTALL_EXTRA_CMD=$LIB_INSTALL_EXTRA_CMD
EXTRALIBS=$extralibs
COMPAT_OBJS=$compat_objs
EXEOBJS=$exeobjs
INSTALL=$install
LIBTARGET=${LIBTARGET}
SLIBNAME=${SLIBNAME}
SLIBNAME_WITH_VERSION=${SLIBNAME_WITH_VERSION}
SLIBNAME_WITH_MAJOR=${SLIBNAME_WITH_MAJOR}
SLIB_CREATE_DEF_CMD=${SLIB_CREATE_DEF_CMD}
SLIB_EXTRA_CMD=${SLIB_EXTRA_CMD}
SLIB_INSTALL_NAME=${SLIB_INSTALL_NAME}
SLIB_INSTALL_LINKS=${SLIB_INSTALL_LINKS}
SLIB_INSTALL_EXTRA_LIB=${SLIB_INSTALL_EXTRA_LIB}
SLIB_INSTALL_EXTRA_SHLIB=${SLIB_INSTALL_EXTRA_SHLIB}
SAMPLES:=${samples:-\$(FATE_SAMPLES)}
NOREDZONE_FLAGS=$noredzone_flags
EOF

get_version(){
    lcname=$1
    name=$(toupper $lcname)
    file=$source_path/$lcname/version.h
    eval $(awk "/#define ${name}_VERSION_M/ { print \$2 \"=\" \$3 }" "$file")
    eval ${name}_VERSION=\$${name}_VERSION_MAJOR.\$${name}_VERSION_MINOR.\$${name}_VERSION_MICRO
    eval echo "${lcname}_VERSION=\$${name}_VERSION" >> config.mak
    eval echo "${lcname}_VERSION_MAJOR=\$${name}_VERSION_MAJOR" >> config.mak
}

get_version_old(){
    name=$1
    file=$source_path/$2
# This condition will be removed when we stop supporting old libpostproc versions
if ! test "$name" = LIBPOSTPROC || test "$postproc_version" = current; then
    eval $(grep "#define ${name}_VERSION_M" "$file" | awk '{ print $2"="$3 }')
    eval ${name}_VERSION=\$${name}_VERSION_MAJOR.\$${name}_VERSION_MINOR.\$${name}_VERSION_MICRO
fi
    lcname=$(tolower $name)
    eval echo "${lcname}_VERSION=\$${name}_VERSION" >> config.mak
    eval echo "${lcname}_VERSION_MAJOR=\$${name}_VERSION_MAJOR" >> config.mak
}

get_version_old LIBPOSTPROC libpostproc/version.h

get_version libavcodec
get_version libavdevice
get_version libavfilter
get_version libavformat
get_version libavresample
get_version libavutil
get_version libswresample
get_version libswscale

cat > $TMPH <<EOF
/* Automatically generated by configure - do not modify! */
#ifndef FFMPEG_CONFIG_H
#define FFMPEG_CONFIG_H
#define FFMPEG_CONFIGURATION "$(c_escape $FFMPEG_CONFIGURATION)"
#define FFMPEG_LICENSE "$(c_escape $license)"
#define FFMPEG_DATADIR "$(eval c_escape $datadir)"
#define AVCONV_DATADIR "$(eval c_escape $datadir)"
#define CC_IDENT "$(c_escape ${cc_ident:-Unknown compiler})"
#define av_restrict $_restrict
#define EXTERN_PREFIX "${extern_prefix}"
#define EXTERN_ASM ${extern_prefix}
#define SLIBSUF "$SLIBSUF"
#define HAVE_MMX2 HAVE_MMXEXT
EOF

test -n "$assert_level" &&
    echo "#define ASSERT_LEVEL $assert_level" >>$TMPH

test -n "$malloc_prefix" &&
    echo "#define MALLOC_PREFIX $malloc_prefix" >>$TMPH

if enabled yasm; then
    append config_files $TMPASM
    printf '' >$TMPASM
fi

print_config ARCH_   "$config_files" $ARCH_LIST
print_config HAVE_   "$config_files" $HAVE_LIST
print_config CONFIG_ "$config_files" $CONFIG_LIST       \
                                     $CONFIG_EXTRA      \
                                     $ALL_COMPONENTS    \

echo "#endif /* FFMPEG_CONFIG_H */" >> $TMPH
echo "endif # FFMPEG_CONFIG_MAK" >> config.mak

# Do not overwrite an unchanged config.h to avoid superfluous rebuilds.
cp_if_changed $TMPH config.h
touch .config

enabled yasm && cp_if_changed $TMPASM config.asm

cat > $TMPH <<EOF
/* Generated by ffconf */
#ifndef AVUTIL_AVCONFIG_H
#define AVUTIL_AVCONFIG_H
EOF

test "$postproc_version" != current && cat >> $TMPH <<EOF
#define LIBPOSTPROC_VERSION_MAJOR $LIBPOSTPROC_VERSION_MAJOR
#define LIBPOSTPROC_VERSION_MINOR $LIBPOSTPROC_VERSION_MINOR
#define LIBPOSTPROC_VERSION_MICRO $LIBPOSTPROC_VERSION_MICRO
EOF

print_config AV_HAVE_ $TMPH $HAVE_LIST_PUB

echo "#endif /* AVUTIL_AVCONFIG_H */" >> $TMPH

cp_if_changed $TMPH libavutil/avconfig.h

test -n "$WARNINGS" && printf "\n$WARNINGS"

# build pkg-config files

pkgconfig_generate(){
    name=$1
    shortname=${name#lib}${build_suffix}
    comment=$2
    version=$3
    libs=$4
    requires=$5
    enabled ${name#lib} || return 0
    mkdir -p $name
    cat <<EOF > $name/$name.pc
prefix=$prefix
exec_prefix=\${prefix}
libdir=$libdir
includedir=$incdir

Name: $name
Description: $comment
Version: $version
Requires: $(enabled shared || echo $requires)
Requires.private: $(enabled shared && echo $requires)
Conflicts:
Libs: -L\${libdir} -l${shortname} $(enabled shared || echo $libs)
Libs.private: $(enabled shared && echo $libs)
Cflags: -I\${includedir}
EOF

mkdir -p doc/examples/pc-uninstalled
includedir=${source_path}
[ "$includedir" = . ] && includedir="\${pcfiledir}/../../.."
    cat <<EOF > doc/examples/pc-uninstalled/$name.pc
prefix=
exec_prefix=
libdir=\${pcfiledir}/../../../$name
includedir=${includedir}

Name: $name
Description: $comment
Version: $version
Requires: $requires
Conflicts:
Libs: -L\${libdir} -l${shortname} $(enabled shared || echo $libs)
Cflags: -I\${includedir}
EOF
}

libavfilter_pc_deps=""
enabled libavfilter_deps_avcodec    && prepend libavfilter_pc_deps "libavcodec = $LIBAVCODEC_VERSION,"
enabled libavfilter_deps_avformat   && prepend libavfilter_pc_deps "libavformat = $LIBAVFORMAT_VERSION,"
enabled libavfilter_deps_swscale    && prepend libavfilter_pc_deps "libswscale = $LIBSWSCALE_VERSION,"
enabled libavfilter_deps_swresample && prepend libavfilter_pc_deps "libswresample = $LIBSWRESAMPLE_VERSION,"
enabled libavfilter_deps_postproc   && prepend libavfilter_pc_deps "libpostproc = $LIBPOSTPROC_VERSION,"
libavfilter_pc_deps=${libavfilter_pc_deps%, }

libavdevice_pc_deps="libavformat = $LIBAVFORMAT_VERSION"
enabled lavfi_indev && prepend libavdevice_pc_deps "libavfilter = $LIBAVFILTER_VERSION,"

pkgconfig_generate libavutil "FFmpeg utility library" "$LIBAVUTIL_VERSION" "$LIBM"
pkgconfig_generate libavcodec "FFmpeg codec library" "$LIBAVCODEC_VERSION" "$extralibs" "libavutil = $LIBAVUTIL_VERSION"
pkgconfig_generate libavformat "FFmpeg container format library" "$LIBAVFORMAT_VERSION" "$extralibs" "libavcodec = $LIBAVCODEC_VERSION"
pkgconfig_generate libavdevice "FFmpeg device handling library" "$LIBAVDEVICE_VERSION" "$extralibs" "$libavdevice_pc_deps"
pkgconfig_generate libavfilter "FFmpeg video filtering library" "$LIBAVFILTER_VERSION" "$extralibs" "$libavfilter_pc_deps"
pkgconfig_generate libpostproc "FFmpeg postprocessing library" "$LIBPOSTPROC_VERSION" "" "libavutil = $LIBAVUTIL_VERSION"
pkgconfig_generate libavresample "Libav audio resampling library" "$LIBAVRESAMPLE_VERSION" "$extralibs"
pkgconfig_generate libswscale "FFmpeg image rescaling library" "$LIBSWSCALE_VERSION" "$LIBM" "libavutil = $LIBAVUTIL_VERSION"
pkgconfig_generate libswresample "FFmpeg audio rescaling library" "$LIBSWRESAMPLE_VERSION" "$LIBM" "libavutil = $LIBAVUTIL_VERSION"

fix_ffmpeg_remote(){
    git_remote_from=$1
    git_remote_to=$2
    fixme_remote=$(git --git-dir=$source_path/.git --work-tree=$source_path remote -v | grep $git_remote_from | cut -f 1 | sort | uniq)
    if [ "$fixme_remote" != "" ]; then
        echolog "
Outdated domain in git config, the official domain for ffmpeg git is since
November 2011, source.ffmpeg.org, both the old and the new point to the same
repository and server. To update it enter the following commands:
"
        for remote in $fixme_remote; do
            echolog "git remote set-url $remote $git_remote_to"
        done
    fi
}

if test -f "$source_path/.git/config"; then
    remote_from=git.videolan.org
    remote_to=source.ffmpeg.org
    fix_ffmpeg_remote git@$remote_from:ffmpeg   git@$remote_to:ffmpeg
    fix_ffmpeg_remote git://$remote_from/ffmpeg git://$remote_to/ffmpeg
fi<|MERGE_RESOLUTION|>--- conflicted
+++ resolved
@@ -2010,11 +2010,8 @@
 cc_default="gcc"
 cxx_default="g++"
 host_cc_default="gcc"
-<<<<<<< HEAD
+cp_f="cp -f"
 install="install"
-=======
-cp_f="cp -f"
->>>>>>> 0c03cc68
 ln_s="ln -sf"
 nm_default="nm -g"
 objformat="elf"
@@ -3215,7 +3212,7 @@
         add_compat strtod.o strtod=avpriv_strtod
         network_extralibs='-lbsd'
         exeobjs=compat/plan9/main.o
-        disable avserver
+        disable ffserver
         ln_s='ln -s -f'
         cp_f='cp'
         ;;
