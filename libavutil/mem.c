--- conflicted
+++ resolved
@@ -165,7 +165,6 @@
 #endif
 }
 
-<<<<<<< HEAD
 void *av_realloc_f(void *ptr, size_t nelem, size_t elsize)
 {
     size_t size;
@@ -179,7 +178,8 @@
     if (!r && size)
         av_free(ptr);
     return r;
-=======
+}
+
 int av_reallocp(void *ptr, size_t size)
 {
     void **ptrptr = ptr;
@@ -194,7 +194,6 @@
 
     *ptrptr = ret;
     return 0;
->>>>>>> 3feb3d6c
 }
 
 void *av_realloc_array(void *ptr, size_t nmemb, size_t size)
